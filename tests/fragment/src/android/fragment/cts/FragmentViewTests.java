--- conflicted
+++ resolved
@@ -305,16 +305,7 @@
         final FragmentManager fm = mActivityRule.getActivity().getFragmentManager();
         final StrictViewFragment fragment = new StrictViewFragment();
         fm.beginTransaction().remove(fragment).commit();
-<<<<<<< HEAD
-        try {
-            FragmentTestUtil.executePendingTransactions(mActivityRule);
-            fail("Removing a fragment that isn't in should throw an exception");
-        } catch (Exception t) {
-            // expected
-        }
-=======
-        FragmentTestUtil.executePendingTransactions(mActivityRule);
->>>>>>> 66a2f454
+        FragmentTestUtil.executePendingTransactions(mActivityRule);
     }
 
     // Hide a fragment and its View should be GONE. Then pop it and the View should be VISIBLE
@@ -357,17 +348,8 @@
                 .hide(fragment)
                 .hide(fragment)
                 .commit();
-<<<<<<< HEAD
-        try {
-            FragmentTestUtil.executePendingTransactions(mActivityRule);
-            fail("Hiding a hidden fragment should throw an exception");
-        } catch (Exception t) {
-            // expected
-        }
-=======
         FragmentTestUtil.executePendingTransactions(mActivityRule);
         // should not throw
->>>>>>> 66a2f454
     }
 
     // Hiding a non-existing fragment should not throw
@@ -379,17 +361,8 @@
         fm.beginTransaction()
                 .hide(fragment)
                 .commit();
-<<<<<<< HEAD
-        try {
-            FragmentTestUtil.executePendingTransactions(mActivityRule);
-            fail("Hiding a non-existing fragment should throw an exception");
-        } catch (Exception t) {
-            // expected
-        }
-=======
         FragmentTestUtil.executePendingTransactions(mActivityRule);
         // should not throw
->>>>>>> 66a2f454
     }
 
     // Show a hidden fragment and its View should be VISIBLE. Then pop it and the View should be
@@ -433,17 +406,8 @@
                 .add(R.id.fragmentContainer, fragment)
                 .show(fragment)
                 .commit();
-<<<<<<< HEAD
-        try {
-            FragmentTestUtil.executePendingTransactions(mActivityRule);
-            fail("Showing a visible fragment should throw an exception");
-        } catch (Exception t) {
-            // expected
-        }
-=======
         FragmentTestUtil.executePendingTransactions(mActivityRule);
         // should not throw
->>>>>>> 66a2f454
     }
 
     // Showing a non-existing fragment should not throw
@@ -455,17 +419,8 @@
         fm.beginTransaction()
                 .show(fragment)
                 .commit();
-<<<<<<< HEAD
-        try {
-            FragmentTestUtil.executePendingTransactions(mActivityRule);
-            fail("Showing a non-existing fragment should throw an exception");
-        } catch (Exception t) {
-            // expected
-        }
-=======
         FragmentTestUtil.executePendingTransactions(mActivityRule);
         // should not throw
->>>>>>> 66a2f454
     }
 
     // Detaching a fragment should remove the View from the hierarchy. Then popping it should
@@ -542,17 +497,8 @@
                 .detach(fragment)
                 .detach(fragment)
                 .commit();
-<<<<<<< HEAD
-        try {
-            FragmentTestUtil.executePendingTransactions(mActivityRule);
-            fail("Detaching a detached fragment should throw an exception");
-        } catch (Exception t) {
-            // expected
-        }
-=======
         FragmentTestUtil.executePendingTransactions(mActivityRule);
         // should not throw
->>>>>>> 66a2f454
     }
 
     // Detaching a non-existing fragment should not throw
@@ -564,17 +510,8 @@
         fm.beginTransaction()
                 .detach(fragment)
                 .commit();
-<<<<<<< HEAD
-        try {
-            FragmentTestUtil.executePendingTransactions(mActivityRule);
-            fail("Detaching a non-existing fragment should throw an exception");
-        } catch (Exception t) {
-            // expected
-        }
-=======
         FragmentTestUtil.executePendingTransactions(mActivityRule);
         // should not throw
->>>>>>> 66a2f454
     }
 
     // Attaching a fragment should add the View back into the hierarchy. Then popping it should
@@ -652,17 +589,8 @@
                 .add(R.id.fragmentContainer, fragment)
                 .attach(fragment)
                 .commit();
-<<<<<<< HEAD
-        try {
-            FragmentTestUtil.executePendingTransactions(mActivityRule);
-            fail("Attaching an attached fragment should throw an exception");
-        } catch (Exception t) {
-            // expected
-        }
-=======
         FragmentTestUtil.executePendingTransactions(mActivityRule);
         // should not throw an exception
->>>>>>> 66a2f454
     }
 
     // Attaching a non-existing fragment should not throw
@@ -674,17 +602,8 @@
         fm.beginTransaction()
                 .attach(fragment)
                 .commit();
-<<<<<<< HEAD
-        try {
-            FragmentTestUtil.executePendingTransactions(mActivityRule);
-            fail("Attaching a non-existing fragment should throw an exception");
-        } catch (Exception t) {
-            // expected
-        }
-=======
         FragmentTestUtil.executePendingTransactions(mActivityRule);
         // should not throw
->>>>>>> 66a2f454
     }
 
     // Simple replace of one fragment in a container. Popping should replace it back again
