--- conflicted
+++ resolved
@@ -37,11 +37,11 @@
     }
 #endif
 
-<<<<<<< HEAD
     if (register_android_os_cts_FileUtils(env)) {
-=======
+      return JNI_ERR;
+    }
+
     if (register_android_net_cts_NetlinkSocket(env)) {
->>>>>>> c57d3565
         return JNI_ERR;
     }
 
