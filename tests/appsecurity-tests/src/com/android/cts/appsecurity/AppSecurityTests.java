--- conflicted
+++ resolved
@@ -25,12 +25,9 @@
 import com.android.ddmlib.AdbCommandRejectedException;
 import com.android.ddmlib.InstallException;
 import com.android.ddmlib.Log;
-<<<<<<< HEAD
+import com.android.ddmlib.Log.LogLevel;
 import com.android.ddmlib.ShellCommandUnresponsiveException;
 import com.android.ddmlib.TimeoutException;
-=======
-import com.android.ddmlib.Log.LogLevel;
->>>>>>> 23ae0866
 import com.android.ddmlib.testrunner.ITestRunListener;
 import com.android.ddmlib.testrunner.RemoteAndroidTestRunner;
 import com.android.ddmlib.testrunner.TestIdentifier;
@@ -172,7 +169,7 @@
     /**
      * Test that uninstall of an app removes its private data.
      */
-    public void testUninstallRemovesData() throws IOException {
+    public void testUninstallRemovesData() throws Exception {
         Log.i(LOG_TAG, "Uninstalling app, verifying data is removed.");
         try {
             // cleanup test app that might be installed from previous partial test run
@@ -281,13 +278,8 @@
      * a period longer than the max time to output.
      * @throws IOException if connection to device was lost.
      */
-<<<<<<< HEAD
-    private boolean runDeviceTests(String pkgName)
-            throws TimeoutException, AdbCommandRejectedException,
-            ShellCommandUnresponsiveException, IOException {
-        CollectingTestRunListener listener = doRunTests(pkgName);
-=======
-    private boolean runDeviceTests(String pkgName) {
+    private boolean runDeviceTests(String pkgName) throws AdbCommandRejectedException,
+            ShellCommandUnresponsiveException, IOException, TimeoutException {
     	return runDeviceTests(pkgName, null, null);
     }
 
@@ -297,9 +289,10 @@
      * @param pkgName Android application package for tests
      * @return <code>true</code> if all tests passed.
      */
-    private boolean runDeviceTests(String pkgName, String testClassName, String testMethodName) {
+    private boolean runDeviceTests(String pkgName, String testClassName, String testMethodName)
+            throws AdbCommandRejectedException, IOException, ShellCommandUnresponsiveException,
+                   TimeoutException {
         CollectingTestRunListener listener = doRunTests(pkgName, testClassName, testMethodName);
->>>>>>> 23ae0866
         return listener.didAllTestsPass();
     }
 
@@ -313,14 +306,9 @@
      * a period longer than the max time to output.
      * @throws IOException if connection to device was lost.
      */
-<<<<<<< HEAD
-    private CollectingTestRunListener doRunTests(String pkgName)
-            throws TimeoutException, AdbCommandRejectedException,
-            ShellCommandUnresponsiveException, IOException {
-=======
     private CollectingTestRunListener doRunTests(String pkgName, String testClassName,
-            String testMethodName) {
->>>>>>> 23ae0866
+            String testMethodName) throws AdbCommandRejectedException, IOException,
+                    ShellCommandUnresponsiveException, TimeoutException {
         RemoteAndroidTestRunner testRunner = new RemoteAndroidTestRunner(pkgName, getDevice());
         if (testClassName != null && testMethodName != null) {
             testRunner.setMethodName(testClassName, testMethodName);
@@ -328,19 +316,6 @@
         CollectingTestRunListener listener = new CollectingTestRunListener();
         testRunner.run(listener);
         return listener;
-    }
-
-    /**
-     * Helper method to run the specified packages tests, and return the test run error message.
-     *
-     * @param pkgName Android application package for tests
-     * @return the test run error message or <code>null</code> if test run completed.
-     * @throws IOException if connection to device was lost
-     */
-    private String runDeviceTestsWithRunResult(String pkgName) throws TimeoutException,
-            AdbCommandRejectedException, ShellCommandUnresponsiveException, IOException {
-        CollectingTestRunListener listener = doRunTests(pkgName);
-        return listener.getTestRunErrorMessage();
     }
 
     private static class CollectingTestRunListener implements ITestRunListener {
