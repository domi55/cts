[
/* Framework problems. */
{
  name: "android.telephony.cts.PhoneNumberFormattingTextWatcherTest#testPhoneNumberFormattingTextWatcher",
  bug: 3198578
},
{
  name: "android.webkit.cts.WebViewTest#testRequestFocusNodeHref",
  bug: 3241968
},

{
  description: "Need investigation.",
  names: [
    "android.provider.cts.Contacts_PeopleTest#testAddToGroup",
    "android.provider.cts.MediaStore_Audio_Playlists_MembersTest",
    "android.webkit.cts.WebViewTest#testRequestImageRef",
    "tests.api.java.util.CalendarTest#test_getInstance"
  ]
},

{
  description: "Test should be made independent from theme.",
  name: "android.content.cts.ContextWrapperTest#testAccessTheme"
},
  
{
  description: "Flakey",
  names: [
    "android.hardware.cts.CameraTest#testSetPreviewDisplay",
<<<<<<< HEAD
=======
    "android.view.cts.GestureDetectorTest#testOnTouchEvent",
    "android.view.cts.ViewTest#testWindowVisibilityChanged",
>>>>>>> a2eeceea
    "android.webkit.cts.WebChromeClientTest#testOnReceivedIcon",
    "android.widget.cts.AbsListViewTest#testGetContextMenuInfo"
  ]
}

]<|MERGE_RESOLUTION|>--- conflicted
+++ resolved
@@ -28,11 +28,8 @@
   description: "Flakey",
   names: [
     "android.hardware.cts.CameraTest#testSetPreviewDisplay",
-<<<<<<< HEAD
-=======
     "android.view.cts.GestureDetectorTest#testOnTouchEvent",
     "android.view.cts.ViewTest#testWindowVisibilityChanged",
->>>>>>> a2eeceea
     "android.webkit.cts.WebChromeClientTest#testOnReceivedIcon",
     "android.widget.cts.AbsListViewTest#testGetContextMenuInfo"
   ]
