[
/* Framework problems. */
{
<<<<<<< HEAD
=======
  name: "android.admin.cts.DevicePolicyManagerTest",
  bug: 4993068
},
{
  name: "android.media.cts.MediaRecorderTest#testSetCamera",
  bug: 4464677
},
{
>>>>>>> fefe6a52
  name: "android.telephony.cts.PhoneNumberFormattingTextWatcherTest#testPhoneNumberFormattingTextWatcher",
  bug: 3198578
},
{
  name: "android.webkit.cts.WebViewTest#testRequestFocusNodeHref",
  bug: 3241968
},

{
  description: "Need investigation.",
  names: [
    "android.provider.cts.Contacts_PeopleTest#testAddToGroup",
    "android.webkit.cts.WebViewTest#testRequestImageRef",
    "tests.api.java.util.CalendarTest#test_getInstance"
  ]
},

{
  description: "Test should be made independent from theme.",
  name: "android.content.cts.ContextWrapperTest#testAccessTheme"
},
  
{
  description: "Flakey",
  names: [
    "android.hardware.cts.CameraTest#testSetPreviewDisplay",
    "android.view.cts.GestureDetectorTest#testOnTouchEvent",
    "android.view.cts.ViewTest#testWindowVisibilityChanged",
    "android.webkit.cts.WebChromeClientTest#testOnReceivedIcon",
    "android.widget.cts.AbsListViewTest#testGetContextMenuInfo"
  ]
}

]<|MERGE_RESOLUTION|>--- conflicted
+++ resolved
@@ -1,17 +1,5 @@
 [
-/* Framework problems. */
 {
-<<<<<<< HEAD
-=======
-  name: "android.admin.cts.DevicePolicyManagerTest",
-  bug: 4993068
-},
-{
-  name: "android.media.cts.MediaRecorderTest#testSetCamera",
-  bug: 4464677
-},
-{
->>>>>>> fefe6a52
   name: "android.telephony.cts.PhoneNumberFormattingTextWatcherTest#testPhoneNumberFormattingTextWatcher",
   bug: 3198578
 },
