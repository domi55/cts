[
{
  name: "android.openglperf.cts.GlVboPerfTest#testVboWithVaryingIndexBufferNumbers",
  bug: 6950385
},
{
  name: "android.holo.cts.HoloTest",
  bug: 8148617
},
{
  name: "android.nativeopengl.EGLCleanupTest#TestCorrect",
  name: "android.nativeopengl.EGLCreateContextTest#BadAttributeFails",
  bug: 11652564
},
{
  name: "android.hardware.camera2.cts.ImageReaderTest",
  name: "android.hardware.camera2.cts.CameraCharacteristicsTest",
  name: "android.hardware.camera2.cts.CameraCaptureResultTest",
  name: "android.hardware.camera2.cts.CameraDeviceTest",
  name: "android.hardware.camera2.cts.CameraManagerTest",
  bug: 11141002
},
{
  name: "com.android.cts.opengl.primitive.GLPrimitiveBenchmark#testFullPipelineOffscreen",
  name: "com.android.cts.opengl.primitive.GLPrimitiveBenchmark#testPixelOutputOffscreen",
  bug: 11238219
},
{
  name: "android.hardware.cts.SensorIntegrationTests#testSensorsWithSeveralClients",
  name: "android.hardware.cts.SensorIntegrationTests#testSensorsMovingRates",
  bug: 11352697
<<<<<<< HEAD
},
{
  name: "android.bionic.DEATHTEST",
  name: "android.bionic.TEST_NAME",
  name: "android.bionic.dlfcn",
  name: "android.bionic.math#isfinite",
  name: "android.bionic.math#signbit",
  name: "android.bionic.stack_protector",
  name: "android.bionic.stack_unwinding_DeathTest",
  bug: 11119006
=======
>>>>>>> f98f73d5
}
]<|MERGE_RESOLUTION|>--- conflicted
+++ resolved
@@ -29,18 +29,5 @@
   name: "android.hardware.cts.SensorIntegrationTests#testSensorsWithSeveralClients",
   name: "android.hardware.cts.SensorIntegrationTests#testSensorsMovingRates",
   bug: 11352697
-<<<<<<< HEAD
-},
-{
-  name: "android.bionic.DEATHTEST",
-  name: "android.bionic.TEST_NAME",
-  name: "android.bionic.dlfcn",
-  name: "android.bionic.math#isfinite",
-  name: "android.bionic.math#signbit",
-  name: "android.bionic.stack_protector",
-  name: "android.bionic.stack_unwinding_DeathTest",
-  bug: 11119006
-=======
->>>>>>> f98f73d5
 }
 ]