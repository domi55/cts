[
{
  description: "the UsageStats is not yet stable enough",
  names: [
    "android.app.usage.cts.UsageStatsTest"
  ],
  bug: 17536113
},
{
  description: "tests a fragile by nature as they rely on hardcoded behavior",
  names: [
    "android.accessibilityservice.cts.AccessibilityTextTraversalTest#testActionNextAndPreviousAtGranularityPageOverText",
    "android.accessibilityservice.cts.AccessibilityTextTraversalTest#testActionNextAndPreviousAtGranularityPageOverTextExtend"
  ],
  bug: 17595050
},
{
  description: "the SSLCertificateSocketFactoryTest often fails because of lack of live internet or short timeout, it should be refactored to do a local server testing",
  names: [
    "android.net.cts.SSLCertificateSocketFactoryTest#testCreateSocket",
    "android.net.cts.SSLCertificateSocketFactoryTest#test_createSocket_bind",
    "android.net.cts.SSLCertificateSocketFactoryTest#test_createSocket_simple",
    "android.net.cts.SSLCertificateSocketFactoryTest#test_createSocket_wrapping"
  ],
  bug: 18682315
},
{
  description: "the test result are too much dependent on live-internet connection, which for some devices might not exist",
  names: [
    "android.net.wifi.cts.NsdManagerTest#testAndroidTestCaseSetupProperly"
  ],
  bug: 18680089
},
{
  description: "AudioPolicyBinder tests are not yet robust enough",
  names: [
    "android.security.cts.AudioPolicyBinderTest"
  ],
  bug: 18461670
},
{
  description: "Not all jdwp features are currently supported. These tests will fail",
  names: [
    "org.apache.harmony.jpda.tests.jdwp.DebuggerOnDemand.OnthrowDebuggerLaunchTest#testDebuggerLaunch001",
    "org.apache.harmony.jpda.tests.jdwp.DebuggerOnDemand.OnthrowDebuggerLaunchTest#testDebuggerLaunch002",
    "org.apache.harmony.jpda.tests.jdwp.DebuggerOnDemand.OnthrowDebuggerLaunchTest#testDebuggerLaunch003",
    "org.apache.harmony.jpda.tests.jdwp.DebuggerOnDemand.OnthrowDebuggerLaunchTest#testDebuggerLaunch004",
    "org.apache.harmony.jpda.tests.jdwp.DebuggerOnDemand.OnthrowLaunchDebugger001#testDebugger002",
    "org.apache.harmony.jpda.tests.jdwp.DebuggerOnDemand.OnthrowLaunchDebugger002#testDebugger",
    "org.apache.harmony.jpda.tests.jdwp.Events.ClassUnloadTest#testClassUnloadEvent",
    "org.apache.harmony.jpda.tests.jdwp.Events.MonitorContendedEnterTest#testMonitorContendedEnterForClassMatch",
    "org.apache.harmony.jpda.tests.jdwp.Events.MonitorContendedEnteredTest#testMonitorContendedEnteredForClassMatch",
    "org.apache.harmony.jpda.tests.jdwp.Events.MonitorWaitTest#testMonitorWaitForClassExclude",
    "org.apache.harmony.jpda.tests.jdwp.Events.MonitorWaitTest#testMonitorWaitForClassMatchExact",
    "org.apache.harmony.jpda.tests.jdwp.Events.MonitorWaitTest#testMonitorWaitForClassMatchFirst",
    "org.apache.harmony.jpda.tests.jdwp.Events.MonitorWaitTest#testMonitorWaitForClassMatchSecond",
    "org.apache.harmony.jpda.tests.jdwp.Events.MonitorWaitTest#testMonitorWaitForClassOnly",
    "org.apache.harmony.jpda.tests.jdwp.Events.MonitorWaitedTest#testMonitorWaitedForClassExclude",
    "org.apache.harmony.jpda.tests.jdwp.Events.MonitorWaitedTest#testMonitorWaitedForClassMatchExact",
    "org.apache.harmony.jpda.tests.jdwp.Events.MonitorWaitedTest#testMonitorWaitedForClassMatchFirst",
    "org.apache.harmony.jpda.tests.jdwp.Events.MonitorWaitedTest#testMonitorWaitedForClassMatchSecond",
    "org.apache.harmony.jpda.tests.jdwp.Events.MonitorWaitedTest#testMonitorWaitedForClassOnly",
    "org.apache.harmony.jpda.tests.jdwp.ReferenceType.ClassFileVersionTest#testClassFileVersion001",
    "org.apache.harmony.jpda.tests.jdwp.ReferenceType.NestedTypesTest#testNestedTypes001",
    "org.apache.harmony.jpda.tests.jdwp.ThreadReference.StopTest#testStop001",
    "org.apache.harmony.jpda.tests.jdwp.VirtualMachine.HoldEventsTest#testHoldEvents001",
    "org.apache.harmony.jpda.tests.jdwp.VirtualMachine.ReleaseEventsTest#testReleaseEvents001"
  ],
  bug: 16720689
},
{
  description: "test can only run properly on a user build device when the bug is resolved",
  names: [
    "android.appwidget.cts.AppWidgetTest#testAppWidgetProviderCallbacks",
    "android.appwidget.cts.AppWidgetTest#testBindAppWidget",
    "android.appwidget.cts.AppWidgetTest#testCollectionWidgets",
    "android.appwidget.cts.AppWidgetTest#testDeleteHost",
    "android.appwidget.cts.AppWidgetTest#testDeleteHosts",
    "android.appwidget.cts.AppWidgetTest#testGetAppWidgetIds",
    "android.appwidget.cts.AppWidgetTest#testGetAppWidgetInfo",
    "android.appwidget.cts.AppWidgetTest#testGetAppWidgetOptions",
    "android.appwidget.cts.AppWidgetTest#testPartiallyUpdateAppWidgetViaWidgetId",
    "android.appwidget.cts.AppWidgetTest#testPartiallyUpdateAppWidgetViaWidgetIds",
    "android.appwidget.cts.AppWidgetTest#testTwoAppWidgetProviderCallbacks",
    "android.appwidget.cts.AppWidgetTest#testUpdateAppWidgetViaComponentName",
    "android.appwidget.cts.AppWidgetTest#testUpdateAppWidgetViaWidgetId",
    "android.appwidget.cts.AppWidgetTest#testUpdateAppWidgetViaWidgetIds"
  ],
  bug: 17993121
},
{
  description: "permissions for the API previously used in the test has changed, making it impossible to pass",
  names: [
    "android.openglperf.cts.GlAppSwitchTest#testGlActivitySwitchingFast",
    "android.openglperf.cts.GlAppSwitchTest#testGlActivitySwitchingSlow"
  ],
  bug: 17394321
},
{
  description: "unexpected failures",
  names: [
    "android.openglperf.cts.GlVboPerfTest#testVboWithVaryingIndexBufferNumbers"
  ],
  bug: 18091590
},
{
  description: "these tests require a good test scene, so they fail if run in random conditions",
  names: [
    "android.hardware.camera2.cts.AllocationTest#testBlackWhite",
    "android.hardware.camera2.cts.AllocationTest#testParamSensitivity"
  ],
  bug: 17530117
},
{
  description: "Current implementation of uninstallAllUserCaCerts does not throw expected security exception, wait for fix from framework",
  names: [
    "android.admin.cts.DevicePolicyManagerTest#testUninstallAllUserCaCerts_failIfNotProfileOwner"
  ],
  bug: 17508787
},
{
  description: "These tests fail on some devices.",
  names: [
    "android.uirendering.cts.testclasses.ExactCanvasTests#testBlueRect",
    "android.uirendering.cts.testclasses.ExactCanvasTests#testBluePaddedSquare",
    "android.uirendering.cts.testclasses.ViewClippingTests#testSimplePaddingClip",
    "android.uirendering.cts.testclasses.ViewClippingTests#testSimpleClipBoundsClip",
    "android.uirendering.cts.testclasses.ViewClippingTests#testSimpleOutlineClip",
    "android.uirendering.cts.testclasses.ViewClippingTests#testSimpleBoundsClip",
    "android.uirendering.cts.testclasses.InfrastructureTests#testViewInitializer"
  ],
  bug: 17511118
},
{
  description: "This test failed on devices that use effect off loading. In addition it uses hidden apis",
  names: [
    "android.media.cts.AudioEffectTest#test1_1ConstructorFromUuid"
  ],
  bug: 17605875
},
{
  description: "This test failed on hw decoder that doesn't output frame with the configured format.",
  names: [
    "android.media.cts.ImageReaderDecoderTest#testHwAVCDecode360pForFlexibleYuv"
  ],
  bug: 17144778
},
{
  description: "android.keystore tests will replace these tests",
  names: [
    "com.android.org.conscrypt.MacTest#test_getInstance_OpenSSL_ENGINE",
    "com.android.org.conscrypt.NativeCryptoTest#test_ENGINE_by_id_TestEngine",
    "com.android.org.conscrypt.SignatureTest#test_getInstance_OpenSSL_ENGINE"
  ],
  bug: 18030049
},
{
  description: "The new recording test is not yet passing on all devices",
  names: [
    "android.hardware.camera2.cts.RecordingTest#testRecordingFramerateLowToHigh"
  ],
  bug: 18705837
},
{
  description: "The new image reader test is not yet passing on all devices",
  names: [
    "android.hardware.camera2.cts.ImageReaderTest#testAllOutputYUVResolutions"
  ],
  bug: 18689511
},
{
  description: "The new prepare performance test is not yet passing on all devices",
  names: [
    "android.hardware.camera2.cts.SurfaceViewPreviewTest#testPreparePerformance"
  ],
  bug: 17989532
<<<<<<< HEAD
=======
},
{
  description: "The new AE/AF trigger tests are not yet passing on all devices",
  names: [
    "android.hardware.camera2.cts.RobustnessTest#testBasicTriggerSequence",
    "android.hardware.camera2.cts.RobustnessTest#testSimultaneousTriggers",
    "android.hardware.camera2.cts.RobustnessTest#testAfThenAeTrigger",
    "android.hardware.camera2.cts.RobustnessTest#testAeThenAfTrigger"
  ],
  bug: 22180706
},
{
  description: "The new create session test is not yet passing on all devices",
  names: [
    "android.hardware.camera2.cts.CameraDeviceTest#testCreateSessions"
  ],
  bug: 22092756
},
{
  description: "known failures",
  names: [
    "android.hardware.cts.SensorBatchingTests#testAccelerometer_50hz_batching",
    "android.hardware.cts.SensorBatchingTests#testAccelerometer_fastest_batching",
    "android.hardware.cts.SensorBatchingTests#testGyroscope_50hz_batching",
    "android.hardware.cts.SensorBatchingTests#testGyroscope_50hz_flush",
    "android.hardware.cts.SensorBatchingTests#testMagneticField_50hz_batching",
    "android.hardware.cts.SensorBatchingTests#testMagneticField_fastest_batching",
    "android.hardware.cts.SensorBatchingTests#testMagneticFieldUncalibrated_50hz_batching",
    "android.hardware.cts.SensorBatchingTests#testMagneticFieldUncalibrated_fastest_batching",
    "android.hardware.cts.SensorBatchingTests#testPressure_50hz_batching",
    "android.hardware.cts.SensorBatchingTests#testPressure_fastest_batching",
    "android.hardware.cts.SensorBatchingTests#testRotationVector_50hz_flush",
    "android.hardware.cts.SensorBatchingTests#testRotationVector_fastest_batching",
    "android.hardware.cts.SensorIntegrationTests#testSensorsMovingRates",
    "android.hardware.cts.SensorIntegrationTests#testSensorsWithSeveralClients",
    "android.hardware.cts.SensorTest#testSensorTimeStamps",
    "android.hardware.cts.SingleSensorTests#testGyroscope_15hz",
    "android.hardware.cts.SingleSensorTests#testGyroscope_1hz",
    "android.hardware.cts.SingleSensorTests#testMagneticField_1hz",
    "android.hardware.cts.SingleSensorTests#testMagneticField_50hz",
    "android.hardware.cts.SingleSensorTests#testMagneticFieldUncalibrated_200hz",
    "android.hardware.cts.SingleSensorTests#testOrientation_5hz"
  ],
  bug: 22922206
>>>>>>> df9fae34
}
]<|MERGE_RESOLUTION|>--- conflicted
+++ resolved
@@ -174,25 +174,6 @@
     "android.hardware.camera2.cts.SurfaceViewPreviewTest#testPreparePerformance"
   ],
   bug: 17989532
-<<<<<<< HEAD
-=======
-},
-{
-  description: "The new AE/AF trigger tests are not yet passing on all devices",
-  names: [
-    "android.hardware.camera2.cts.RobustnessTest#testBasicTriggerSequence",
-    "android.hardware.camera2.cts.RobustnessTest#testSimultaneousTriggers",
-    "android.hardware.camera2.cts.RobustnessTest#testAfThenAeTrigger",
-    "android.hardware.camera2.cts.RobustnessTest#testAeThenAfTrigger"
-  ],
-  bug: 22180706
-},
-{
-  description: "The new create session test is not yet passing on all devices",
-  names: [
-    "android.hardware.camera2.cts.CameraDeviceTest#testCreateSessions"
-  ],
-  bug: 22092756
 },
 {
   description: "known failures",
@@ -220,6 +201,5 @@
     "android.hardware.cts.SingleSensorTests#testOrientation_5hz"
   ],
   bug: 22922206
->>>>>>> df9fae34
 }
 ]