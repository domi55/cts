[
{
  description: "the UsageStats is not yet stable enough",
  names: [
    "android.app.usage.cts.UsageStatsTest"
  ],
  bug: 17536113
},
{
  description: "tests a fragile by nature as they rely on hardcoded behavior",
  names: [
    "android.accessibilityservice.cts.AccessibilityTextTraversalTest#testActionNextAndPreviousAtGranularityPageOverText",
    "android.accessibilityservice.cts.AccessibilityTextTraversalTest#testActionNextAndPreviousAtGranularityPageOverTextExtend"
  ],
  bug: 17595050
},
{
  description: "the SSLCertificateSocketFactoryTest often fails because of lack of live internet or short timeout, it should be refactored to do a local server testing",
  names: [
    "android.net.cts.SSLCertificateSocketFactoryTest#testCreateSocket",
    "android.net.cts.SSLCertificateSocketFactoryTest#test_createSocket_bind",
    "android.net.cts.SSLCertificateSocketFactoryTest#test_createSocket_simple",
    "android.net.cts.SSLCertificateSocketFactoryTest#test_createSocket_wrapping"
  ],
  bug: 18682315
},
{
  description: "the test result are too much dependent on live-internet connection, which for some devices might not exist",
  names: [
    "android.net.wifi.cts.NsdManagerTest#testAndroidTestCaseSetupProperly"
  ],
  bug: 18680089
},
{
  description: "AudioPolicyBinder tests are not yet robust enough",
  names: [
    "android.security.cts.AudioPolicyBinderTest"
  ],
  bug: 18461670
},
{
  description: "Not all jdwp features are currently supported. These tests will fail",
  names: [
    "org.apache.harmony.jpda.tests.jdwp.DebuggerOnDemand.OnthrowDebuggerLaunchTest#testDebuggerLaunch001",
    "org.apache.harmony.jpda.tests.jdwp.DebuggerOnDemand.OnthrowDebuggerLaunchTest#testDebuggerLaunch002",
    "org.apache.harmony.jpda.tests.jdwp.DebuggerOnDemand.OnthrowDebuggerLaunchTest#testDebuggerLaunch003",
    "org.apache.harmony.jpda.tests.jdwp.DebuggerOnDemand.OnthrowDebuggerLaunchTest#testDebuggerLaunch004",
    "org.apache.harmony.jpda.tests.jdwp.DebuggerOnDemand.OnthrowLaunchDebugger001#testDebugger002",
    "org.apache.harmony.jpda.tests.jdwp.DebuggerOnDemand.OnthrowLaunchDebugger002#testDebugger",
    "org.apache.harmony.jpda.tests.jdwp.Events.ClassUnloadTest#testClassUnloadEvent",
    "org.apache.harmony.jpda.tests.jdwp.Events.MonitorContendedEnterTest#testMonitorContendedEnterForClassMatch",
    "org.apache.harmony.jpda.tests.jdwp.Events.MonitorContendedEnteredTest#testMonitorContendedEnteredForClassMatch",
    "org.apache.harmony.jpda.tests.jdwp.Events.MonitorWaitTest#testMonitorWaitForClassExclude",
    "org.apache.harmony.jpda.tests.jdwp.Events.MonitorWaitTest#testMonitorWaitForClassMatchExact",
    "org.apache.harmony.jpda.tests.jdwp.Events.MonitorWaitTest#testMonitorWaitForClassMatchFirst",
    "org.apache.harmony.jpda.tests.jdwp.Events.MonitorWaitTest#testMonitorWaitForClassMatchSecond",
    "org.apache.harmony.jpda.tests.jdwp.Events.MonitorWaitTest#testMonitorWaitForClassOnly",
    "org.apache.harmony.jpda.tests.jdwp.Events.MonitorWaitedTest#testMonitorWaitedForClassExclude",
    "org.apache.harmony.jpda.tests.jdwp.Events.MonitorWaitedTest#testMonitorWaitedForClassMatchExact",
    "org.apache.harmony.jpda.tests.jdwp.Events.MonitorWaitedTest#testMonitorWaitedForClassMatchFirst",
    "org.apache.harmony.jpda.tests.jdwp.Events.MonitorWaitedTest#testMonitorWaitedForClassMatchSecond",
    "org.apache.harmony.jpda.tests.jdwp.Events.MonitorWaitedTest#testMonitorWaitedForClassOnly",
    "org.apache.harmony.jpda.tests.jdwp.ReferenceType.ClassFileVersionTest#testClassFileVersion001",
    "org.apache.harmony.jpda.tests.jdwp.ReferenceType.NestedTypesTest#testNestedTypes001",
    "org.apache.harmony.jpda.tests.jdwp.ThreadReference.StopTest#testStop001",
    "org.apache.harmony.jpda.tests.jdwp.VirtualMachine.HoldEventsTest#testHoldEvents001",
    "org.apache.harmony.jpda.tests.jdwp.VirtualMachine.ReleaseEventsTest#testReleaseEvents001"
  ],
  bug: 16720689
},
{
  description: "test can only run properly on a user build device when the bug is resolved",
  names: [
    "android.appwidget.cts.AppWidgetTest#testAppWidgetProviderCallbacks",
    "android.appwidget.cts.AppWidgetTest#testBindAppWidget",
    "android.appwidget.cts.AppWidgetTest#testCollectionWidgets",
    "android.appwidget.cts.AppWidgetTest#testDeleteHost",
    "android.appwidget.cts.AppWidgetTest#testDeleteHosts",
    "android.appwidget.cts.AppWidgetTest#testGetAppWidgetIds",
    "android.appwidget.cts.AppWidgetTest#testGetAppWidgetInfo",
    "android.appwidget.cts.AppWidgetTest#testGetAppWidgetOptions",
    "android.appwidget.cts.AppWidgetTest#testPartiallyUpdateAppWidgetViaWidgetId",
    "android.appwidget.cts.AppWidgetTest#testPartiallyUpdateAppWidgetViaWidgetIds",
    "android.appwidget.cts.AppWidgetTest#testTwoAppWidgetProviderCallbacks",
    "android.appwidget.cts.AppWidgetTest#testUpdateAppWidgetViaComponentName",
    "android.appwidget.cts.AppWidgetTest#testUpdateAppWidgetViaWidgetId",
    "android.appwidget.cts.AppWidgetTest#testUpdateAppWidgetViaWidgetIds"
  ],
  bug: 17993121
},
{
  description: "permissions for the API previously used in the test has changed, making it impossible to pass",
  names: [
    "android.openglperf.cts.GlAppSwitchTest#testGlActivitySwitchingFast",
    "android.openglperf.cts.GlAppSwitchTest#testGlActivitySwitchingSlow"
  ],
  bug: 17394321
},
{
  description: "unexpected failures",
  names: [
    "android.openglperf.cts.GlVboPerfTest#testVboWithVaryingIndexBufferNumbers"
  ],
  bug: 18091590
},
{
  description: "these tests require a good test scene, so they fail if run in random conditions",
  names: [
    "android.hardware.camera2.cts.AllocationTest#testBlackWhite",
    "android.hardware.camera2.cts.AllocationTest#testParamSensitivity"
  ],
  bug: 17530117
},
{
  description: "Current implementation of uninstallAllUserCaCerts does not throw expected security exception, wait for fix from framework",
  names: [
    "android.admin.cts.DevicePolicyManagerTest#testUninstallAllUserCaCerts_failIfNotProfileOwner"
  ],
  bug: 17508787
},
{
  description: "These tests fail on some devices.",
  names: [
    "android.uirendering.cts.testclasses.ExactCanvasTests#testBlueRect",
    "android.uirendering.cts.testclasses.ExactCanvasTests#testBluePaddedSquare",
    "android.uirendering.cts.testclasses.ViewClippingTests#testSimplePaddingClip",
    "android.uirendering.cts.testclasses.ViewClippingTests#testSimpleClipBoundsClip",
    "android.uirendering.cts.testclasses.ViewClippingTests#testSimpleOutlineClip",
    "android.uirendering.cts.testclasses.ViewClippingTests#testSimpleBoundsClip",
    "android.uirendering.cts.testclasses.InfrastructureTests#testViewInitializer"
  ],
  bug: 17511118
},
{
  description: "This test failed on devices that use effect off loading. In addition it uses hidden apis",
  names: [
    "android.media.cts.AudioEffectTest#test1_1ConstructorFromUuid"
  ],
  bug: 17605875
},
{
  description: "This test failed on hw decoder that doesn't output frame with the configured format.",
  names: [
    "android.media.cts.ImageReaderDecoderTest#testHwAVCDecode360pForFlexibleYuv"
  ],
  bug: 17144778
},
{
  description: "android.keystore tests will replace these tests",
  names: [
    "com.android.org.conscrypt.MacTest#test_getInstance_OpenSSL_ENGINE",
    "com.android.org.conscrypt.NativeCryptoTest#test_ENGINE_by_id_TestEngine",
    "com.android.org.conscrypt.SignatureTest#test_getInstance_OpenSSL_ENGINE"
  ],
  bug: 18030049
},
{
  description: "The new recording test is not yet passing on all devices",
  names: [
    "android.hardware.camera2.cts.RecordingTest#testRecordingFramerateLowToHigh"
  ],
  bug: 18705837
},
{
  description: "The new image reader test is not yet passing on all devices",
  names: [
    "android.hardware.camera2.cts.ImageReaderTest#testAllOutputYUVResolutions"
  ],
  bug: 18689511
},
{
  description: "The new prepare performance test is not yet passing on all devices",
  names: [
    "android.hardware.camera2.cts.SurfaceViewPreviewTest#testPreparePerformance"
  ],
  bug: 17989532
},
{
<<<<<<< HEAD
=======
  description: "The new AE/AF trigger tests are not yet passing on all devices",
  names: [
    "android.hardware.camera2.cts.RobustnessTest#testBasicTriggerSequence",
    "android.hardware.camera2.cts.RobustnessTest#testSimultaneousTriggers",
    "android.hardware.camera2.cts.RobustnessTest#testAfThenAeTrigger",
    "android.hardware.camera2.cts.RobustnessTest#testAeThenAfTrigger"
  ],
  bug: 22180706
},
{
  description: "The new create session test is not yet passing on all devices",
  names: [
    "android.hardware.camera2.cts.CameraDeviceTest#testCreateSessions"
  ],
  bug: 22092756
},
{
  description: "The new long processing test is not yet passing on all devices",
  names: [
    "android.hardware.camera2.cts.ImageReaderTest#testLongProcessingRepeatingRaw",
    "android.hardware.camera2.cts.ImageReaderTest#testLongProcessingRepeatingFlexibleYuv"
  ],
  bug: 22861512
},
{
>>>>>>> 40093843
  description: "known failures",
  names: [
    "android.hardware.cts.SensorBatchingTests#testAccelerometer_50hz_batching",
    "android.hardware.cts.SensorBatchingTests#testAccelerometer_fastest_batching",
    "android.hardware.cts.SensorBatchingTests#testGyroscope_50hz_batching",
    "android.hardware.cts.SensorBatchingTests#testGyroscope_50hz_flush",
    "android.hardware.cts.SensorBatchingTests#testMagneticField_50hz_batching",
    "android.hardware.cts.SensorBatchingTests#testMagneticField_fastest_batching",
    "android.hardware.cts.SensorBatchingTests#testMagneticFieldUncalibrated_50hz_batching",
    "android.hardware.cts.SensorBatchingTests#testMagneticFieldUncalibrated_fastest_batching",
    "android.hardware.cts.SensorBatchingTests#testPressure_50hz_batching",
    "android.hardware.cts.SensorBatchingTests#testPressure_fastest_batching",
    "android.hardware.cts.SensorBatchingTests#testRotationVector_50hz_flush",
    "android.hardware.cts.SensorBatchingTests#testRotationVector_fastest_batching",
    "android.hardware.cts.SensorIntegrationTests#testSensorsMovingRates",
    "android.hardware.cts.SensorIntegrationTests#testSensorsWithSeveralClients",
    "android.hardware.cts.SensorTest#testSensorTimeStamps",
    "android.hardware.cts.SingleSensorTests#testGyroscope_15hz",
    "android.hardware.cts.SingleSensorTests#testGyroscope_1hz",
    "android.hardware.cts.SingleSensorTests#testMagneticField_1hz",
    "android.hardware.cts.SingleSensorTests#testMagneticField_50hz",
    "android.hardware.cts.SingleSensorTests#testMagneticFieldUncalibrated_200hz",
    "android.hardware.cts.SingleSensorTests#testOrientation_5hz"
  ],
  bug: 22922206
}
]<|MERGE_RESOLUTION|>--- conflicted
+++ resolved
@@ -176,25 +176,6 @@
   bug: 17989532
 },
 {
-<<<<<<< HEAD
-=======
-  description: "The new AE/AF trigger tests are not yet passing on all devices",
-  names: [
-    "android.hardware.camera2.cts.RobustnessTest#testBasicTriggerSequence",
-    "android.hardware.camera2.cts.RobustnessTest#testSimultaneousTriggers",
-    "android.hardware.camera2.cts.RobustnessTest#testAfThenAeTrigger",
-    "android.hardware.camera2.cts.RobustnessTest#testAeThenAfTrigger"
-  ],
-  bug: 22180706
-},
-{
-  description: "The new create session test is not yet passing on all devices",
-  names: [
-    "android.hardware.camera2.cts.CameraDeviceTest#testCreateSessions"
-  ],
-  bug: 22092756
-},
-{
   description: "The new long processing test is not yet passing on all devices",
   names: [
     "android.hardware.camera2.cts.ImageReaderTest#testLongProcessingRepeatingRaw",
@@ -203,7 +184,6 @@
   bug: 22861512
 },
 {
->>>>>>> 40093843
   description: "known failures",
   names: [
     "android.hardware.cts.SensorBatchingTests#testAccelerometer_50hz_batching",
