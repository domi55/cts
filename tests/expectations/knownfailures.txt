[
{
<<<<<<< HEAD
=======
  description: "the UsageStats is not yet stable enough",
  names: [
    "android.app.usage.cts.UsageStatsTest"
  ],
  bug: 17536113
},
{
  description: "the ConnectivityConstraintTest are not yet stable",
  names: [
    "android.jobscheduler.cts.ConnectivityConstraintTest"
  ],
  bug: 18117279
},
{
>>>>>>> 0fe0732d
  description: "tests a fragile by nature as they rely on hardcoded behavior",
  names: [
    "android.accessibilityservice.cts.AccessibilityTextTraversalTest#testActionNextAndPreviousAtGranularityPageOverText",
    "android.accessibilityservice.cts.AccessibilityTextTraversalTest#testActionNextAndPreviousAtGranularityPageOverTextExtend"
  ],
  bug: 17595050
},
{
  description: "Not all jdwp features are currently supported. These tests will fail",
  names: [
    "org.apache.harmony.jpda.tests.jdwp.DebuggerOnDemand.OnthrowDebuggerLaunchTest#testDebuggerLaunch001",
    "org.apache.harmony.jpda.tests.jdwp.DebuggerOnDemand.OnthrowDebuggerLaunchTest#testDebuggerLaunch002",
    "org.apache.harmony.jpda.tests.jdwp.DebuggerOnDemand.OnthrowDebuggerLaunchTest#testDebuggerLaunch003",
    "org.apache.harmony.jpda.tests.jdwp.DebuggerOnDemand.OnthrowDebuggerLaunchTest#testDebuggerLaunch004",
    "org.apache.harmony.jpda.tests.jdwp.DebuggerOnDemand.OnthrowLaunchDebugger001#testDebugger002",
    "org.apache.harmony.jpda.tests.jdwp.DebuggerOnDemand.OnthrowLaunchDebugger002#testDebugger",
    "org.apache.harmony.jpda.tests.jdwp.Events.ClassUnloadTest#testClassUnloadEvent",
    "org.apache.harmony.jpda.tests.jdwp.Events.MonitorContendedEnterTest#testMonitorContendedEnterForClassMatch",
    "org.apache.harmony.jpda.tests.jdwp.Events.MonitorContendedEnteredTest#testMonitorContendedEnteredForClassMatch",
    "org.apache.harmony.jpda.tests.jdwp.Events.MonitorWaitTest#testMonitorWaitForClassExclude",
    "org.apache.harmony.jpda.tests.jdwp.Events.MonitorWaitTest#testMonitorWaitForClassMatchExact",
    "org.apache.harmony.jpda.tests.jdwp.Events.MonitorWaitTest#testMonitorWaitForClassMatchFirst",
    "org.apache.harmony.jpda.tests.jdwp.Events.MonitorWaitTest#testMonitorWaitForClassMatchSecond",
    "org.apache.harmony.jpda.tests.jdwp.Events.MonitorWaitTest#testMonitorWaitForClassOnly",
    "org.apache.harmony.jpda.tests.jdwp.Events.MonitorWaitedTest#testMonitorWaitedForClassExclude",
    "org.apache.harmony.jpda.tests.jdwp.Events.MonitorWaitedTest#testMonitorWaitedForClassMatchExact",
    "org.apache.harmony.jpda.tests.jdwp.Events.MonitorWaitedTest#testMonitorWaitedForClassMatchFirst",
    "org.apache.harmony.jpda.tests.jdwp.Events.MonitorWaitedTest#testMonitorWaitedForClassMatchSecond",
    "org.apache.harmony.jpda.tests.jdwp.Events.MonitorWaitedTest#testMonitorWaitedForClassOnly",
    "org.apache.harmony.jpda.tests.jdwp.ReferenceType.ClassFileVersionTest#testClassFileVersion001",
    "org.apache.harmony.jpda.tests.jdwp.ReferenceType.NestedTypesTest#testNestedTypes001",
    "org.apache.harmony.jpda.tests.jdwp.ThreadReference.StopTest#testStop001",
    "org.apache.harmony.jpda.tests.jdwp.VirtualMachine.HoldEventsTest#testHoldEvents001",
    "org.apache.harmony.jpda.tests.jdwp.VirtualMachine.ReleaseEventsTest#testReleaseEvents001"
  ],
  bug: 16720689
},
{
  description: "test can only run properly on a user build device when the bug is resolved",
  names: [
    "android.appwidget.cts.AppWidgetTest#testAppWidgetProviderCallbacks",
    "android.appwidget.cts.AppWidgetTest#testBindAppWidget",
    "android.appwidget.cts.AppWidgetTest#testCollectionWidgets",
    "android.appwidget.cts.AppWidgetTest#testDeleteHost",
    "android.appwidget.cts.AppWidgetTest#testDeleteHosts",
    "android.appwidget.cts.AppWidgetTest#testGetAppWidgetIds",
    "android.appwidget.cts.AppWidgetTest#testGetAppWidgetInfo",
    "android.appwidget.cts.AppWidgetTest#testGetAppWidgetOptions",
    "android.appwidget.cts.AppWidgetTest#testPartiallyUpdateAppWidgetViaWidgetId",
    "android.appwidget.cts.AppWidgetTest#testPartiallyUpdateAppWidgetViaWidgetIds",
    "android.appwidget.cts.AppWidgetTest#testTwoAppWidgetProviderCallbacks",
    "android.appwidget.cts.AppWidgetTest#testUpdateAppWidgetViaComponentName",
    "android.appwidget.cts.AppWidgetTest#testUpdateAppWidgetViaWidgetId",
    "android.appwidget.cts.AppWidgetTest#testUpdateAppWidgetViaWidgetIds"
  ],
  bug: 17993121
},
{
  description: "A few WebGL tests are known to fail in WebView",
  names: [
    "android.webgl.cts.WebGLTest#test_conformance_extensions_oes_texture_float_with_video_html",
    "android.webgl.cts.WebGLTest#test_conformance_renderbuffers_framebuffer_object_attachment_html",
    "android.webgl.cts.WebGLTest#test_conformance_rendering_multisample_corruption_html",
    "android.webgl.cts.WebGLTest#test_conformance_textures_tex_image_and_sub_image_2d_with_video_html",
    "android.webgl.cts.WebGLTest#test_conformance_textures_tex_image_and_sub_image_2d_with_video_rgb565_html",
    "android.webgl.cts.WebGLTest#test_conformance_textures_tex_image_and_sub_image_2d_with_video_rgba4444_html",
    "android.webgl.cts.WebGLTest#test_conformance_textures_tex_image_and_sub_image_2d_with_video_rgba5551_html",
    "android.webgl.cts.WebGLTest#test_conformance_textures_texture_npot_html",
    "android.webgl.cts.WebGLTest#test_conformance_textures_texture_npot_video_html",
    "android.webgl.cts.WebGLTest#test_conformance_glsl_misc_empty_main_vert_html",
    "android.webgl.cts.WebGLTest#test_conformance_glsl_misc_gl_position_unset_vert_html",
    "android.webgl.cts.WebGLTest#test_conformance_misc_webgl_specific_html"
  ],
  bug: 17748398
},
{
  description: "permissions for the API previously used in the test has changed, making it impossible to pass",
  names: [
    "android.openglperf.cts.GlAppSwitchTest#testGlActivitySwitchingFast",
    "android.openglperf.cts.GlAppSwitchTest#testGlActivitySwitchingSlow"
  ],
  bug: 17394321
},
{
  description: "unexpected failures",
  names: [
    "android.openglperf.cts.GlVboPerfTest#testVboWithVaryingIndexBufferNumbers"
  ],
  bug: 18091590
},
{
  description: "these tests require a good test scene, so they fail if run in random conditions",
  names: [
    "android.hardware.camera2.cts.AllocationTest#testBlackWhite",
    "android.hardware.camera2.cts.AllocationTest#testParamSensitivity"
  ],
  bug: 17530117
},
{
  description: "this test removes the stay-awake option, causing the screen to turn off during the execution of subsequent tests",
  names: [
    "android.admin.cts.DevicePolicyManagerTest#testMaximumTimeToLock"
  ],
  bug: 18002490
},
{
  description: "these tests locks the screen with an emtpy password or swipe-to-unlock, blocking subsequent test to dismiss keyguard",
  names: [
    "android.admin.cts.DevicePolicyManagerTest#testPasswordQuality_something",
    "android.admin.cts.DevicePolicyManagerTest#testPasswordQuality_numeric",
    "android.admin.cts.DevicePolicyManagerTest#testPasswordQuality_alphabetic",
    "android.admin.cts.DevicePolicyManagerTest#testPasswordQuality_alphanumeric",
    "android.admin.cts.DevicePolicyManagerTest#testPasswordQuality_complexUpperCase",
    "android.admin.cts.DevicePolicyManagerTest#testPasswordQuality_complexLowerCase",
    "android.admin.cts.DevicePolicyManagerTest#testPasswordQuality_complexLetters",
    "android.admin.cts.DevicePolicyManagerTest#testPasswordQuality_complexNumeric",
    "android.admin.cts.DevicePolicyManagerTest#testPasswordQuality_complexSymbols",
    "android.admin.cts.DevicePolicyManagerTest#testPasswordQuality_complexNonLetter",
    "android.admin.cts.DevicePolicyManagerTest#testGetMaximumFailedPasswordsForWipe"
  ],
  bug: 17496766
},
{
  description: "these tests locks the screen with an emtpy password or swipe-to-unlock, blocking subsequent test to dismiss keyguard",
  names: [
    "com.android.cts.devicepolicy.DeviceOwnerTest#testKeyManagement"
  ],
  bug: 17496766
},
{
  description: "Current implementation of uninstallAllUserCaCerts does not throw expected security exception, wait for fix from framework",
  names: [
    "android.admin.cts.DevicePolicyManagerTest#testUninstallAllUserCaCerts_failIfNotProfileOwner"
  ],
  bug: 17508787
},
{
  description: "New tests recently added for Android Enterprise. To be moved out of CTS-staging as soon as they show that they are stable",
  names: [
    "com.android.cts.devicepolicy.DeviceOwnerTest#testApplicationRestrictions",
    "com.android.cts.devicepolicy.DeviceOwnerTest#testCaCertManagement",
    "com.android.cts.devicepolicy.DeviceOwnerTest#testDeviceOwnerSetup",
    "com.android.cts.devicepolicy.DeviceOwnerTest#testPersistentIntentResolving",
    "com.android.cts.devicepolicy.DeviceOwnerTest#testScreenCaptureDisabled",
    "com.android.cts.devicepolicy.ManagedProfileTest#testManagedProfileSetup",
    "com.android.cts.devicepolicy.ManagedProfileTest#testWipeData",
    "com.android.cts.devicepolicy.ManagedProfileTest#testCrossProfileIntentFilters",
    "com.android.cts.devicepolicy.ManagedProfileTest#testCrossProfileContent",
    "com.android.cts.devicepolicy.ManagedProfileTest#testNoDebuggingFeaturesRestriction"
  ]
},
{
  description: "Flaky test which ocassionally fails",
  names: [
    "com.android.cts.devicepolicy.DeviceOwnerTest#testLockTask"
  ],
  bug: 17890673
},
{

  description: "These tests fail on some devices.",
  names: [
    "android.uirendering.cts.testclasses.ExactCanvasTests#testBlueRect",
    "android.uirendering.cts.testclasses.ExactCanvasTests#testBluePaddedSquare",
    "android.uirendering.cts.testclasses.ViewClippingTests#testSimplePaddingClip",
    "android.uirendering.cts.testclasses.ViewClippingTests#testSimpleClipBoundsClip",
    "android.uirendering.cts.testclasses.ViewClippingTests#testSimpleOutlineClip",
    "android.uirendering.cts.testclasses.ViewClippingTests#testSimpleBoundsClip",
    "android.uirendering.cts.testclasses.InfrastructureTests#testViewInitializer"
  ],
  bug: 17511118
},
{
  description: "This test failed on devices that use effect off loading. In addition it uses hidden apis",
  names: [
    "android.media.cts.AudioEffectTest#test1_1ConstructorFromUuid"
  ],
  bug: 17605875
},
{
  description: "Failures on these tests are known on several devices.",
  names: [
    "android.hardware.cts.SensorBatchingTests#testAccelerometer_fastest_batching",
    "android.hardware.cts.SensorBatchingTests#testAccelerometer_50hz_batching",
    "android.hardware.cts.SensorBatchingTests#testAccelerometer_fastest_flush",
    "android.hardware.cts.SensorBatchingTests#testAccelerometer_50hz_flush",
    "android.hardware.cts.SensorBatchingTests#testMagneticField_fastest_batching",
    "android.hardware.cts.SensorBatchingTests#testMagneticField_50hz_batching",
    "android.hardware.cts.SensorBatchingTests#testMagneticField_fastest_flush",
    "android.hardware.cts.SensorBatchingTests#testMagneticField_50hz_flush",
    "android.hardware.cts.SensorBatchingTests#testOrientation_fastest_batching",
    "android.hardware.cts.SensorBatchingTests#testOrientation_50hz_batching",
    "android.hardware.cts.SensorBatchingTests#testOrientation_fastest_flush",
    "android.hardware.cts.SensorBatchingTests#testOrientation_50hz_flush",
    "android.hardware.cts.SensorBatchingTests#testGyroscope_fastest_batching",
    "android.hardware.cts.SensorBatchingTests#testGyroscope_50hz_batching",
    "android.hardware.cts.SensorBatchingTests#testGyroscope_fastest_flush",
    "android.hardware.cts.SensorBatchingTests#testGyroscope_50hz_flush",
    "android.hardware.cts.SensorBatchingTests#testPressure_fastest_batching",
    "android.hardware.cts.SensorBatchingTests#testPressure_50hz_batching",
    "android.hardware.cts.SensorBatchingTests#testPressure_fastest_flush",
    "android.hardware.cts.SensorBatchingTests#testPressure_50hz_flush",
    "android.hardware.cts.SensorBatchingTests#testGravity_fastest_batching",
    "android.hardware.cts.SensorBatchingTests#testGravity_50hz_batching",
    "android.hardware.cts.SensorBatchingTests#testGravity_fastest_flush",
    "android.hardware.cts.SensorBatchingTests#testGravity_50hz_flush",
    "android.hardware.cts.SensorBatchingTests#testRotationVector_fastest_batching",
    "android.hardware.cts.SensorBatchingTests#testRotationVector_50hz_batching",
    "android.hardware.cts.SensorBatchingTests#testRotationVector_fastest_flush",
    "android.hardware.cts.SensorBatchingTests#testRotationVector_50hz_flush",
    "android.hardware.cts.SensorBatchingTests#testMagneticFieldUncalibrated_fastest_batching",
    "android.hardware.cts.SensorBatchingTests#testMagneticFieldUncalibrated_50hz_batching",
    "android.hardware.cts.SensorBatchingTests#testMagneticFieldUncalibrated_fastest_flush",
    "android.hardware.cts.SensorBatchingTests#testMagneticFieldUncalibrated_50hz_flush",
    "android.hardware.cts.SensorBatchingTests#testGameRotationVector_fastest_batching",
    "android.hardware.cts.SensorBatchingTests#testGameRotationVector_50hz_batching",
    "android.hardware.cts.SensorBatchingTests#testGameRotationVector_fastest_flush",
    "android.hardware.cts.SensorBatchingTests#testGameRotationVector_50hz_flush",
    "android.hardware.cts.SensorBatchingTests#testGyroscopeUncalibrated_fastest_batching",
    "android.hardware.cts.SensorBatchingTests#testGyroscopeUncalibrated_50hz_batching",
    "android.hardware.cts.SensorBatchingTests#testGyroscopeUncalibrated_fastest_flush",
    "android.hardware.cts.SensorBatchingTests#testGyroscopeUncalibrated_50hz_flush",
    "android.hardware.cts.SensorBatchingTests#testLinearAcceleration_fastest_batching",
    "android.hardware.cts.SensorBatchingTests#testLinearAcceleration_50hz_batching",
    "android.hardware.cts.SensorBatchingTests#testLinearAcceleration_fastest_flush",
    "android.hardware.cts.SensorBatchingTests#testLinearAcceleration_50hz_flush",
    "android.hardware.cts.SensorBatchingTests#testGeomagneticRotationVector_fastest_batching",
    "android.hardware.cts.SensorBatchingTests#testGeomagneticRotationVector_50hz_batching",
    "android.hardware.cts.SensorBatchingTests#testGeomagneticRotationVector_fastest_flush",
    "android.hardware.cts.SensorBatchingTests#testGeomagneticRotationVector_50hz_flush",
    "android.hardware.cts.SensorIntegrationTests#testSensorsWithSeveralClients",
    "android.hardware.cts.SensorIntegrationTests#testSensorsMovingRates",
    "android.hardware.cts.SensorIntegrationTests#testAccelerometerAccelerometerStopping",
    "android.hardware.cts.SensorIntegrationTests#testAccelerometerGyroscopeStopping",
    "android.hardware.cts.SensorIntegrationTests#testAccelerometerMagneticFieldStopping",
    "android.hardware.cts.SensorIntegrationTests#testGyroscopeAccelerometerStopping",
    "android.hardware.cts.SensorIntegrationTests#testGyroscopeGyroscopeStopping",
    "android.hardware.cts.SensorIntegrationTests#testGyroscopeMagneticFieldStopping",
    "android.hardware.cts.SensorIntegrationTests#testMagneticFieldAccelerometerStopping",
    "android.hardware.cts.SensorIntegrationTests#testMagneticFieldGyroscopeStopping",
    "android.hardware.cts.SensorIntegrationTests#testMagneticFieldMagneticFieldStopping",
    "android.hardware.cts.SingleSensorTests#testSensorProperties",
    "android.hardware.cts.SingleSensorTests#testAccelerometer_fastest",
    "android.hardware.cts.SingleSensorTests#testAccelerometer_100hz",
    "android.hardware.cts.SingleSensorTests#testAccelerometer_200hz",
    "android.hardware.cts.SingleSensorTests#testAccelerometer_50hz",
    "android.hardware.cts.SingleSensorTests#testAccelerometer_25hz",
    "android.hardware.cts.SingleSensorTests#testAccelerometer_15hz",
    "android.hardware.cts.SingleSensorTests#testAccelerometer_10hz",
    "android.hardware.cts.SingleSensorTests#testAccelerometer_5hz",
    "android.hardware.cts.SingleSensorTests#testAccelerometer_1hz",
    "android.hardware.cts.SingleSensorTests#testMagneticField_fastest",
    "android.hardware.cts.SingleSensorTests#testMagneticField_200hz",
    "android.hardware.cts.SingleSensorTests#testMagneticField_100hz",
    "android.hardware.cts.SingleSensorTests#testMagneticField_50hz",
    "android.hardware.cts.SingleSensorTests#testMagneticField_25hz",
    "android.hardware.cts.SingleSensorTests#testMagneticField_15hz",
    "android.hardware.cts.SingleSensorTests#testMagneticField_10hz",
    "android.hardware.cts.SingleSensorTests#testMagneticField_5hz",
    "android.hardware.cts.SingleSensorTests#testMagneticField_1hz",
    "android.hardware.cts.SingleSensorTests#testOrientation_fastest",
    "android.hardware.cts.SingleSensorTests#testOrientation_200hz",
    "android.hardware.cts.SingleSensorTests#testOrientation_100hz",
    "android.hardware.cts.SingleSensorTests#testOrientation_50hz",
    "android.hardware.cts.SingleSensorTests#testOrientation_25hz",
    "android.hardware.cts.SingleSensorTests#testOrientation_15hz",
    "android.hardware.cts.SingleSensorTests#testOrientation_10hz",
    "android.hardware.cts.SingleSensorTests#testOrientation_5hz",
    "android.hardware.cts.SingleSensorTests#testOrientation_1hz",
    "android.hardware.cts.SingleSensorTests#testGyroscope_fastest",
    "android.hardware.cts.SingleSensorTests#testGyroscope_200hz",
    "android.hardware.cts.SingleSensorTests#testGyroscope_100hz",
    "android.hardware.cts.SingleSensorTests#testGyroscope_50hz",
    "android.hardware.cts.SingleSensorTests#testGyroscope_25hz",
    "android.hardware.cts.SingleSensorTests#testGyroscope_15hz",
    "android.hardware.cts.SingleSensorTests#testGyroscope_10hz",
    "android.hardware.cts.SingleSensorTests#testGyroscope_5hz",
    "android.hardware.cts.SingleSensorTests#testGyroscope_1hz",
    "android.hardware.cts.SingleSensorTests#testPressure_fastest",
    "android.hardware.cts.SingleSensorTests#testPressure_200hz",
    "android.hardware.cts.SingleSensorTests#testPressure_100hz",
    "android.hardware.cts.SingleSensorTests#testPressure_50hz",
    "android.hardware.cts.SingleSensorTests#testPressure_25hz",
    "android.hardware.cts.SingleSensorTests#testPressure_15hz",
    "android.hardware.cts.SingleSensorTests#testPressure_10hz",
    "android.hardware.cts.SingleSensorTests#testPressure_5hz",
    "android.hardware.cts.SingleSensorTests#testPressure_1hz",
    "android.hardware.cts.SingleSensorTests#testGravity_fastest",
    "android.hardware.cts.SingleSensorTests#testGravity_200hz",
    "android.hardware.cts.SingleSensorTests#testGravity_100hz",
    "android.hardware.cts.SingleSensorTests#testGravity_50hz",
    "android.hardware.cts.SingleSensorTests#testGravity_25hz",
    "android.hardware.cts.SingleSensorTests#testGravity_15hz",
    "android.hardware.cts.SingleSensorTests#testGravity_10hz",
    "android.hardware.cts.SingleSensorTests#testGravity_5hz",
    "android.hardware.cts.SingleSensorTests#testGravity_1hz",
    "android.hardware.cts.SingleSensorTests#testRotationVector_fastest",
    "android.hardware.cts.SingleSensorTests#testRotationVector_200hz",
    "android.hardware.cts.SingleSensorTests#testRotationVector_100hz",
    "android.hardware.cts.SingleSensorTests#testRotationVector_50hz",
    "android.hardware.cts.SingleSensorTests#testRotationVector_25hz",
    "android.hardware.cts.SingleSensorTests#testRotationVector_15hz",
    "android.hardware.cts.SingleSensorTests#testRotationVector_10hz",
    "android.hardware.cts.SingleSensorTests#testRotationVector_5hz",
    "android.hardware.cts.SingleSensorTests#testRotationVector_1hz",
    "android.hardware.cts.SingleSensorTests#testMagneticFieldUncalibrated_fastest",
    "android.hardware.cts.SingleSensorTests#testMagneticFieldUncalibrated_200hz",
    "android.hardware.cts.SingleSensorTests#testMagneticFieldUncalibrated_100hz",
    "android.hardware.cts.SingleSensorTests#testMagneticFieldUncalibrated_50hz",
    "android.hardware.cts.SingleSensorTests#testMagneticFieldUncalibrated_25hz",
    "android.hardware.cts.SingleSensorTests#testMagneticFieldUncalibrated_15hz",
    "android.hardware.cts.SingleSensorTests#testMagneticFieldUncalibrated_10hz",
    "android.hardware.cts.SingleSensorTests#testMagneticFieldUncalibrated_5hz",
    "android.hardware.cts.SingleSensorTests#testMagneticFieldUncalibrated_1hz",
    "android.hardware.cts.SingleSensorTests#testGameRotationVector_fastest",
    "android.hardware.cts.SingleSensorTests#testGameRotationVector_200hz",
    "android.hardware.cts.SingleSensorTests#testGameRotationVector_100hz",
    "android.hardware.cts.SingleSensorTests#testGameRotationVector_50hz",
    "android.hardware.cts.SingleSensorTests#testGameRotationVector_25hz",
    "android.hardware.cts.SingleSensorTests#testGameRotationVector_15hz",
    "android.hardware.cts.SingleSensorTests#testGameRotationVector_10hz",
    "android.hardware.cts.SingleSensorTests#testGameRotationVector_5hz",
    "android.hardware.cts.SingleSensorTests#testGameRotationVector_1hz",
    "android.hardware.cts.SingleSensorTests#testGyroscopeUncalibrated_fastest",
    "android.hardware.cts.SingleSensorTests#testGyroscopeUncalibrated_200hz",
    "android.hardware.cts.SingleSensorTests#testGyroscopeUncalibrated_100hz",
    "android.hardware.cts.SingleSensorTests#testGyroscopeUncalibrated_50hz",
    "android.hardware.cts.SingleSensorTests#testGyroscopeUncalibrated_25hz",
    "android.hardware.cts.SingleSensorTests#testGyroscopeUncalibrated_15hz",
    "android.hardware.cts.SingleSensorTests#testGyroscopeUncalibrated_10hz",
    "android.hardware.cts.SingleSensorTests#testGyroscopeUncalibrated_5hz",
    "android.hardware.cts.SingleSensorTests#testGyroscopeUncalibrated_1hz",
    "android.hardware.cts.SingleSensorTests#testGeomagneticRotationVector_fastest",
    "android.hardware.cts.SingleSensorTests#testLinearAcceleration_200hz",
    "android.hardware.cts.SingleSensorTests#testLinearAcceleration_100hz",
    "android.hardware.cts.SingleSensorTests#testLinearAcceleration_50hz",
    "android.hardware.cts.SingleSensorTests#testLinearAcceleration_25hz",
    "android.hardware.cts.SingleSensorTests#testLinearAcceleration_15hz",
    "android.hardware.cts.SingleSensorTests#testLinearAcceleration_10hz",
    "android.hardware.cts.SingleSensorTests#testLinearAcceleration_5hz",
    "android.hardware.cts.SingleSensorTests#testLinearAcceleration_1hz",
    "android.hardware.cts.SensorTest#testValuesForAllSensors",
    "android.hardware.cts.SensorTest#testSensorTimeStamps",
    "android.hardware.cts.SensorTest#testBatchAndFlush",
    "android.hardware.cts.SensorTest#testBatchAndFlushWithHandler"
  ],
  bug: 17675466
},
{
  description: "This test failed on hw decoder that doesn't output frame with the configured format.",
  names: [
    "android.media.cts.ImageReaderDecoderTest#testHwAVCDecode360pForFlexibleYuv"
  ],
  bug: 17144778
},
{
  description: "Roboto font tests are not yet known good on all devices",
  names: [
    "android.uirendering.cts.testclasses.FontRenderingTests"
  ],
  bug: 17109280
},
{
  description: "android.keystore tests will replace these tests",
  names: [
    "com.android.org.conscrypt.MacTest#test_getInstance_OpenSSL_ENGINE",
    "com.android.org.conscrypt.NativeCryptoTest#test_ENGINE_by_id_TestEngine",
    "com.android.org.conscrypt.SignatureTest#test_getInstance_OpenSSL_ENGINE"
  ],
  bug: 18030049
}
]<|MERGE_RESOLUTION|>--- conflicted
+++ resolved
@@ -1,7 +1,5 @@
 [
 {
-<<<<<<< HEAD
-=======
   description: "the UsageStats is not yet stable enough",
   names: [
     "android.app.usage.cts.UsageStatsTest"
@@ -9,14 +7,6 @@
   bug: 17536113
 },
 {
-  description: "the ConnectivityConstraintTest are not yet stable",
-  names: [
-    "android.jobscheduler.cts.ConnectivityConstraintTest"
-  ],
-  bug: 18117279
-},
-{
->>>>>>> 0fe0732d
   description: "tests a fragile by nature as they rely on hardcoded behavior",
   names: [
     "android.accessibilityservice.cts.AccessibilityTextTraversalTest#testActionNextAndPreviousAtGranularityPageOverText",
