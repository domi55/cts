--- conflicted
+++ resolved
@@ -303,22 +303,7 @@
 
         final WindowManager wm = (WindowManager) getInstrumentation().getContext().getSystemService(
                 Context.WINDOW_SERVICE);
-<<<<<<< HEAD
-        final DisplayMetrics metrics = new DisplayMetrics();
-        wm.getDefaultDisplay().getRealMetrics(metrics);
-        final float centerX = metrics.widthPixels / 2;
-        final float centerY = metrics.heightPixels / 2;
-        final PointF clickPoint = new PointF(
-                centerX + CLICK_SHIFT_FROM_CENTER_X * MAGNIFICATION_FACTOR,
-                centerY + CLICK_SHIFT_FROM_CENTER_Y * MAGNIFICATION_FACTOR);
-        final PointF offsetMagnifiedPointInView = new PointF(
-                centerX + CLICK_SHIFT_FROM_CENTER_X - mViewBounds.left,
-                centerY + CLICK_SHIFT_FROM_CENTER_Y - mViewBounds.top);
-
-        StubMagnificationAccessibilityService magnificationService =
-=======
         final StubMagnificationAccessibilityService magnificationService =
->>>>>>> 614c8ac7
                 StubMagnificationAccessibilityService.enableSelf(getInstrumentation());
         final AccessibilityService.MagnificationController
                 magnificationController = magnificationService.getMagnificationController();
