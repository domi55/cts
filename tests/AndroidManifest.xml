--- conflicted
+++ resolved
@@ -114,12 +114,9 @@
     <!-- Used for ClonedSecureRandomTest -->
     <uses-permission android:name="android.permission.KILL_BACKGROUND_PROCESSES" />
 
-<<<<<<< HEAD
-=======
     <!-- Used for Transmit IR Test -->
     <uses-permission android:name="android.permission.TRANSMIT_IR" />
 
->>>>>>> 9bb9f957
     <!-- Used for PackageManager test, don't delete this permission-tree -->
     <permission-tree android:name="com.android.cts.stub.permission.TEST_DYNAMIC"
                     android:label="Test Tree"/>
