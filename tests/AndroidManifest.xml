--- conflicted
+++ resolved
@@ -107,12 +107,9 @@
     <uses-permission android:name="android.permission.WRITE_SYNC_SETTINGS" />
     <uses-permission android:name="android.permission.READ_SYNC_STATS" />
 
-<<<<<<< HEAD
-=======
     <!-- Used for ClonedSecureRandomTest -->
     <uses-permission android:name="android.permission.KILL_BACKGROUND_PROCESSES" />
 
->>>>>>> 8f6fe961
     <!-- Used for PackageManager test, don't delete this permission-tree -->
     <permission-tree android:name="com.android.cts.stub.permission.TEST_DYNAMIC"
                     android:label="Test Tree"/>
