--- conflicted
+++ resolved
@@ -958,7 +958,6 @@
 
         <activity android:name="android.app.cts.ActivityManagerMemoryClassTestActivity"
                 android:process=":memoryclass" />
-<<<<<<< HEAD
 
         <service android:name="android.speech.tts.cts.StubTextToSpeechService">
             <intent-filter>
@@ -1016,8 +1015,6 @@
                 <category android:name="android.intent.category.DEFAULT"/>
             </intent-filter>
         </activity>
-=======
->>>>>>> 0a7829e7
 
         <activity android:name="android.renderscript.cts.RenderscriptGLStubActivity"
                   android:label="RenderscriptGLStub"/>
