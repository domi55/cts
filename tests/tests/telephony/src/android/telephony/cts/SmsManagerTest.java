--- conflicted
+++ resolved
@@ -80,11 +80,7 @@
         super.setUp();
         mTelephonyManager =
             (TelephonyManager) getContext().getSystemService(Context.TELEPHONY_SERVICE);
-<<<<<<< HEAD
         mPackageManager = getContext().getPackageManager();
-=======
-        mPackageManager = mContext.getPackageManager();
->>>>>>> 3a194ee0
         mDestAddr = mTelephonyManager.getLine1Number();
         mText = "This is a test message";
 
