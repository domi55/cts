--- conflicted
+++ resolved
@@ -96,11 +96,7 @@
         super.setUp();
         mTelephonyManager =
             (TelephonyManager) getContext().getSystemService(Context.TELEPHONY_SERVICE);
-<<<<<<< HEAD
         mPackageManager = getContext().getPackageManager();
-=======
-        mPackageManager = mContext.getPackageManager();
->>>>>>> e2c08336
         mDestAddr = mTelephonyManager.getLine1Number();
         mText = "This is a test message";
 
