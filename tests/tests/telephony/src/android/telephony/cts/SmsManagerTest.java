/*
 * Copyright (C) 2009 The Android Open Source Project
 *
 * Licensed under the Apache License, Version 2.0 (the "License");
 * you may not use this file except in compliance with the License.
 * You may obtain a copy of the License at
 *
 *      http://www.apache.org/licenses/LICENSE-2.0
 *
 * Unless required by applicable law or agreed to in writing, software
 * distributed under the License is distributed on an "AS IS" BASIS,
 * WITHOUT WARRANTIES OR CONDITIONS OF ANY KIND, either express or implied.
 * See the License for the specific language governing permissions and
 * limitations under the License.
 */

package android.telephony.cts;

import dalvik.annotation.TestLevel;
import dalvik.annotation.TestTargetClass;
import dalvik.annotation.TestTargetNew;
import dalvik.annotation.TestTargets;

import android.app.PendingIntent;
import android.content.BroadcastReceiver;
import android.content.Context;
import android.content.Intent;
import android.content.IntentFilter;
import android.content.pm.PackageManager;
import android.os.SystemClock;
import android.telephony.SmsManager;
import android.telephony.TelephonyManager;
import android.test.AndroidTestCase;

import java.util.ArrayList;
import java.util.Arrays;
import java.util.List;

/**
 * Tests for {@link android.telephony.SmsManager}.
 *
 * Structured so tests can be reused to test {@link android.telephony.gsm.SmsManager}
 */
@TestTargetClass(SmsManager.class)
public class SmsManagerTest extends AndroidTestCase {

    private static final int NUM_TEXT_PARTS = 3;
    private static final String LONG_TEXT =
        "This is a very long text. This text should be broken into three " +
        "separate messages.This is a very long text. This text should be broken into " +
        "three separate messages.This is a very long text. This text should be broken " +
        "into three separate messages.This is a very long text. This text should be " +
        "broken into three separate messages.";;

    private static final String SMS_SEND_ACTION = "CTS_SMS_SEND_ACTION";
    private static final String SMS_DELIVERY_ACTION = "CTS_SMS_DELIVERY_ACTION";

<<<<<<< HEAD
    // List of network operators that don't support SMS delivery report
    private static final List<String> NO_DELIVERY_REPORTS =
            Arrays.asList(
                    "310410",   // AT&T Mobility
                    "44010",    // NTT DOCOMO
                    "45005",    // SKT Mobility
                    "45002",    // SKT Mobility
                    "45008"     // KT Mobility
=======
    // List of network operators that doesn't support Data(binary) SMS message
    private static final List<String> UNSUPPORT_DATA_SMS_MESSAGES =
            Arrays.asList(
                    "44010"    // NTT DOCOMO
            );

    // List of network operators that doesn't support Maltipart SMS message
    private static final List<String> UNSUPPORT_MULTIPART_SMS_MESSAGES =
            Arrays.asList(
                    "44010"    // NTT DOCOMO
>>>>>>> 23ae0866
            );

    private TelephonyManager mTelephonyManager;
    private PackageManager mPackageManager;
    private String mDestAddr;
    private String mText;
    private SmsBroadcastReceiver mSendReceiver;
    private SmsBroadcastReceiver mDeliveryReceiver;
    private PendingIntent mSentIntent;
    private PendingIntent mDeliveredIntent;
    private Intent mSendIntent;
    private Intent mDeliveryIntent;
    private boolean mDeliveryReportSupported;

    private static final int TIME_OUT = 1000 * 60 * 5;

    @Override
    protected void setUp() throws Exception {
        super.setUp();
        mTelephonyManager =
            (TelephonyManager) getContext().getSystemService(Context.TELEPHONY_SERVICE);
        mPackageManager = mContext.getPackageManager();
        mDestAddr = mTelephonyManager.getLine1Number();
        mText = "This is a test message";

        if (!mPackageManager.hasSystemFeature(PackageManager.FEATURE_TELEPHONY)) {
            mDeliveryReportSupported = false;
        } else if (mTelephonyManager.getPhoneType() == TelephonyManager.PHONE_TYPE_CDMA) {
            // CDMA supports SMS delivery report
            mDeliveryReportSupported = true;
        } else {
            // is this a GSM network that doesn't support SMS delivery report?
            String mccmnc = mTelephonyManager.getSimOperator();
            mDeliveryReportSupported = !(NO_DELIVERY_REPORTS.contains(mccmnc));
        }
    }

    @TestTargetNew(
        level = TestLevel.COMPLETE,
        method = "divideMessage",
        args = {String.class}
    )
    public void testDivideMessage() {
        ArrayList<String> dividedMessages = divideMessage(LONG_TEXT);
        assertNotNull(dividedMessages);
        assertEquals(NUM_TEXT_PARTS, dividedMessages.size());
        assertEquals(LONG_TEXT,
                dividedMessages.get(0) + dividedMessages.get(1) + dividedMessages.get(2));
    }

    @TestTargets({
        @TestTargetNew(
            level = TestLevel.COMPLETE,
            method = "sendDataMessage",
            args = {String.class, String.class, short.class, byte[].class,
                    PendingIntent.class, PendingIntent.class}
        ),
        @TestTargetNew(
            level = TestLevel.COMPLETE,
            method = "sendTextMessage",
            args = {String.class, String.class, String.class, PendingIntent.class,
                    PendingIntent.class}
        ),
        @TestTargetNew(
            level = TestLevel.COMPLETE,
            method = "sendMultipartTextMessage",
            args = {String.class, String.class, ArrayList.class, ArrayList.class, ArrayList.class}
        )
    })
    public void testSendMessages() throws InterruptedException {
        if (!mPackageManager.hasSystemFeature(PackageManager.FEATURE_TELEPHONY)) {
            return;
        }

        String mccmnc = mTelephonyManager.getSimOperator();

        mSendIntent = new Intent(SMS_SEND_ACTION);
        mDeliveryIntent = new Intent(SMS_DELIVERY_ACTION);

        IntentFilter sendIntentFilter = new IntentFilter(SMS_SEND_ACTION);
        IntentFilter deliveryIntentFilter = new IntentFilter(SMS_DELIVERY_ACTION);

        mSendReceiver = new SmsBroadcastReceiver(SMS_SEND_ACTION);
        mDeliveryReceiver = new SmsBroadcastReceiver(SMS_DELIVERY_ACTION);

        getContext().registerReceiver(mSendReceiver, sendIntentFilter);
        getContext().registerReceiver(mDeliveryReceiver, deliveryIntentFilter);

        // send single text sms
        init();
        sendTextMessage(mDestAddr, mDestAddr, mSentIntent, mDeliveredIntent);
        assertTrue(mSendReceiver.waitForCalls(1, TIME_OUT));
        if (mDeliveryReportSupported) {
            assertTrue(mDeliveryReceiver.waitForCalls(1, TIME_OUT));
        }

        if (mTelephonyManager.getPhoneType() == TelephonyManager.PHONE_TYPE_CDMA) {
            // TODO: temp workaround, OCTET encoding for EMS not properly supported
            return;
        }

        // send data sms
<<<<<<< HEAD
        byte[] data = mText.getBytes();
        short port = 19989;

        init();
        sendDataMessage(mDestAddr, port, data, mSentIntent, mDeliveredIntent);
        assertTrue(mSendReceiver.waitForCalls(1, TIME_OUT));
        if (mDeliveryReportSupported) {
            assertTrue(mDeliveryReceiver.waitForCalls(1, TIME_OUT));
=======
        if (!UNSUPPORT_DATA_SMS_MESSAGES.contains(mccmnc)) {
            byte[] data = mText.getBytes();
            short port = 19989;

            init();
            sendDataMessage(mDestAddr, port, data, mSentIntent, mDeliveredIntent);
            mSendReceiver.waitForCalls(1, TIME_OUT);
            mDeliveryReceiver.waitForCalls(1, TIME_OUT);
        } else {
            // This GSM network doesn't support Data(binary) SMS message.
            // Skip the test.
>>>>>>> 23ae0866
        }

        // send multi parts text sms
        if (!UNSUPPORT_MULTIPART_SMS_MESSAGES.contains(mccmnc)) {
            init();
            ArrayList<String> parts = divideMessage(LONG_TEXT);
            int numParts = parts.size();
            ArrayList<PendingIntent> sentIntents = new ArrayList<PendingIntent>();
            ArrayList<PendingIntent> deliveryIntents = new ArrayList<PendingIntent>();
            for (int i = 0; i < numParts; i++) {
                sentIntents.add(PendingIntent.getBroadcast(getContext(), 0, mSendIntent, 0));
                deliveryIntents.add(PendingIntent.getBroadcast(getContext(), 0, mDeliveryIntent, 0));
            }
            sendMultiPartTextMessage(mDestAddr, parts, sentIntents, deliveryIntents);
            mSendReceiver.waitForCalls(numParts, TIME_OUT);
            mDeliveryReceiver.waitForCalls(numParts, TIME_OUT);
        } else {
            // This GSM network doesn't support Multipart SMS message.
            // Skip the test.
        }
<<<<<<< HEAD
        sendMultiPartTextMessage(mDestAddr, parts, sentIntents, deliveryIntents);
        assertTrue(mSendReceiver.waitForCalls(numParts, TIME_OUT));
        if (mDeliveryReportSupported) {
            assertTrue(mDeliveryReceiver.waitForCalls(numParts, TIME_OUT));
        }
=======
>>>>>>> 23ae0866
    }

    private void init() {
        mSendReceiver.reset();
        mDeliveryReceiver.reset();
        mSentIntent = PendingIntent.getBroadcast(getContext(), 0, mSendIntent,
                PendingIntent.FLAG_ONE_SHOT);
        mDeliveredIntent = PendingIntent.getBroadcast(getContext(), 0, mDeliveryIntent,
                PendingIntent.FLAG_ONE_SHOT);
    }

    @TestTargetNew(
        level = TestLevel.COMPLETE,
        method = "getDefault",
        args = {}
    )
    public void testGetDefault() {
        assertNotNull(getSmsManager());
    }

    protected ArrayList<String> divideMessage(String text) {
        return getSmsManager().divideMessage(text);
    }

    private android.telephony.SmsManager getSmsManager() {
        return android.telephony.SmsManager.getDefault();
    }

    protected void sendMultiPartTextMessage(String destAddr, ArrayList<String> parts,
            ArrayList<PendingIntent> sentIntents, ArrayList<PendingIntent> deliveryIntents) {
        getSmsManager().sendMultipartTextMessage(destAddr, null, parts, sentIntents, deliveryIntents);
    }

    protected void sendDataMessage(String destAddr,short port, byte[] data, PendingIntent sentIntent, PendingIntent deliveredIntent) {
        getSmsManager().sendDataMessage(destAddr, null, port, data, sentIntent, deliveredIntent);
    }

    protected void sendTextMessage(String destAddr, String text, PendingIntent sentIntent, PendingIntent deliveredIntent) {
        getSmsManager().sendTextMessage(destAddr, null, text, sentIntent, deliveredIntent);
    }

    private static class SmsBroadcastReceiver extends BroadcastReceiver {
        private int mCalls;
        private int mExpectedCalls;
        private String mAction;
        private Object mLock;

        SmsBroadcastReceiver(String action) {
            mAction = action;
            reset();
            mLock = new Object();
        }

        void reset() {
            mExpectedCalls = Integer.MAX_VALUE;
            mCalls = 0;
        }

        @Override
        public void onReceive(Context context, Intent intent) {
            if (intent.getAction().equals(mAction)) {
                synchronized (mLock) {
                    mCalls += 1;
                    if (mCalls >= mExpectedCalls) {
                        mLock.notify();
                    }
                }
            }
        }

        public boolean waitForCalls(int expectedCalls, long timeout) throws InterruptedException {
            synchronized(mLock) {
                mExpectedCalls = expectedCalls;
                long startTime = SystemClock.elapsedRealtime();

                while (mCalls < mExpectedCalls) {
                    long waitTime = timeout - (SystemClock.elapsedRealtime() - startTime);
                    if (waitTime > 0) {
                        mLock.wait(waitTime);
                    } else {
                        return false;  // timed out
                    }
                }
                return true;  // success
            }
        }
    }
}<|MERGE_RESOLUTION|>--- conflicted
+++ resolved
@@ -55,7 +55,6 @@
     private static final String SMS_SEND_ACTION = "CTS_SMS_SEND_ACTION";
     private static final String SMS_DELIVERY_ACTION = "CTS_SMS_DELIVERY_ACTION";
 
-<<<<<<< HEAD
     // List of network operators that don't support SMS delivery report
     private static final List<String> NO_DELIVERY_REPORTS =
             Arrays.asList(
@@ -64,7 +63,8 @@
                     "45005",    // SKT Mobility
                     "45002",    // SKT Mobility
                     "45008"     // KT Mobility
-=======
+            );
+
     // List of network operators that doesn't support Data(binary) SMS message
     private static final List<String> UNSUPPORT_DATA_SMS_MESSAGES =
             Arrays.asList(
@@ -75,7 +75,6 @@
     private static final List<String> UNSUPPORT_MULTIPART_SMS_MESSAGES =
             Arrays.asList(
                     "44010"    // NTT DOCOMO
->>>>>>> 23ae0866
             );
 
     private TelephonyManager mTelephonyManager;
@@ -178,28 +177,19 @@
         }
 
         // send data sms
-<<<<<<< HEAD
-        byte[] data = mText.getBytes();
-        short port = 19989;
-
-        init();
-        sendDataMessage(mDestAddr, port, data, mSentIntent, mDeliveredIntent);
-        assertTrue(mSendReceiver.waitForCalls(1, TIME_OUT));
-        if (mDeliveryReportSupported) {
-            assertTrue(mDeliveryReceiver.waitForCalls(1, TIME_OUT));
-=======
         if (!UNSUPPORT_DATA_SMS_MESSAGES.contains(mccmnc)) {
             byte[] data = mText.getBytes();
             short port = 19989;
 
             init();
             sendDataMessage(mDestAddr, port, data, mSentIntent, mDeliveredIntent);
-            mSendReceiver.waitForCalls(1, TIME_OUT);
-            mDeliveryReceiver.waitForCalls(1, TIME_OUT);
+            assertTrue(mSendReceiver.waitForCalls(1, TIME_OUT));
+            if (mDeliveryReportSupported) {
+                assertTrue(mDeliveryReceiver.waitForCalls(1, TIME_OUT));
+            }
         } else {
             // This GSM network doesn't support Data(binary) SMS message.
             // Skip the test.
->>>>>>> 23ae0866
         }
 
         // send multi parts text sms
@@ -214,20 +204,14 @@
                 deliveryIntents.add(PendingIntent.getBroadcast(getContext(), 0, mDeliveryIntent, 0));
             }
             sendMultiPartTextMessage(mDestAddr, parts, sentIntents, deliveryIntents);
-            mSendReceiver.waitForCalls(numParts, TIME_OUT);
-            mDeliveryReceiver.waitForCalls(numParts, TIME_OUT);
+            assertTrue(mSendReceiver.waitForCalls(numParts, TIME_OUT));
+            if (mDeliveryReportSupported) {
+              assertTrue(mDeliveryReceiver.waitForCalls(numParts, TIME_OUT));
+            }
         } else {
             // This GSM network doesn't support Multipart SMS message.
             // Skip the test.
         }
-<<<<<<< HEAD
-        sendMultiPartTextMessage(mDestAddr, parts, sentIntents, deliveryIntents);
-        assertTrue(mSendReceiver.waitForCalls(numParts, TIME_OUT));
-        if (mDeliveryReportSupported) {
-            assertTrue(mDeliveryReceiver.waitForCalls(numParts, TIME_OUT));
-        }
-=======
->>>>>>> 23ae0866
     }
 
     private void init() {
