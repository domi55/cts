--- conflicted
+++ resolved
@@ -186,14 +186,7 @@
                 break;
 
             case TelephonyManager.PHONE_TYPE_NONE:
-<<<<<<< HEAD
-                boolean nwSupported = mCm.isNetworkSupported(mCm.TYPE_WIFI);
-                PackageManager packageManager = getContext().getPackageManager();
-                // only check serial number & MAC address if device report wifi feature
-                if (packageManager.hasSystemFeature(PackageManager.FEATURE_WIFI)) {
-=======
                 if (mCm.getNetworkInfo(ConnectivityManager.TYPE_WIFI) != null) {
->>>>>>> 76dcfde2
                     assertSerialNumber();
                     assertMacAddress(getWifiMacAddress());
                 } else if (mCm.getNetworkInfo(ConnectivityManager.TYPE_BLUETOOTH) != null) {
