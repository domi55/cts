/*
 * Copyright (C) 2009 The Android Open Source Project
 *
 * Licensed under the Apache License, Version 2.0 (the "License");
 * you may not use this file except in compliance with the License.
 * You may obtain a copy of the License at
 *
 *      http://www.apache.org/licenses/LICENSE-2.0
 *
 * Unless required by applicable law or agreed to in writing, software
 * distributed under the License is distributed on an "AS IS" BASIS,
 * WITHOUT WARRANTIES OR CONDITIONS OF ANY KIND, either express or implied.
 * See the License for the specific language governing permissions and
 * limitations under the License.
 */

package android.telephony.cts;

import android.bluetooth.BluetoothAdapter;
import android.content.Context;
import android.content.pm.PackageManager;
import android.cts.util.ReadElf;
import android.cts.util.TestThread;
import android.net.ConnectivityManager;
import android.net.wifi.WifiInfo;
import android.net.wifi.WifiManager;
import android.os.Build;
import android.os.Looper;
import android.telephony.CellLocation;
import android.telephony.PhoneStateListener;
import android.telephony.TelephonyManager;
import android.test.AndroidTestCase;
import android.util.Log;

import com.android.internal.telephony.PhoneConstants;

import java.util.regex.Pattern;

public class TelephonyManagerTest extends AndroidTestCase {
    private TelephonyManager mTelephonyManager;
    private boolean mOnCellLocationChangedCalled = false;
    private final Object mLock = new Object();
    private static final int TOLERANCE = 1000;
    private PhoneStateListener mListener;
    private static ConnectivityManager mCm;
    private static final String TAG = "android.telephony.cts.TelephonyManagerTest";

    @Override
    protected void setUp() throws Exception {
        super.setUp();
        mTelephonyManager =
            (TelephonyManager)getContext().getSystemService(Context.TELEPHONY_SERVICE);
        mCm = (ConnectivityManager)getContext().getSystemService(Context.CONNECTIVITY_SERVICE);
    }

    @Override
    protected void tearDown() throws Exception {
        if (mListener != null) {
            // unregister the listener
            mTelephonyManager.listen(mListener, PhoneStateListener.LISTEN_NONE);
        }
        super.tearDown();
    }

    public void testListen() throws Throwable {
        if (mCm.getNetworkInfo(ConnectivityManager.TYPE_MOBILE) == null) {
            Log.d(TAG, "Skipping test that requires ConnectivityManager.TYPE_MOBILE");
            return;
        }

        if (mTelephonyManager.getPhoneType() == TelephonyManager.PHONE_TYPE_CDMA) {
            // TODO: temp workaround, need to adjust test to for CDMA
            return;
        }

        // Test register
        TestThread t = new TestThread(new Runnable() {
            public void run() {
                Looper.prepare();

                mListener = new PhoneStateListener() {
                    @Override
                    public void onCellLocationChanged(CellLocation location) {
                        synchronized (mLock) {
                            mOnCellLocationChangedCalled = true;
                            mLock.notify();
                        }
                    }
                };
                mTelephonyManager.listen(mListener, PhoneStateListener.LISTEN_CELL_LOCATION);
                CellLocation.requestLocationUpdate();
                Looper.loop();
            }
        });
        t.start();
        synchronized (mLock) {
            while (!mOnCellLocationChangedCalled) {
                mLock.wait();
            }
        }
        assertTrue(mOnCellLocationChangedCalled);

        // Test unregister
        t = new TestThread(new Runnable() {
            public void run() {
                Looper.prepare();
                // unregister the listener
                mTelephonyManager.listen(mListener, PhoneStateListener.LISTEN_NONE);
                mOnCellLocationChangedCalled = false;
                // unregister again, to make sure doing so does not call the listener
                mTelephonyManager.listen(mListener, PhoneStateListener.LISTEN_NONE);
                CellLocation.requestLocationUpdate();
                Looper.loop();
            }
        });

        t.start();
        synchronized (mLock) {
            mLock.wait(TOLERANCE);
        }
        assertFalse(mOnCellLocationChangedCalled);
    }

    /**
     * The getter methods here are all related to the information about the telephony.
     * These getters are related to concrete location, phone, service provider company, so
     * it's no need to get details of these information, just make sure they are in right
     * condition(>0 or not null).
     */
    public void testTelephonyManager() {
        assertTrue(mTelephonyManager.getNetworkType() >= TelephonyManager.NETWORK_TYPE_UNKNOWN);
        assertTrue(mTelephonyManager.getPhoneType() >= TelephonyManager.PHONE_TYPE_NONE);
        assertTrue(mTelephonyManager.getSimState() >= TelephonyManager.SIM_STATE_UNKNOWN);
        assertTrue(mTelephonyManager.getDataActivity() >= TelephonyManager.DATA_ACTIVITY_NONE);
        assertTrue(mTelephonyManager.getDataState() >= TelephonyManager.DATA_DISCONNECTED);
        assertTrue(mTelephonyManager.getCallState() >= TelephonyManager.CALL_STATE_IDLE);

        // Make sure devices without MMS service won't fail on this
        if (mTelephonyManager.getPhoneType() != TelephonyManager.PHONE_TYPE_NONE) {
            assertFalse(mTelephonyManager.getMmsUserAgent().isEmpty());
            assertFalse(mTelephonyManager.getMmsUAProfUrl().isEmpty());
        }

        // The following methods may return null. Simply call them to make sure they do not
        // throw any exceptions.
        mTelephonyManager.getVoiceMailNumber();
        mTelephonyManager.getSimOperatorName();
        mTelephonyManager.getNetworkCountryIso();
        mTelephonyManager.getCellLocation();
        mTelephonyManager.getSimSerialNumber();
        mTelephonyManager.getSimOperator();
        mTelephonyManager.getNetworkOperatorName();
        mTelephonyManager.getSubscriberId();
        mTelephonyManager.getLine1Number();
        mTelephonyManager.getNetworkOperator();
        mTelephonyManager.getSimCountryIso();
        mTelephonyManager.getVoiceMailAlphaTag();
        mTelephonyManager.getNeighboringCellInfo();
        mTelephonyManager.isNetworkRoaming();
        mTelephonyManager.getDeviceId();
        mTelephonyManager.getDeviceSoftwareVersion();
    }

    /**
     * Tests that the device properly reports either a valid IMEI if
     * GSM, a valid MEID or ESN if CDMA, or a valid MAC address if
     * only a WiFi device.
     */
    public void testGetDeviceId() {
        String deviceId = mTelephonyManager.getDeviceId();
        int phoneType = mTelephonyManager.getPhoneType();
        switch (phoneType) {
            case TelephonyManager.PHONE_TYPE_GSM:
                assertGsmDeviceId(deviceId);
                break;

            case TelephonyManager.PHONE_TYPE_CDMA:
                // LTE device is using IMEI as device id
                if (mTelephonyManager.getLteOnCdmaMode() == PhoneConstants.LTE_ON_CDMA_TRUE) {
                    assertGsmDeviceId(deviceId);
                } else {
                    assertCdmaDeviceId(deviceId);
                }
                break;

            case TelephonyManager.PHONE_TYPE_NONE:
<<<<<<< HEAD
                if (mCm.getNetworkInfo(ConnectivityManager.TYPE_WIFI) != null) {
=======
                boolean nwSupported = mCm.isNetworkSupported(mCm.TYPE_WIFI);
                PackageManager packageManager = getContext().getPackageManager();
                // only check serial number & MAC address if device report wifi feature
                if (packageManager.hasSystemFeature(PackageManager.FEATURE_WIFI)) {
>>>>>>> 323f7459
                    assertSerialNumber();
                    assertMacAddress(getWifiMacAddress());
                } else if (mCm.getNetworkInfo(ConnectivityManager.TYPE_BLUETOOTH) != null) {
                    assertSerialNumber();
                    assertMacAddress(getBluetoothMacAddress());
                } else {
                    assertTrue(mCm.getNetworkInfo(ConnectivityManager.TYPE_ETHERNET) != null);
                }
                break;

            default:
                throw new IllegalArgumentException("Did you add a new phone type? " + phoneType);
        }
    }

    private static void assertGsmDeviceId(String deviceId) {
        // IMEI may include the check digit
        String imeiPattern = "[0-9]{14,15}";
        assertTrue("IMEI device id " + deviceId + " does not match pattern " + imeiPattern,
                Pattern.matches(imeiPattern, deviceId));
        if (deviceId.length() == 15) {
            // if the ID is 15 digits, the 15th must be a check digit.
            assertImeiCheckDigit(deviceId);
        }
    }

    private static void assertImeiCheckDigit(String deviceId) {
        int expectedCheckDigit = getLuhnCheckDigit(deviceId.substring(0, 14));
        int actualCheckDigit = Character.digit(deviceId.charAt(14), 10);
        assertEquals("Incorrect check digit for " + deviceId, expectedCheckDigit, actualCheckDigit);
    }

    /**
     * Use decimal value (0-9) to index into array to get sum of its digits
     * needed by Lunh check.
     *
     * Example: DOUBLE_DIGIT_SUM[6] = 3 because 6 * 2 = 12 => 1 + 2 = 3
     */
    private static final int[] DOUBLE_DIGIT_SUM = {0, 2, 4, 6, 8, 1, 3, 5, 7, 9};

    /**
     * Calculate the check digit by starting from the right, doubling every
     * each digit, summing all the digits including the doubled ones, and
     * finding a number to make the sum divisible by 10.
     *
     * @param deviceId not including the check digit
     * @return the check digit
     */
    private static int getLuhnCheckDigit(String deviceId) {
        int sum = 0;
        int dontDoubleModulus = deviceId.length() % 2;
        for (int i = deviceId.length() - 1; i >= 0; --i) {
            int digit = Character.digit(deviceId.charAt(i), 10);
            if (i % 2 == dontDoubleModulus) {
                sum += digit;
            } else {
                sum += DOUBLE_DIGIT_SUM[digit];
            }
        }
        sum %= 10;
        return sum == 0 ? 0 : 10 - sum;
    }

    private static void assertCdmaDeviceId(String deviceId) {
        // CDMA device IDs may either be a 14-hex-digit MEID or an
        // 8-hex-digit ESN.  If it's an ESN, it may not be a
        // pseudo-ESN.
        if (deviceId.length() == 14) {
            assertMeidFormat(deviceId);
        } else if (deviceId.length() == 8) {
            assertHexadecimalEsnFormat(deviceId);
        } else {
            fail("device id on CDMA must be 14-digit hex MEID or 8-digit hex ESN.");
        }
    }

    private static void assertHexadecimalEsnFormat(String deviceId) {
        String esnPattern = "[0-9a-fA-F]{8}";
        assertTrue("ESN hex device id " + deviceId + " does not match pattern " + esnPattern,
                   Pattern.matches(esnPattern, deviceId));
        assertFalse("ESN hex device id " + deviceId + " must not be a pseudo-ESN",
                    "80".equals(deviceId.substring(0, 2)));
    }

    private static void assertMeidFormat(String deviceId) {
        // MEID must NOT include the check digit.
        String meidPattern = "[0-9a-fA-F]{14}";
        assertTrue("MEID device id " + deviceId + " does not match pattern " + meidPattern,
                   Pattern.matches(meidPattern, deviceId));
    }

    private void assertSerialNumber() {
        assertNotNull("Non-telephony devices must have a Build.SERIAL number.",
                Build.SERIAL);
        assertTrue("Hardware id must be no longer than 20 characters.",
                Build.SERIAL.length() <= 20);
        assertTrue("Hardware id must be alphanumeric.",
                Pattern.matches("[0-9A-Za-z]+", Build.SERIAL));
    }

    private void assertMacAddress(String macAddress) {
        String macPattern = "([0-9a-fA-F]{2}:){5}[0-9a-fA-F]{2}";
        assertTrue("MAC Address " + macAddress + " does not match pattern " + macPattern,
                Pattern.matches(macPattern, macAddress));
    }

    /** @return mac address which requires the WiFi system to be enabled */
    private String getWifiMacAddress() {
        WifiManager wifiManager = (WifiManager) getContext()
                .getSystemService(Context.WIFI_SERVICE);

        boolean enabled = wifiManager.isWifiEnabled();

        try {
            if (!enabled) {
                wifiManager.setWifiEnabled(true);
            }

            WifiInfo wifiInfo = wifiManager.getConnectionInfo();
            return wifiInfo.getMacAddress();

        } finally {
            if (!enabled) {
                wifiManager.setWifiEnabled(false);
            }
        }
    }

    private String getBluetoothMacAddress() {
        BluetoothAdapter adapter = BluetoothAdapter.getDefaultAdapter();
        if (adapter == null) {
            return "";
        }

        return adapter.getAddress();
    }

    private static final String ISO_COUNTRY_CODE_PATTERN = "[a-z]{2}";

    public void testGetNetworkCountryIso() {
        PackageManager packageManager = getContext().getPackageManager();
        String countryCode = mTelephonyManager.getNetworkCountryIso();
        if (packageManager.hasSystemFeature(PackageManager.FEATURE_TELEPHONY)) {
            assertTrue("Country code '" + countryCode + "' did not match "
                    + ISO_COUNTRY_CODE_PATTERN,
                    Pattern.matches(ISO_COUNTRY_CODE_PATTERN, countryCode));
        } else {
            // Non-telephony may still have the property defined if it has a SIM.
        }
    }

    public void testGetSimCountryIso() {
        PackageManager packageManager = getContext().getPackageManager();
        String countryCode = mTelephonyManager.getSimCountryIso();
        if (packageManager.hasSystemFeature(PackageManager.FEATURE_TELEPHONY)) {
            assertTrue("Country code '" + countryCode + "' did not match "
                    + ISO_COUNTRY_CODE_PATTERN,
                    Pattern.matches(ISO_COUNTRY_CODE_PATTERN, countryCode));
        } else {
            // Non-telephony may still have the property defined if it has a SIM.
        }
    }
}<|MERGE_RESOLUTION|>--- conflicted
+++ resolved
@@ -184,14 +184,10 @@
                 break;
 
             case TelephonyManager.PHONE_TYPE_NONE:
-<<<<<<< HEAD
-                if (mCm.getNetworkInfo(ConnectivityManager.TYPE_WIFI) != null) {
-=======
                 boolean nwSupported = mCm.isNetworkSupported(mCm.TYPE_WIFI);
                 PackageManager packageManager = getContext().getPackageManager();
                 // only check serial number & MAC address if device report wifi feature
                 if (packageManager.hasSystemFeature(PackageManager.FEATURE_WIFI)) {
->>>>>>> 323f7459
                     assertSerialNumber();
                     assertMacAddress(getWifiMacAddress());
                 } else if (mCm.getNetworkInfo(ConnectivityManager.TYPE_BLUETOOTH) != null) {
