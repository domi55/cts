--- conflicted
+++ resolved
@@ -21,18 +21,10 @@
 LOCAL_CLANG := true
 LOCAL_MODULE := librscpptest_jni
 LOCAL_MODULE_TAGS := optional
-<<<<<<< HEAD
 
 LOCAL_SRC_FILES := \
     rs_jni.cpp \
     rs_jni_allocation.cpp \
-    rs_jni_element.cpp \
-    rs_jni_foreach.cpp \
-=======
-LOCAL_SRC_FILES := \
-    rs_jni.cpp \
-    rs_jni_allocation.cpp \
->>>>>>> 88fb9dd3
     rs_jni_script.cpp \
     rs_jni_type.cpp \
     rs_jni_object.cpp
@@ -41,14 +33,7 @@
     setelementat.rs \
     primitives.rs \
     instance.rs \
-<<<<<<< HEAD
-    clear_object.rs \
-    foreach.rs \
-    fe_all.rs \
-    noroot.rs
-=======
     clear_object.rs
->>>>>>> 88fb9dd3
 
 LOCAL_C_INCLUDES := $(JNI_H_INCLUDE)
 LOCAL_C_INCLUDES += frameworks/rs/cpp
