/*
 * Copyright (C) 2013 The Android Open Source Project
 *
 * Licensed under the Apache License, Version 2.0 (the "License");
 * you may not use this file except in compliance with the License.
 * You may obtain a copy of the License at
 *
 *      http://www.apache.org/licenses/LICENSE-2.0
 *
 * Unless required by applicable law or agreed to in writing, software
 * distributed under the License is distributed on an "AS IS" BASIS,
 * WITHOUT WARRANTIES OR CONDITIONS OF ANY KIND, either express or implied.
 * See the License for the specific language governing permissions and
 * limitations under the License.
 */

#include <jni.h>
#include <android/log.h>

#include <stdio.h>
#include <stdlib.h>
#include <math.h>

#include <RenderScript.h>

#define  LOG_TAG    "rscpptest"
#define  LOGI(...)  __android_log_print(ANDROID_LOG_INFO,LOG_TAG,__VA_ARGS__)
#define  LOGE(...)  __android_log_print(ANDROID_LOG_ERROR,LOG_TAG,__VA_ARGS__)

using namespace android::RSC;

/*returns an addr aligned to the byte boundary specified by align*/
#define align_addr(addr,align) (void *)(((size_t)(addr) + ((align) - 1)) & (size_t) - (align))
#define ADDRESS_STORAGE_SIZE sizeof(size_t)

void * aligned_alloc(size_t align, size_t size) {
    void * addr, * x = NULL;
    addr = malloc(size + align - 1 + ADDRESS_STORAGE_SIZE);
    if (addr) {
        x = align_addr((unsigned char *) addr + ADDRESS_STORAGE_SIZE, (int) align);
        /* save the actual malloc address */
        ((size_t *) x)[-1] = (size_t) addr;
    }
    return x;
}

void aligned_free(void * memblk) {
    if (memblk) {
        void * addr = (void *) (((size_t *) memblk)[-1]);
        free(addr);
    }
}

sp<const Element> makeElement(sp<RS> rs, RsDataType dt, int vecSize) {
    if (vecSize > 1) {
        return Element::createVector(rs, dt, vecSize);
    } else {
        if (dt == RS_TYPE_UNSIGNED_8) {
            return Element::U8(rs);
        } else {
            return Element::F32(rs);
        }
    }
}

extern "C" JNIEXPORT jboolean JNICALL Java_android_cts_rscpp_RSInitTest_initTest(JNIEnv * env,
                                                                                 jclass obj,
                                                                                 jstring pathObj)
{
    const char * path = env->GetStringUTFChars(pathObj, NULL);
    bool r = true;
    for (int i = 0; i < 1000; i++) {
        sp<RS> rs = new RS();
        r &= rs->init(path);
        LOGE("Native iteration %i, returned %i", i, (int)r);
    }
    env->ReleaseStringUTFChars(pathObj, path);
    return r;
}

extern "C" JNIEXPORT jboolean JNICALL Java_android_cts_rscpp_RSBlurTest_blurTest(JNIEnv * env,
                                                                                 jclass obj,
                                                                                 jstring pathObj,
                                                                                 jint X,
                                                                                 jint Y,
                                                                                 jbyteArray inputByteArray,
                                                                                 jbyteArray outputByteArray,
                                                                                 jboolean singleChannel)
{
    const char * path = env->GetStringUTFChars(pathObj, NULL);
    jbyte * input = (jbyte *) env->GetPrimitiveArrayCritical(inputByteArray, 0);
    jbyte * output = (jbyte *) env->GetPrimitiveArrayCritical(outputByteArray, 0);

    sp<RS> rs = new RS();
    rs->init(path);

    sp<const Element> e;
    if (singleChannel) {
        e = Element::A_8(rs);
    } else {
        e = Element::RGBA_8888(rs);
    }

    sp<Allocation> inputAlloc = Allocation::createSized2D(rs, e, X, Y);
    sp<Allocation> outputAlloc = Allocation::createSized2D(rs, e, X, Y);
    sp<ScriptIntrinsicBlur> blur = ScriptIntrinsicBlur::create(rs, e);

    inputAlloc->copy2DRangeFrom(0, 0, X, Y, input);

    blur->setRadius(15);
    blur->setInput(inputAlloc);
    blur->forEach(outputAlloc);
    outputAlloc->copy2DRangeTo(0, 0, X, Y, output);

    env->ReleasePrimitiveArrayCritical(inputByteArray, input, 0);
    env->ReleasePrimitiveArrayCritical(outputByteArray, output, 0);
    env->ReleaseStringUTFChars(pathObj, path);
    return (rs->getError() == RS_SUCCESS);

}

extern "C" JNIEXPORT jboolean JNICALL
Java_android_cts_rscpp_RSConvolveTest_convolveTest(JNIEnv * env, jclass obj, jstring pathObj,
                                                   jint X, jint Y, jbyteArray inputByteArray,
                                                   jbyteArray outputByteArray,
                                                   jfloatArray coeffArray,
                                                   jboolean is3x3)
{
    const char * path = env->GetStringUTFChars(pathObj, NULL);
    jfloat * coeffs = env->GetFloatArrayElements(coeffArray, NULL);
    jbyte * input = (jbyte *) env->GetPrimitiveArrayCritical(inputByteArray, 0);
    jbyte * output = (jbyte *) env->GetPrimitiveArrayCritical(outputByteArray, 0);


    sp<RS> rs = new RS();
    rs->init(path);

    sp<const Element> e = Element::A_8(rs);

    sp<Allocation> inputAlloc = Allocation::createSized2D(rs, e, X, Y);
    sp<Allocation> outputAlloc = Allocation::createSized2D(rs, e, X, Y);

    inputAlloc->copy2DRangeFrom(0, 0, X, Y, input);


    if (is3x3) {
        sp<ScriptIntrinsicConvolve3x3> convolve = ScriptIntrinsicConvolve3x3::create(rs, e);
        convolve->setInput(inputAlloc);
        convolve->setCoefficients(coeffs);
        convolve->forEach(outputAlloc);
    } else {
        sp<ScriptIntrinsicConvolve5x5> convolve = ScriptIntrinsicConvolve5x5::create(rs, e);
        convolve->setInput(inputAlloc);
        convolve->setCoefficients(coeffs);
        convolve->forEach(outputAlloc);
    }

    outputAlloc->copy2DRangeTo(0, 0, X, Y, output);

    env->ReleasePrimitiveArrayCritical(inputByteArray, input, 0);
    env->ReleasePrimitiveArrayCritical(outputByteArray, output, 0);
    env->ReleaseFloatArrayElements(coeffArray, coeffs, JNI_ABORT);
    env->ReleaseStringUTFChars(pathObj, path);
    return (rs->getError() == RS_SUCCESS);

}

extern "C" JNIEXPORT jboolean JNICALL Java_android_cts_rscpp_RSLUTTest_lutTest(JNIEnv * env,
                                                                               jclass obj,
                                                                               jstring pathObj,
                                                                               jint X,
                                                                               jint Y,
                                                                               jbyteArray inputByteArray,
                                                                               jbyteArray outputByteArray)
{
    const char * path = env->GetStringUTFChars(pathObj, NULL);
    jbyte * input = (jbyte *) env->GetPrimitiveArrayCritical(inputByteArray, 0);
    jbyte * output = (jbyte *) env->GetPrimitiveArrayCritical(outputByteArray, 0);

    sp<RS> rs = new RS();
    rs->init(path);

    sp<const Element> e = Element::RGBA_8888(rs);

    sp<Allocation> inputAlloc = Allocation::createSized2D(rs, e, X, Y);
    sp<Allocation> outputAlloc = Allocation::createSized2D(rs, e, X, Y);
    sp<ScriptIntrinsicLUT> lut = ScriptIntrinsicLUT::create(rs, e);

    inputAlloc->copy2DRangeFrom(0, 0, X, Y, input);
    unsigned char lutValues[256];
    for (int i = 0; i < 256; i++) {
        lutValues[i] = 255-i;
    }
    lut->setRed(0, 256, lutValues);
    lut->setGreen(0, 256, lutValues);
    lut->setBlue(0, 256, lutValues);

    lut->forEach(inputAlloc,outputAlloc);
    outputAlloc->copy2DRangeTo(0, 0, X, Y, output);

    env->ReleasePrimitiveArrayCritical(inputByteArray, input, 0);
    env->ReleasePrimitiveArrayCritical(outputByteArray, output, 0);
    env->ReleaseStringUTFChars(pathObj, path);
    return (rs->getError() == RS_SUCCESS);

}

extern "C" JNIEXPORT jboolean JNICALL Java_android_cts_rscpp_RS3DLUTTest_lutTest(JNIEnv * env,
                                                                                 jclass obj,
                                                                                 jstring pathObj,
                                                                                 jint X,
                                                                                 jint Y,
                                                                                 jint lutSize,
                                                                                 jbyteArray inputByteArray,
                                                                                 jbyteArray inputByteArray2,
                                                                                 jbyteArray outputByteArray)
{
    const char * path = env->GetStringUTFChars(pathObj, NULL);
    jbyte * input = (jbyte *) env->GetPrimitiveArrayCritical(inputByteArray, 0);
    jbyte * input2 = (jbyte *) env->GetPrimitiveArrayCritical(inputByteArray2, 0);
    jbyte * output = (jbyte *) env->GetPrimitiveArrayCritical(outputByteArray, 0);

    sp<RS> rs = new RS();
    rs->init(path);

    sp<const Element> e = Element::RGBA_8888(rs);

    Type::Builder builder(rs, e);

    builder.setX(lutSize);
    builder.setY(lutSize);
    builder.setZ(lutSize);

    sp<Allocation> inputAlloc = Allocation::createSized2D(rs, e, X, Y);
    sp<Allocation> colorCube = Allocation::createTyped(rs, builder.create());
    sp<Allocation> outputAlloc = Allocation::createSized2D(rs, e, X, Y);
    sp<ScriptIntrinsic3DLUT> lut = ScriptIntrinsic3DLUT::create(rs, e);

    inputAlloc->copy2DRangeFrom(0, 0, X, Y, input);
    colorCube->copy3DRangeFrom(0, 0, 0, lutSize, lutSize, lutSize, input2);

    lut->setLUT(colorCube);
    lut->forEach(inputAlloc,outputAlloc);

    outputAlloc->copy2DRangeTo(0, 0, X, Y, output);

    env->ReleasePrimitiveArrayCritical(inputByteArray, input, 0);
    env->ReleasePrimitiveArrayCritical(inputByteArray2, input2, 0);
    env->ReleasePrimitiveArrayCritical(outputByteArray, output, 0);
    env->ReleaseStringUTFChars(pathObj, path);
    return (rs->getError() == RS_SUCCESS);

}

extern "C" JNIEXPORT jboolean JNICALL
Java_android_cts_rscpp_RSColorMatrixTest_colorMatrixTest(JNIEnv * env, jclass obj, jstring pathObj,
                                                         jint X, jint Y, jbyteArray inputByteArray,
                                                         jbyteArray outputByteArray,
                                                         jfloatArray coeffArray,
                                                         jint optionFlag)
{
    const char * path = env->GetStringUTFChars(pathObj, NULL);
    jfloat * coeffs = env->GetFloatArrayElements(coeffArray, NULL);
    jbyte * input = (jbyte *) env->GetPrimitiveArrayCritical(inputByteArray, 0);
    jbyte * output = (jbyte *) env->GetPrimitiveArrayCritical(outputByteArray, 0);

    sp<RS> rs = new RS();
    rs->init(path);

    sp<const Element> e = Element::RGBA_8888(rs);

    sp<Allocation> inputAlloc = Allocation::createSized2D(rs, e, X, Y);
    sp<Allocation> outputAlloc = Allocation::createSized2D(rs, e, X, Y);

    inputAlloc->copy2DRangeFrom(0, 0, X, Y, input);

    sp<ScriptIntrinsicColorMatrix> cm = ScriptIntrinsicColorMatrix::create(rs);
    if (optionFlag == 0) {
        cm->setColorMatrix3(coeffs);
    } else if (optionFlag == 1) {
        cm->setGreyscale();
    } else if (optionFlag == 2) {
        cm->setColorMatrix4(coeffs);
    } else if (optionFlag == 3) {
        cm->setYUVtoRGB();
    } else if (optionFlag == 4) {
        cm->setRGBtoYUV();
    } else if (optionFlag == 5) {
        cm->setColorMatrix4(coeffs);
        float add[4] = {5.3f, 2.1f, 0.3f, 4.4f};
        cm->setAdd(add);
    }
    cm->forEach(inputAlloc, outputAlloc);

    outputAlloc->copy2DRangeTo(0, 0, X, Y, output);

    env->ReleasePrimitiveArrayCritical(inputByteArray, input, 0);
    env->ReleasePrimitiveArrayCritical(outputByteArray, output, 0);
    env->ReleaseFloatArrayElements(coeffArray, coeffs, JNI_ABORT);
    env->ReleaseStringUTFChars(pathObj, path);
    return (rs->getError() == RS_SUCCESS);

}

extern "C" JNIEXPORT jboolean JNICALL
Java_android_cts_rscpp_RSBlendTest_blendTest(JNIEnv * env, jclass obj, jstring pathObj,
                                             jint X, jint Y, jbyteArray inputByteArray,
                                             jbyteArray outputByteArray,
                                             jint optionFlag)
{
    const char * path = env->GetStringUTFChars(pathObj, NULL);
    jbyte * input = (jbyte *) env->GetPrimitiveArrayCritical(inputByteArray, 0);
    jbyte * output = (jbyte *) env->GetPrimitiveArrayCritical(outputByteArray, 0);

    sp<RS> rs = new RS();
    rs->init(path);

    sp<const Element> e = Element::RGBA_8888(rs);

    sp<Allocation> inputAlloc = Allocation::createSized2D(rs, e, X, Y);
    sp<Allocation> outputAlloc = Allocation::createSized2D(rs, e, X, Y);

    inputAlloc->copy2DRangeFrom(0, 0, X, Y, input);
    outputAlloc->copy2DRangeFrom(0, 0, X, Y, output);

    sp<ScriptIntrinsicBlend> blend = ScriptIntrinsicBlend::create(rs, e);
    switch(optionFlag) {
    case 0:
        blend->forEachAdd(inputAlloc, outputAlloc);
        break;
    case 1:
        blend->forEachClear(inputAlloc, outputAlloc);
        break;
    case 2:
        blend->forEachDst(inputAlloc, outputAlloc);
        break;
    case 3:
        blend->forEachDstAtop(inputAlloc, outputAlloc);
        break;
    case 4:
        blend->forEachDstIn(inputAlloc, outputAlloc);
        break;
    case 5:
        blend->forEachDstOut(inputAlloc, outputAlloc);
        break;
    case 6:
        blend->forEachDstOver(inputAlloc, outputAlloc);
        break;
    case 7:
        blend->forEachMultiply(inputAlloc, outputAlloc);
        break;
    case 8:
        blend->forEachSrc(inputAlloc, outputAlloc);
        break;
    case 9:
        blend->forEachSrcAtop(inputAlloc, outputAlloc);
        break;
    case 10:
        blend->forEachSrcIn(inputAlloc, outputAlloc);
        break;
    case 11:
        blend->forEachSrcOut(inputAlloc, outputAlloc);
        break;
    case 12:
        blend->forEachSrcOver(inputAlloc, outputAlloc);
        break;
    case 13:
        blend->forEachSubtract(inputAlloc, outputAlloc);
        break;
    case 14:
        blend->forEachXor(inputAlloc, outputAlloc);
        break;
    default:
        break;
    }

    outputAlloc->copy2DRangeTo(0, 0, X, Y, output);

    env->ReleasePrimitiveArrayCritical(inputByteArray, input, 0);
    env->ReleasePrimitiveArrayCritical(outputByteArray, output, 0);
    env->ReleaseStringUTFChars(pathObj, path);
    return (rs->getError() == RS_SUCCESS);

}

extern "C" JNIEXPORT jboolean JNICALL Java_android_cts_rscpp_RSResizeTest_resizeTest(JNIEnv * env,
                                                                                     jclass obj,
                                                                                     jstring pathObj,
                                                                                     jint X,
                                                                                     jint Y,
                                                                                     jfloat scaleX,
                                                                                     jfloat scaleY,
                                                                                     jboolean useByte,
                                                                                     jint vecSize,
                                                                                     jbyteArray inputByteArray,
                                                                                     jbyteArray outputByteArray,
                                                                                     jfloatArray inputFloatArray,
                                                                                     jfloatArray outputFloatArray
                                                                                     )
{
    const char * path = env->GetStringUTFChars(pathObj, NULL);

    sp<RS> rs = new RS();
    rs->init(path);

    RsDataType dt = RS_TYPE_UNSIGNED_8;
    if (!useByte) {
        dt = RS_TYPE_FLOAT_32;
    }
    sp<const Element> e = makeElement(rs, dt, vecSize);
    sp<Allocation> inputAlloc = Allocation::createSized2D(rs, e, X, Y);

    int outX = (int) (X * scaleX);
    int outY = (int) (Y * scaleY);
    sp<Allocation> outputAlloc = Allocation::createSized2D(rs, e, outX, outY);
    sp<ScriptIntrinsicResize> resize = ScriptIntrinsicResize::create(rs);

    if (useByte) {
        jbyte * input = (jbyte *) env->GetPrimitiveArrayCritical(inputByteArray, 0);
        inputAlloc->copy2DRangeFrom(0, 0, X, Y, input);
        env->ReleasePrimitiveArrayCritical(inputByteArray, input, 0);
    } else {
        jfloat * input = (jfloat *) env->GetPrimitiveArrayCritical(inputFloatArray, 0);
        inputAlloc->copy2DRangeFrom(0, 0, X, Y, input);
        env->ReleasePrimitiveArrayCritical(inputFloatArray, input, 0);
    }

    resize->setInput(inputAlloc);
    resize->forEach_bicubic(outputAlloc);

    if (useByte) {
        jbyte * output = (jbyte *) env->GetPrimitiveArrayCritical(outputByteArray, 0);
        outputAlloc->copy2DRangeTo(0, 0, outX, outY, output);
        env->ReleasePrimitiveArrayCritical(outputByteArray, output, 0);
    } else {
        jfloat * output = (jfloat *) env->GetPrimitiveArrayCritical(outputFloatArray, 0);
        outputAlloc->copy2DRangeTo(0, 0, outX, outY, output);
        env->ReleasePrimitiveArrayCritical(outputFloatArray, output, 0);
    }

    env->ReleaseStringUTFChars(pathObj, path);
    return (rs->getError() == RS_SUCCESS);

}

<<<<<<< HEAD
extern "C" JNIEXPORT jboolean JNICALL Java_android_cts_rscpp_RSYuvTest_yuvTest(JNIEnv * env,
                                                                               jclass obj,
                                                                               jstring pathObj,
                                                                               jint X,
                                                                               jint Y,
                                                                               jbyteArray inputByteArray,
                                                                               jbyteArray outputByteArray,
                                                                               jint yuvFormat
                                                                               )
{
    const char * path = env->GetStringUTFChars(pathObj, NULL);
    jbyte * input = (jbyte *) env->GetPrimitiveArrayCritical(inputByteArray, 0);
    jbyte * output = (jbyte *) env->GetPrimitiveArrayCritical(outputByteArray, 0);

    sp<RS> mRS = new RS();
    mRS->init(path);

    RSYuvFormat mYuvFormat = (RSYuvFormat)yuvFormat;
    sp<ScriptIntrinsicYuvToRGB> syuv = ScriptIntrinsicYuvToRGB::create(mRS, Element::U8_4(mRS));;
    sp<Allocation> inputAlloc = nullptr;

    if (mYuvFormat != RS_YUV_NONE) {
        //syuv = ScriptIntrinsicYuvToRGB::create(mRS, Element::YUV(mRS));
        Type::Builder tb(mRS, Element::YUV(mRS));
        tb.setX(X);
        tb.setY(Y);
        tb.setYuvFormat(mYuvFormat);
        inputAlloc = Allocation::createTyped(mRS, tb.create());
        inputAlloc->copy2DRangeFrom(0, 0, X, Y, input);
    } else {
        //syuv = ScriptIntrinsicYuvToRGB::create(mRS, Element::U8(mRS));
        size_t arrLen = X * Y + ((X + 1) / 2) * ((Y + 1) / 2) * 2;
        inputAlloc = Allocation::createSized(mRS, Element::U8(mRS), arrLen);
        inputAlloc->copy1DRangeFrom(0, arrLen, input);
    }

    sp<const Type> tout = Type::create(mRS, Element::RGBA_8888(mRS), X, Y, 0);
    sp<Allocation> outputAlloc = Allocation::createTyped(mRS, tout);

    syuv->setInput(inputAlloc);
    syuv->forEach(outputAlloc);

    outputAlloc->copy2DRangeTo(0, 0, X, Y, output);

    env->ReleasePrimitiveArrayCritical(inputByteArray, input, 0);
    env->ReleasePrimitiveArrayCritical(outputByteArray, output, 0);
    env->ReleaseStringUTFChars(pathObj, path);
    return (mRS->getError() == RS_SUCCESS);

}
=======
>>>>>>> 9c0ac9f7
<|MERGE_RESOLUTION|>--- conflicted
+++ resolved
@@ -443,7 +443,6 @@
 
 }
 
-<<<<<<< HEAD
 extern "C" JNIEXPORT jboolean JNICALL Java_android_cts_rscpp_RSYuvTest_yuvTest(JNIEnv * env,
                                                                                jclass obj,
                                                                                jstring pathObj,
@@ -493,6 +492,4 @@
     env->ReleaseStringUTFChars(pathObj, path);
     return (mRS->getError() == RS_SUCCESS);
 
-}
-=======
->>>>>>> 9c0ac9f7
+}