--- conflicted
+++ resolved
@@ -54,8 +54,6 @@
         GLES20.glCompileShader(shader);
         return shader;
     }
-<<<<<<< HEAD
-=======
 
     @Override
     public void onDrawFrame(GL10 gl) {
@@ -70,5 +68,4 @@
     /// dummy method to be overridden by child
     public void doOnDrawFrame(GL10 gl) {
     }
->>>>>>> 40d391ac
 }