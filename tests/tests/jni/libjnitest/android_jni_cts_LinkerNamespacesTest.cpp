--- conflicted
+++ resolved
@@ -77,13 +77,7 @@
 
 static bool not_accessible(const std::string& library, const std::string& err) {
   return err.find("dlopen failed: library \"" + library + "\"") == 0 &&
-<<<<<<< HEAD
-         (err.find("is not accessible for the namespace \"classloader-namespace\"") != std::string::npos ||
-          err.find("is not accessible for the namespace \"sphal\"") != std::string::npos ||
-          err.find("is not accessible for the namespace \"(default)\"") != std::string::npos);
-=======
          err.find("is not accessible for the namespace \"classloader-namespace\"") != std::string::npos;
->>>>>>> 696db960
 }
 
 static bool not_found(const std::string& library, const std::string& err) {
