/*
 * Copyright (C) 2008 The Android Open Source Project
 *
 * Licensed under the Apache License, Version 2.0 (the "License");
 * you may not use this file except in compliance with the License.
 * You may obtain a copy of the License at
 *
 *      http://www.apache.org/licenses/LICENSE-2.0
 *
 * Unless required by applicable law or agreed to in writing, software
 * distributed under the License is distributed on an "AS IS" BASIS,
 * WITHOUT WARRANTIES OR CONDITIONS OF ANY KIND, either express or implied.
 * See the License for the specific language governing permissions and
 * limitations under the License.
 */

package android.text.method.cts;

import static org.junit.Assert.assertEquals;
import static org.junit.Assert.assertTrue;

import android.app.Activity;
import android.app.Instrumentation;
import android.os.SystemClock;
import android.support.test.InstrumentationRegistry;
import android.support.test.annotation.UiThreadTest;
import android.support.test.filters.MediumTest;
import android.support.test.rule.ActivityTestRule;
import android.support.test.runner.AndroidJUnit4;
import android.text.Layout;
import android.text.SpannableString;
import android.text.TextPaint;
import android.text.method.Touch;
import android.util.DisplayMetrics;
import android.util.TypedValue;
import android.view.MotionEvent;
import android.view.ViewGroup;
import android.widget.TextView;

import org.junit.Before;
import org.junit.Rule;
import org.junit.Test;
import org.junit.runner.RunWith;

@MediumTest
@RunWith(AndroidJUnit4.class)
public class TouchTest {
    private static final String LONG_TEXT = "Scrolls the specified widget to the specified " +
            "coordinates, except constrains the X scrolling position to the horizontal regions " +
            "of the text that will be visible after scrolling to the specified Y position." +
            "This is the description of the test." +
            "Scrolls the specified widget to the specified " +
            "coordinates, except constrains the X scrolling position to the horizontal regions " +
            "of the text that will be visible after scrolling to the specified Y position." +
            "This is the description of the test.";

    private Instrumentation mInstrumentation;
    private Activity mActivity;
    private boolean mReturnFromTouchEvent;
    private TextView mTextView;

    @Rule
    public ActivityTestRule<CtsActivity> mActivityRule = new ActivityTestRule<>(CtsActivity.class);

    @UiThreadTest
    @Before
    public void setup() {
        mInstrumentation = InstrumentationRegistry.getInstrumentation();
        mActivity = mActivityRule.getActivity();
        mTextView = new TextViewNoIme(mActivity);
        mTextView.setTextSize(TypedValue.COMPLEX_UNIT_SP, 10);
    }

    @Test
    public void testScrollTo() throws Throwable {
<<<<<<< HEAD
        mActivityRule.runOnUiThread(() -> {
            mActivity.setContentView(mTextView);
            mTextView.setSingleLine(true);
            mTextView.setLines(2);
=======
        final TextView tv = new TextViewNoIme(mActivity);
        tv.setTextSize(TypedValue.COMPLEX_UNIT_SP, 10);

        runTestOnUiThread(new Runnable() {
            public void run() {
                final float pixelPerSp =
                    mActivity.getResources().getDisplayMetrics().scaledDensity;
                // Explicitly set the width so that |LONG_TEXT| causes horizontal scroll.
                mActivity.setContentView(tv, new ViewGroup.LayoutParams(
                    (int)(100 * pixelPerSp), ViewGroup.LayoutParams.MATCH_PARENT));
                tv.setSingleLine(true);
                tv.setLines(2);
            }
>>>>>>> d9217857
        });
        mInstrumentation.waitForIdleSync();
        TextPaint paint = mTextView.getPaint();
        final Layout layout = mTextView.getLayout();

        mActivityRule.runOnUiThread(() -> mTextView.setText(LONG_TEXT));
        mInstrumentation.waitForIdleSync();

        // get the total length of string
        final int width = getTextWidth(LONG_TEXT, paint);

        mActivityRule.runOnUiThread(
                () -> Touch.scrollTo(mTextView, layout, width - mTextView.getWidth() - 1, 0));
        mInstrumentation.waitForIdleSync();
        assertEquals(width - mTextView.getWidth() - 1, mTextView.getScrollX());
        assertEquals(0, mTextView.getScrollY());

        // the X to which scroll is greater than the total length of string.
        mActivityRule.runOnUiThread(() -> Touch.scrollTo(mTextView, layout, width + 100, 5));
        mInstrumentation.waitForIdleSync();
        assertEquals(width - mTextView.getWidth(), mTextView.getScrollX(), 1.0f);
        assertEquals(5, mTextView.getScrollY());

        mActivityRule.runOnUiThread(() -> Touch.scrollTo(mTextView, layout, width - 10, 5));
        mInstrumentation.waitForIdleSync();
        assertEquals(width - mTextView.getWidth(), mTextView.getScrollX(), 1.0f);
        assertEquals(5, mTextView.getScrollY());
    }

    @Test
    public void testOnTouchEvent() throws Throwable {
        // Create a string that is wider than the screen.
        DisplayMetrics metrics = mActivity.getResources().getDisplayMetrics();
        int screenWidth = metrics.widthPixels;
        TextPaint paint = mTextView.getPaint();
        String text = LONG_TEXT;
        int textWidth = Math.round(paint.measureText(text));
        while (textWidth < screenWidth) {
            text += LONG_TEXT;
            textWidth = Math.round(paint.measureText(text));
        }

        // Drag the difference between the text width and the screen width.
        int dragAmount = Math.min(screenWidth, textWidth - screenWidth);
        assertTrue(dragAmount > 0);
        final String finalText = text;
        final SpannableString spannable = new SpannableString(finalText);
        mActivityRule.runOnUiThread(() -> {
            mActivity.setContentView(mTextView);
            mTextView.setSingleLine(true);
            mTextView.setText(finalText);
        });
        mInstrumentation.waitForIdleSync();

        long downTime = SystemClock.uptimeMillis();
        long eventTime = SystemClock.uptimeMillis();
        final MotionEvent event1 = MotionEvent.obtain(downTime, eventTime,
                MotionEvent.ACTION_DOWN, dragAmount, 0, 0);
        final MotionEvent event2 = MotionEvent.obtain(downTime, eventTime,
                MotionEvent.ACTION_MOVE, 0, 0, 0);
        final MotionEvent event3 = MotionEvent.obtain(downTime, eventTime,
                MotionEvent.ACTION_UP, 0, 0, 0);
        assertEquals(0, mTextView.getScrollX());
        assertEquals(0, mTextView.getScrollY());
        mReturnFromTouchEvent = false;
        mActivityRule.runOnUiThread(
                () -> mReturnFromTouchEvent = Touch.onTouchEvent(mTextView, spannable, event1));
        mInstrumentation.waitForIdleSync();
        assertTrue(mReturnFromTouchEvent);
        // TextView has not been scrolled.
        assertEquals(0, mTextView.getScrollX());
        assertEquals(0, mTextView.getScrollY());
        assertEquals(0, Touch.getInitialScrollX(mTextView, spannable));
        assertEquals(0, Touch.getInitialScrollY(mTextView, spannable));

        mReturnFromTouchEvent = false;
        mActivityRule.runOnUiThread(
                () -> mReturnFromTouchEvent = Touch.onTouchEvent(mTextView, spannable, event2));
        mInstrumentation.waitForIdleSync();
        assertTrue(mReturnFromTouchEvent);
        // TextView has been scrolled.
        assertEquals(dragAmount, mTextView.getScrollX());
        assertEquals(0, mTextView.getScrollY());
        assertEquals(0, Touch.getInitialScrollX(mTextView, spannable));
        assertEquals(0, Touch.getInitialScrollY(mTextView, spannable));

        mReturnFromTouchEvent = false;
        mActivityRule.runOnUiThread(
                () -> mReturnFromTouchEvent = Touch.onTouchEvent(mTextView, spannable, event3));
        mInstrumentation.waitForIdleSync();
        assertTrue(mReturnFromTouchEvent);
        // TextView has not been scrolled.
        assertEquals(dragAmount, mTextView.getScrollX());
        assertEquals(0, mTextView.getScrollY());
        assertEquals(-1, Touch.getInitialScrollX(mTextView, spannable));
        assertEquals(-1, Touch.getInitialScrollY(mTextView, spannable));
    }

    private int getTextWidth(String str, TextPaint paint) {
        float totalWidth = 0f;
        float[] widths = new float[str.length()];
        paint.getTextWidths(str, widths);
        for (float f : widths) {
            totalWidth += f;
        }
        return (int) totalWidth;
    }
}<|MERGE_RESOLUTION|>--- conflicted
+++ resolved
@@ -73,26 +73,14 @@
 
     @Test
     public void testScrollTo() throws Throwable {
-<<<<<<< HEAD
         mActivityRule.runOnUiThread(() -> {
-            mActivity.setContentView(mTextView);
+            final float pixelPerSp =
+                mActivity.getResources().getDisplayMetrics().scaledDensity;
+            // Explicitly set the width so that |LONG_TEXT| causes horizontal scroll.
+            mActivity.setContentView(mTextView, new ViewGroup.LayoutParams(
+                (int)(100 * pixelPerSp), ViewGroup.LayoutParams.MATCH_PARENT));
             mTextView.setSingleLine(true);
             mTextView.setLines(2);
-=======
-        final TextView tv = new TextViewNoIme(mActivity);
-        tv.setTextSize(TypedValue.COMPLEX_UNIT_SP, 10);
-
-        runTestOnUiThread(new Runnable() {
-            public void run() {
-                final float pixelPerSp =
-                    mActivity.getResources().getDisplayMetrics().scaledDensity;
-                // Explicitly set the width so that |LONG_TEXT| causes horizontal scroll.
-                mActivity.setContentView(tv, new ViewGroup.LayoutParams(
-                    (int)(100 * pixelPerSp), ViewGroup.LayoutParams.MATCH_PARENT));
-                tv.setSingleLine(true);
-                tv.setLines(2);
-            }
->>>>>>> d9217857
         });
         mInstrumentation.waitForIdleSync();
         TextPaint paint = mTextView.getPaint();
