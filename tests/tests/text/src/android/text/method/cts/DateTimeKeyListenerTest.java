--- conflicted
+++ resolved
@@ -138,11 +138,7 @@
         assertEquals(expectedText, mTextView.getText().toString());
 
         // press 'a' key if producible
-<<<<<<< HEAD
-        KeyCharacterMap kcm = KeyCharacterMap.load(KeyCharacterMap.BUILT_IN_KEYBOARD);
-=======
         KeyCharacterMap kcm = KeyCharacterMap.load(KeyCharacterMap.VIRTUAL_KEYBOARD);
->>>>>>> e4b7316e
         if ('a' == kcm.getMatch(KeyEvent.KEYCODE_A, DateTimeKeyListener.CHARACTERS)) {
             expectedText += "a";
             mInstrumentation.sendKeyDownUpSync(KeyEvent.KEYCODE_A);
