/*
 * Copyright (C) 2008 The Android Open Source Project
 *
 * Licensed under the Apache License, Version 2.0 (the "License");
 * you may not use this file except in compliance with the License.
 * You may obtain a copy of the License at
 *
 *      http://www.apache.org/licenses/LICENSE-2.0
 *
 * Unless required by applicable law or agreed to in writing, software
 * distributed under the License is distributed on an "AS IS" BASIS,
 * WITHOUT WARRANTIES OR CONDITIONS OF ANY KIND, either express or implied.
 * See the License for the specific language governing permissions and
 * limitations under the License.
 */

package android.text.method.cts;

import dalvik.annotation.KnownFailure;
import dalvik.annotation.TestLevel;
import dalvik.annotation.TestTargetClass;
import dalvik.annotation.TestTargetNew;
import dalvik.annotation.TestTargets;
import dalvik.annotation.ToBeFixed;

import android.os.SystemClock;
import android.test.ActivityInstrumentationTestCase2;
import android.text.Layout;
import android.text.Spannable;
import android.text.SpannableString;
import android.text.method.MovementMethod;
import android.text.method.ScrollingMovementMethod;
import android.view.KeyEvent;
import android.view.MotionEvent;
import android.view.View;
import android.view.ViewConfiguration;
import android.view.ViewGroup;
import android.view.ViewGroup.LayoutParams;
import android.widget.TextView;
import android.widget.TextView.BufferType;
import android.widget.cts.WidgetTestUtils;

/**
 * Test {@link ScrollingMovementMethod}. The class is an implementation of interface
 * {@link MovementMethod}. The typical usage of {@link MovementMethod} is tested in
 * {@link android.widget.cts.TextViewTest} and this test case is only focused on the
 * implementation of the methods.
 *
 * @see android.widget.cts.TextViewTest
 */
@TestTargetClass(ScrollingMovementMethod.class)
public class ScrollingMovementMethodTest extends ActivityInstrumentationTestCase2<StubActivity> {
    private static final int LITTLE_SPACE = 20;

    private static final String THREE_LINES_TEXT = "first line\nsecond line\nlast line";

    private TextView mTextView;

    private Spannable mSpannable;

    private int mScaledTouchSlop;

    public ScrollingMovementMethodTest() {
        super("com.android.cts.stub", StubActivity.class);
    }

    @Override
    protected void setUp() throws Exception {
        super.setUp();
        mTextView = new TextView(getActivity());
        mTextView.setText(THREE_LINES_TEXT, BufferType.EDITABLE);
        mSpannable = (Spannable) mTextView.getText();
        mScaledTouchSlop = ViewConfiguration.get(getActivity()).getScaledTouchSlop();
    }

    @TestTargetNew(
        level = TestLevel.COMPLETE,
        method = "ScrollingMovementMethod",
        args = {}
    )
    public void testConstructor() {
        new ScrollingMovementMethod();
    }

    @TestTargetNew(
        level = TestLevel.COMPLETE,
        method = "getInstance",
        args = {}
    )
    public void testGetInstance() {
        MovementMethod method0 = ScrollingMovementMethod.getInstance();
        assertTrue(method0 instanceof ScrollingMovementMethod);

        MovementMethod method1 = ScrollingMovementMethod.getInstance();
        assertSame(method0, method1);
    }

    @TestTargetNew(
        level = TestLevel.COMPLETE,
        notes = "Test the method wtih horizontal motion event.",
        method = "onTouchEvent",
        args = {TextView.class, Spannable.class, MotionEvent.class}
    )
    @ToBeFixed(bug = "1695243", explanation = "Android API javadocs are incomplete. There is no "
            + "document about the behaviour of this method.")
    public void testOnTouchEventHorizontalMotion() throws Throwable {
        /*
         * All these assertions depends on whether the TextView has a layout.The text view will not
         * get layout in setContent method but in otherhandler's function. Assertion which is
         * following the setContent will not get the expecting result. It have to wait all the
         * handlers' operations on the UiTread to finish. So all these cases are divided into
         * several steps,setting the content at first, waiting the layout, and checking the
         * assertion at last.
         */
        final ScrollingMovementMethod method = new ScrollingMovementMethod();
        runActionOnUiThread(new Runnable() {
            public void run() {
                mTextView.setText("hello world", BufferType.SPANNABLE);
                mTextView.setSingleLine();
                mSpannable = (Spannable) mTextView.getText();
                int width = WidgetTestUtils.convertDipToPixels(getActivity(), LITTLE_SPACE);
                getActivity().setContentView(mTextView,
                        new ViewGroup.LayoutParams(width, ViewGroup.LayoutParams.WRAP_CONTENT));
            }
        });
        assertNotNull(mTextView.getLayout());

        float rightMost = mTextView.getLayout().getLineRight(0) - mTextView.getWidth()
                + mTextView.getTotalPaddingLeft() + mTextView.getTotalPaddingRight();
        int leftMost = mTextView.getScrollX();

        final long now = SystemClock.uptimeMillis();
        assertTrue(getActionResult(new ActionRunnerWithResult() {
            public void run() {
                // press
                mResult = method.onTouchEvent(mTextView, mSpannable,
                        MotionEvent.obtain(now, now, MotionEvent.ACTION_DOWN, 0, 0, 0));
            }
        }));

        final int tinyDist = -(mScaledTouchSlop - 1);
        int previousScrollX = mTextView.getScrollX();
        assertFalse(getActionResult(new ActionRunnerWithResult() {
            public void run() {
                // move for short distance
                mResult = method.onTouchEvent(mTextView, mSpannable,
                        MotionEvent.obtain(now, now, MotionEvent.ACTION_MOVE, tinyDist, 0, 0));
            }
        }));
        assertEquals(previousScrollX, mTextView.getScrollX());

        assertFalse(getActionResult(new ActionRunnerWithResult() {
            public void run() {
                // release
                mResult = method.onTouchEvent(mTextView, mSpannable,
                        MotionEvent.obtain(now, now, MotionEvent.ACTION_UP, tinyDist, 0, 0));
            }
        }));

        assertTrue(getActionResult(new ActionRunnerWithResult() {
            public void run() {
                // press
                mResult = method.onTouchEvent(mTextView, mSpannable,
                        MotionEvent.obtain(now, now, MotionEvent.ACTION_DOWN, 0, 0, 0));
            }
        }));

        final int distFar = -mScaledTouchSlop;
        previousScrollX = mTextView.getScrollX();
        assertTrue(getActionResult(new ActionRunnerWithResult() {
            public void run() {
                // move for enough distance
                mResult = method.onTouchEvent(mTextView, mSpannable,
                        MotionEvent.obtain(now, now, MotionEvent.ACTION_MOVE, distFar, 0, 0));
            }
        }));
        assertTrue(mTextView.getScrollX() > previousScrollX);
        assertTrue(mTextView.getScrollX() < rightMost);

        previousScrollX = mTextView.getScrollX();
        final int distTooFar = (int) (-rightMost * 10);
        assertTrue(getActionResult(new ActionRunnerWithResult() {
            public void run() {
                // move for long distance
                mResult = method.onTouchEvent(mTextView, mSpannable,
                        MotionEvent.obtain(now, now, MotionEvent.ACTION_MOVE, distTooFar, 0, 0));
            }
        }));
        assertTrue(mTextView.getScrollX() > previousScrollX);
        assertEquals(rightMost, mTextView.getScrollX(), 0f);

        previousScrollX = mTextView.getScrollX();
        assertTrue(getActionResult(new ActionRunnerWithResult() {
            public void run() {
                // move back
                mResult = method.onTouchEvent(mTextView, mSpannable,
                        MotionEvent.obtain(now, now, MotionEvent.ACTION_MOVE, 0, 0, 0));
            }
        }));
        assertTrue(mTextView.getScrollX() < previousScrollX);
        assertEquals(leftMost, mTextView.getScrollX());

        assertTrue(getActionResult(new ActionRunnerWithResult() {
            public void run() {
                // release
                mResult = method.onTouchEvent(mTextView, mSpannable,
                        MotionEvent.obtain(now, now, MotionEvent.ACTION_UP, 0, 0, 0));
            }
        }));
    }

    @TestTargetNew(
        level = TestLevel.COMPLETE,
        notes = "Test the method wtih vertical motion event.",
        method = "onTouchEvent",
        args = {TextView.class, Spannable.class, MotionEvent.class}
    )
    @ToBeFixed(bug = "1695243", explanation = "Android API javadocs are incomplete. There is no "
            + "document about the behaviour of this method.")
    public void testOnTouchEventVerticalMotion() throws Throwable {
        /*
         * All these assertions depends on whether the TextView has a layout.The text view will not
         * get layout in setContent method but in otherhandler's function. Assertion which is
         * following the setContent will not get the expecting result. It have to wait all the
         * handlers' operations on the UiTread to finish. So all these cases are divided into
         * several steps,setting the content at first, waiting the layout, and checking the
         * assertion at last.
         */
        final ScrollingMovementMethod method = new ScrollingMovementMethod();
        runActionOnUiThread(new Runnable() {
            public void run() {
                mTextView.setLines(1);
                getActivity().setContentView(mTextView,
                        new LayoutParams(LayoutParams.MATCH_PARENT, LayoutParams.WRAP_CONTENT));
            }
        });
        assertNotNull(mTextView.getLayout());

        float bottom = mTextView.getLayout().getHeight() - mTextView.getHeight()
                + mTextView.getTotalPaddingTop() + mTextView.getTotalPaddingBottom();
        int top = mTextView.getScrollY();

        final long now = SystemClock.uptimeMillis();
        assertTrue(getActionResult(new ActionRunnerWithResult() {
            public void run() {
                // press
                mResult = method.onTouchEvent(mTextView, mSpannable, MotionEvent.obtain(now, now,
                        MotionEvent.ACTION_DOWN, 0, 0, 0));
            }
        }));

        final int tinyDist = -(mScaledTouchSlop - 1);
        int previousScrollY = mTextView.getScrollY();
        assertFalse(getActionResult(new ActionRunnerWithResult() {
            public void run() {
                // move for short distance
                mResult = method.onTouchEvent(mTextView, mSpannable, MotionEvent.obtain(now, now,
                        MotionEvent.ACTION_MOVE, 0, tinyDist, 0));
            }
        }));
        assertEquals(previousScrollY, mTextView.getScrollY());

        assertFalse(getActionResult(new ActionRunnerWithResult() {
            public void run() {
                // release
                mResult = method.onTouchEvent(mTextView, mSpannable, MotionEvent.obtain(now, now,
                        MotionEvent.ACTION_UP, 0, tinyDist, 0));
            }
        }));

        assertTrue(getActionResult(new ActionRunnerWithResult() {
            public void run() {
                // press
                mResult = method.onTouchEvent(mTextView, mSpannable, MotionEvent.obtain(now, now,
                        MotionEvent.ACTION_DOWN, 0, 0, 0));
            }
        }));

        final int distFar = -mScaledTouchSlop;
        previousScrollY = mTextView.getScrollY();
        assertTrue(getActionResult(new ActionRunnerWithResult() {
            public void run() {
                // move for enough distance
                mResult = method.onTouchEvent(mTextView, mSpannable, MotionEvent.obtain(now, now,
                        MotionEvent.ACTION_MOVE, 0, distFar, 0));
            }
        }));
        assertTrue(mTextView.getScrollY() > previousScrollY);
        assertTrue(mTextView.getScrollX() < bottom);

        previousScrollY = mTextView.getScrollY();
        final int distTooFar = (int) (-bottom * 10);
        assertTrue(getActionResult(new ActionRunnerWithResult() {
            public void run() {
                // move for long distance
                mResult = method.onTouchEvent(mTextView, mSpannable, MotionEvent.obtain(now, now,
                        MotionEvent.ACTION_MOVE, 0, distTooFar, 0));
            }
        }));
        assertTrue(mTextView.getScrollY() > previousScrollY);
        assertEquals(bottom, mTextView.getScrollY(), 0f);

        previousScrollY = mTextView.getScrollY();
        assertTrue(getActionResult(new ActionRunnerWithResult() {
            public void run() {
                // move back
                mResult = method.onTouchEvent(mTextView, mSpannable, MotionEvent.obtain(now, now,
                        MotionEvent.ACTION_MOVE, 0, 0, 0));
            }
        }));
        assertTrue(mTextView.getScrollY() < previousScrollY);
        assertEquals(top, mTextView.getScrollX());

        assertTrue(getActionResult(new ActionRunnerWithResult() {
            public void run() {
                // release
                mResult = method.onTouchEvent(mTextView, mSpannable, MotionEvent.obtain(now, now,
                        MotionEvent.ACTION_UP, 0, 0, 0));
            }
        }));
    }

    @TestTargetNew(
        level = TestLevel.COMPLETE,
        notes = "Test the method with null parameters.",
        method = "onTouchEvent",
        args = {TextView.class, Spannable.class, MotionEvent.class}
    )
    @ToBeFixed(bug = "1695243", explanation = "Android API javadocs are incomplete. @throws clause "
            + "should be added into javadoc of "
            + "ScrollingMovementMethod#onTouchEvent(TextView, Spannable, MotionEvent) "
            + "when the param widget, buffer or text is null")
    public void testOnTouchEventExceptional() throws Throwable {
        /*
         * All these assertions depends on whether the TextView has a layout.The text view will not
         * get layout in setContent method but in otherhandler's function. Assertion which is
         * following the setContent will not get the expecting result. It have to wait all the
         * handlers' operations on the UiTread to finish. So all these cases are divided into
         * several steps,setting the content at first, waiting the layout, and checking the
         * assertion at last.
         */
        runActionOnUiThread(new Runnable() {
            public void run() {
                int width = WidgetTestUtils.convertDipToPixels(getActivity(), LITTLE_SPACE);
                getActivity().setContentView(mTextView,
                        new ViewGroup.LayoutParams(width, ViewGroup.LayoutParams.WRAP_CONTENT));
            }
        });
        assertNotNull(mTextView.getLayout());

        runActionOnUiThread(new Runnable() {
            public void run() {
                try {
                    new ScrollingMovementMethod().onTouchEvent(mTextView, mSpannable, null);
                } catch (NullPointerException e) {
                    // NPE is acceptable
                }

                long now = SystemClock.uptimeMillis();
                try {
                    new ScrollingMovementMethod().onTouchEvent(mTextView, null,
                            MotionEvent.obtain(now, now, MotionEvent.ACTION_DOWN, 0, 0, 0));
                } catch (NullPointerException e) {
                    // NPE is acceptable
                }

                try {
                    new ScrollingMovementMethod().onTouchEvent(null, mSpannable,
                            MotionEvent.obtain(now, now, MotionEvent.ACTION_DOWN, 0, 0, 0));
                } catch (NullPointerException e) {
                    // NPE is acceptable
                }

                new ScrollingMovementMethod().onTouchEvent(mTextView, mSpannable,
                        MotionEvent.obtain(now, now, MotionEvent.ACTION_DOWN, 0, 0, 0));
                try {
                    new ScrollingMovementMethod().onTouchEvent(null, mSpannable,
                            MotionEvent.obtain(now, now, MotionEvent.ACTION_MOVE, - 10000, 0, 0));
                } catch (NullPointerException e) {
                    // NPE is acceptable
                }

                try {
                    new ScrollingMovementMethod().onTouchEvent(mTextView, null,
                            MotionEvent.obtain(now, now, MotionEvent.ACTION_MOVE, - 10000, 0, 0));
                } catch (NullPointerException e) {
                    // NPE is acceptable
                }

                try {
                    new ScrollingMovementMethod().onTouchEvent(null, mSpannable,
                            MotionEvent.obtain(now, now, MotionEvent.ACTION_UP, - 10000, 0, 0));
                } catch (NullPointerException e) {
                    // NPE is acceptable
                }

                try {
                    new ScrollingMovementMethod().onTouchEvent(mTextView, null,
                            MotionEvent.obtain(now, now, MotionEvent.ACTION_UP, - 10000, 0, 0));
                } catch (NullPointerException e) {
                    // NPE is acceptable
                }
            }
        });
    }

    @TestTargetNew(
        level = TestLevel.COMPLETE,
        notes = "It always returns false.",
        method = "canSelectArbitrarily",
        args = {}
    )
    public void testCanSelectArbitrarily() {
        assertFalse(new ScrollingMovementMethod().canSelectArbitrarily());
    }

    @TestTargetNew(
        level = TestLevel.COMPLETE,
        notes = "Test {@link ScrollingMovementMethod#onKeyDown(TextView, Spannable, int, "
                + "KeyEvent)}. The params event and buffer are never read.",
        method = "onKeyDown",
        args = {TextView.class, Spannable.class, int.class, KeyEvent.class}
    )
    public void testOnKeyDownVerticalMovement() throws Throwable {
        /*
         * All these assertions depends on whether the TextView has a layout.The text view will not
         * get layout in setContent method but in otherhandler's function. Assertion which is
         * following the setContent will not get the expecting result. It have to wait all the
         * handlers' operations on the UiTread to finish. So all these cases are divided into
         * several steps,setting the content at first, waiting the layout, and checking the
         * assertion at last.
         */
        runActionOnUiThread(new Runnable() {
            public void run() {
                getActivity().setContentView(mTextView);
            }
        });
        assertNotNull(mTextView.getLayout());

        assertVisibleLineInTextView(0);
        final MyScrollingMovementMethod method = new MyScrollingMovementMethod();
        runActionOnUiThread(new Runnable() {
            public void run() {
                method.onKeyDown(mTextView, null, KeyEvent.KEYCODE_DPAD_DOWN,
                        new KeyEvent(KeyEvent.ACTION_DOWN, KeyEvent.KEYCODE_DPAD_DOWN));
            }
        });
        assertVisibleLineInTextView(1);

        runActionOnUiThread(new Runnable() {
            public void run() {
                method.onKeyDown(mTextView, null, KeyEvent.KEYCODE_DPAD_UP,
                        new KeyEvent(KeyEvent.ACTION_DOWN, KeyEvent.KEYCODE_DPAD_UP));
            }
        });
        assertVisibleLineInTextView(0);
    }

    @TestTargetNew(
        level = TestLevel.COMPLETE,
        notes = "The params event and buffer are never read.",
        method = "onKeyDown",
        args = {TextView.class, Spannable.class, int.class, KeyEvent.class}
    )
    public void testOnKeyDownHorizontalMovement() throws Throwable {
        /*
         * All these assertions depends on whether the TextView has a layout.The text view will not
         * get layout in setContent method but in otherhandler's function. Assertion which is
         * following the setContent will not get the expecting result. It have to wait all the
         * handlers' operations on the UiTread to finish. So all these cases are divided into
         * several steps,setting the content at first, waiting the layout, and checking the
         * assertion at last.
         */
        runActionOnUiThread(new Runnable() {
            public void run() {
                mTextView.setText("short");
                mTextView.setSingleLine();
                int width = WidgetTestUtils.convertDipToPixels(getActivity(), LITTLE_SPACE);
                getActivity().setContentView(mTextView,
                        new ViewGroup.LayoutParams(width, ViewGroup.LayoutParams.WRAP_CONTENT));
            }
        });
        assertNotNull(mTextView.getLayout());

        final MyScrollingMovementMethod method = new MyScrollingMovementMethod();
        int previousScrollX = mTextView.getScrollX();
        runActionOnUiThread(new Runnable() {
            public void run() {
                method.onKeyDown(mTextView, null, KeyEvent.KEYCODE_DPAD_RIGHT,
                        new KeyEvent(KeyEvent.ACTION_DOWN, KeyEvent.KEYCODE_DPAD_RIGHT));
            }
        });
        assertTrue(mTextView.getScrollX() > previousScrollX);

        previousScrollX = mTextView.getScrollX();
        runActionOnUiThread(new Runnable() {
            public void run() {
                method.onKeyDown(mTextView, null, KeyEvent.KEYCODE_DPAD_LEFT,
                        new KeyEvent(KeyEvent.ACTION_DOWN, KeyEvent.KEYCODE_DPAD_LEFT));
            }
        });
        assertTrue(mTextView.getScrollX() < previousScrollX);

        previousScrollX = mTextView.getScrollX();
        assertVisibleLineInTextView(0);
        runActionOnUiThread(new Runnable() {
            public void run() {
                assertFalse(method.onKeyDown(mTextView, mSpannable, 0, null));
            }
        });
        assertEquals(previousScrollX, mTextView.getScrollX());
        assertVisibleLineInTextView(0);
    }

    @TestTargetNew(
        level = TestLevel.COMPLETE,
        notes = "The params event and buffer are never read.",
        method = "onKeyDown",
        args = {TextView.class, Spannable.class, int.class, KeyEvent.class}
    )
    @ToBeFixed(bug = "1695243", explanation = "Android API javadocs are incomplete. @throws clause "
            + "should be added into javadoc of "
            + "ScrollingMovementMethod#onKeyDown(TextView, Spannable, int, KeyEvent) "
            + "when the param widget, buffer or text is null")
    public void testOnKeyDownExceptions() throws Throwable {
        /*
         * All these assertions depends on whether the TextView has a layout.The text view will not
         * get layout in setContent method but in otherhandler's function. Assertion which is
         * following the setContent will not get the expecting result. It have to wait all the
         * handlers' operations on the UiTread to finish. So all these cases are divided into
         * several steps,setting the content at first, waiting the layout, and checking the
         * assertion at last.
         */
        runActionOnUiThread(new Runnable() {
            public void run() {
                getActivity().setContentView(mTextView);
            }
        });
        assertNotNull(mTextView.getLayout());

        final MyScrollingMovementMethod method = new MyScrollingMovementMethod();
        runActionOnUiThread(new Runnable() {
            public void run() {
                try {
                    method.onKeyDown(null, mSpannable, KeyEvent.KEYCODE_DPAD_RIGHT,
                            new KeyEvent(KeyEvent.ACTION_DOWN, KeyEvent.KEYCODE_DPAD_UP));
                } catch (NullPointerException e) {
                    // NPE is acceptable
                }

                try {
                    method.onKeyDown(mTextView, null, KeyEvent.KEYCODE_DPAD_RIGHT,
                            new KeyEvent(KeyEvent.ACTION_DOWN, KeyEvent.KEYCODE_DPAD_UP));
                } catch (NullPointerException e) {
                    // NPE is acceptable
                }

                try {
                    method.onKeyDown(mTextView, mSpannable, KeyEvent.KEYCODE_DPAD_RIGHT, null);
                } catch (NullPointerException e) {
                    // NPE is acceptable
                }
            }
        });
    }

    @TestTargets({
        @TestTargetNew(
            level = TestLevel.COMPLETE,
            notes = "The parameter buffer is never read.",
            method = "down",
            args = {android.widget.TextView.class, android.text.Spannable.class}
        ),
        @TestTargetNew(
            level = TestLevel.COMPLETE,
            notes = "The parameter buffer is never read.",
            method = "up",
            args = {android.widget.TextView.class, android.text.Spannable.class}
        )
    })
    @ToBeFixed(bug = "1695243", explanation = "Android API javadocs are incomplete. @throws clause "
            + "should be added into javadoc of "
            + "ScrollingMovementMethod#down(TextView, Spannable) and "
            + "ScrollingMovementMethod#up(TextView, Spannable)"
            + "when the param widget or buffer is null")
    public void testVerticalMovement() throws Throwable {
        /*
         * All these assertions depends on whether the TextView has a layout.The text view will not
         * get layout in setContent method but in otherhandler's function. Assertion which is
         * following the setContent will not get the expecting result. It have to wait all the
         * handlers' operations on the UiTread to finish. So all these cases are divided into
         * several steps,setting the content at first, waiting the layout, and checking the
         * assertion at last.
         */
        final MyScrollingMovementMethod method = new MyScrollingMovementMethod();
        runActionOnUiThread(new Runnable() {
            public void run() {
                mTextView.setLines(1);
                getActivity().setContentView(mTextView,
                        new LayoutParams(LayoutParams.MATCH_PARENT, LayoutParams.WRAP_CONTENT));
            }
        });
        assertNotNull(mTextView.getLayout());

        assertTrue(getActionResult(new ActionRunnerWithResult() {
            public void run() {
                mResult = method.down(mTextView, mSpannable);
            }
        }));
        assertVisibleLineInTextView(1);

        assertTrue(getActionResult(new ActionRunnerWithResult() {
            public void run() {
                mResult = method.down(mTextView, mSpannable);
            }
        }));
        assertVisibleLineInTextView(2);

        assertFalse(getActionResult(new ActionRunnerWithResult() {
            public void run() {
                mResult = method.down(mTextView, mSpannable);
            }
        }));
        assertVisibleLineInTextView(2);

        assertTrue(getActionResult(new ActionRunnerWithResult() {
            public void run() {
                mResult = method.up(mTextView, mSpannable);
            }
        }));
        assertVisibleLineInTextView(1);

        assertTrue(getActionResult(new ActionRunnerWithResult() {
            public void run() {
                mResult = method.up(mTextView, mSpannable);
            }
        }));
        assertVisibleLineInTextView(0);

        assertFalse(getActionResult(new ActionRunnerWithResult() {
            public void run() {
                mResult = method.up(mTextView, mSpannable);
            }
        }));
        assertVisibleLineInTextView(0);

        runActionOnUiThread(new Runnable() {
            public void run() {
                try {
                    method.up(null, mSpannable);
                } catch (NullPointerException e) {
                    // NPE is acceptable
                }

                try {
                    method.up(mTextView, null);
                } catch (NullPointerException e) {
                    // NPE is acceptable
                }

                try {
                    method.down(null, mSpannable);
                } catch (NullPointerException e) {
                    // NPE is acceptable
                }

                try {
                    method.down(mTextView, null);
                } catch (NullPointerException e) {
                    // NPE is acceptable
                }
            }
        });
    }

    @TestTargets({
        @TestTargetNew(
            level = TestLevel.COMPLETE,
            method = "onKeyDown",
            args = {TextView.class, Spannable.class, int.class, KeyEvent.class}
        ),
        @TestTargetNew(
            level = TestLevel.COMPLETE,
            method = "onTouchEvent",
            args = {TextView.class, Spannable.class, MotionEvent.class}
        ),
        @TestTargetNew(
            level = TestLevel.COMPLETE,
            method = "up",
            args = {TextView.class, Spannable.class}
        ),
        @TestTargetNew(
            level = TestLevel.COMPLETE,
            method = "down",
            args = {TextView.class, Spannable.class}
        ),
        @TestTargetNew(
            level = TestLevel.COMPLETE,
            method = "left",
            args = {TextView.class, Spannable.class}
        ),
        @TestTargetNew(
            level = TestLevel.COMPLETE,
            method = "right",
            args = {TextView.class, Spannable.class}
        )
    })
    @ToBeFixed(bug = "1695243", explanation = "Android API javadocs are incomplete. @throws clause "
            + "should be added into javadoc of all these methods when the widget does not get "
            + "layout")
    public void testMovementWithNullLayout() {
        assertNull(mTextView.getLayout());
        try {
            new MyScrollingMovementMethod().down(mTextView, mSpannable);
        } catch (NullPointerException e) {
            // NPE is acceptable
        }

        try {
            new MyScrollingMovementMethod().up(mTextView, mSpannable);
        } catch (NullPointerException e) {
            // NPE is acceptable
        }

        try {
            new MyScrollingMovementMethod().left(mTextView, mSpannable);
        } catch (NullPointerException e) {
            // NPE is acceptable
        }

        try {
            new MyScrollingMovementMethod().right(mTextView, mSpannable);
        } catch (NullPointerException e) {
            // NPE is acceptable
        }

        long now = SystemClock.uptimeMillis();
        try {
            KeyEvent event = new KeyEvent(KeyEvent.ACTION_DOWN, KeyEvent.KEYCODE_DPAD_RIGHT);
            new ScrollingMovementMethod().onKeyDown(mTextView, mSpannable,
                    KeyEvent.KEYCODE_DPAD_RIGHT, event);
        } catch (NullPointerException e) {
            // NPE is acceptable
        }

        new ScrollingMovementMethod().onTouchEvent(mTextView, mSpannable,
                MotionEvent.obtain(now, now, MotionEvent.ACTION_DOWN, 0, 0, 0));
        try {
            new ScrollingMovementMethod().onTouchEvent(mTextView, mSpannable,
                    MotionEvent.obtain(now, now, MotionEvent.ACTION_MOVE, - 10000, 0, 0));
        } catch (NullPointerException e) {
            // NPE is acceptable
        }
    }

    @TestTargetNew(
        level = TestLevel.COMPLETE,
        notes = "This is a blank method.",
        method = "initialize",
        args = {TextView.class, Spannable.class}
    )
    @ToBeFixed(bug = "1695243", explanation = "Android API javadocs are incomplete.")
    public void testInitialize() {
        new ScrollingMovementMethod().initialize(null, null);
    }

    @TestTargetNew(
        level = TestLevel.COMPLETE,
        notes = "This method always returns false.",
        method = "onTrackballEvent",
        args = {TextView.class, Spannable.class, MotionEvent.class}
    )
    @ToBeFixed(bug = "1695243", explanation = "Android API javadocs are incomplete.")
    public void testOnTrackballEvent() {
        long now = SystemClock.uptimeMillis();
        MotionEvent event = MotionEvent.obtain(now, now, 0, 2, -2, 0);
        MyScrollingMovementMethod mockMethod = new MyScrollingMovementMethod();

        assertFalse(mockMethod.onTrackballEvent(mTextView, mSpannable, event));
        assertFalse(mockMethod.onTrackballEvent(null, mSpannable, event));
        assertFalse(mockMethod.onTrackballEvent(mTextView, mSpannable, null));
        assertFalse(mockMethod.onTrackballEvent(mTextView, null, event));
    }

    @TestTargetNew(
        level = TestLevel.COMPLETE,
        notes = "It always returns false.",
        method = "onKeyUp",
        args = {TextView.class, Spannable.class, int.class, KeyEvent.class}
    )
    @ToBeFixed(bug = "1695243", explanation = "Android API javadocs are incomplete.")
    public void testOnKeyUp() {
        ScrollingMovementMethod method = new ScrollingMovementMethod();
        SpannableString spannable = new SpannableString("Test Content");
        KeyEvent event = new KeyEvent(KeyEvent.ACTION_DOWN, KeyEvent.KEYCODE_0);
        TextView view = new TextView(getActivity());

        assertFalse(method.onKeyUp(view, spannable, KeyEvent.KEYCODE_0, event));
        assertFalse(method.onKeyUp(null, null, 0, null));
        assertFalse(method.onKeyUp(null, spannable, KeyEvent.KEYCODE_0, event));
        assertFalse(method.onKeyUp(view, null, KeyEvent.KEYCODE_0, event));
        assertFalse(method.onKeyUp(view, spannable, 0, event));
        assertFalse(method.onKeyUp(view, spannable, KeyEvent.KEYCODE_0, null));
    }

    @TestTargetNew(
        level = TestLevel.COMPLETE,
        notes = "The parameter text is never read.",
        method = "onTakeFocus",
        args = {TextView.class, Spannable.class, int.class}
    )
    @ToBeFixed(bug = "1695243", explanation = "Android API javadocs are incomplete. @throws clause "
            + "should be added into javadoc of "
            + "ScrollingMovementMethod#onTakeFocus(TextView, Spannable, int) "
            + "when the param text is null")
    public void testOnTakeFocus() throws Throwable {
        /*
         * All these assertions depends on whether the TextView has a layout.The text view will not
         * get layout in setContent method but in otherhandler's function. Assertion which is
         * following the setContent will not get the expecting result. It have to wait all the
         * handlers' operations on the UiTread to finish. So all these cases are divided into
         * several steps,setting the content at first, waiting the layout, and checking the
         * assertion at last.
         */
        final ScrollingMovementMethod method = new ScrollingMovementMethod();
        // wait until the text view gets layout
        assertNull(mTextView.getLayout());
        try {
            method.onTakeFocus(mTextView, mSpannable, View.FOCUS_BACKWARD);
        } catch (NullPointerException e) {
            // NPE is acceptable
        }

        runActionOnUiThread(new Runnable() {
            public void run() {
                int height = WidgetTestUtils.convertDipToPixels(getActivity(), LITTLE_SPACE);
                getActivity().setContentView(mTextView,
<<<<<<< HEAD
                        new ViewGroup.LayoutParams(ViewGroup.LayoutParams.MATCH_PARENT,
                                LITTLE_SPACE));
=======
                        new ViewGroup.LayoutParams(ViewGroup.LayoutParams.FILL_PARENT, height));
>>>>>>> 3be23b67
            }
        });
        Layout layout = mTextView.getLayout();
        assertNotNull(layout);

        int previousScrollY = mTextView.getScrollY();
        runActionOnUiThread(new Runnable() {
            public void run() {
                method.onTakeFocus(mTextView, mSpannable, View.FOCUS_BACKWARD);
            }
        });
        assertTrue(mTextView.getScrollY() >= previousScrollY);
        assertVisibleLineInTextView(2);

        previousScrollY = mTextView.getScrollY();
        runActionOnUiThread(new Runnable() {
            public void run() {
                method.onTakeFocus(mTextView, mSpannable, View.FOCUS_FORWARD);
            }
        });
        assertTrue(mTextView.getScrollY() <= previousScrollY);
        assertVisibleLineInTextView(0);

        runActionOnUiThread(new Runnable() {
            public void run() {
                try {
                    method.onTakeFocus(null, mSpannable, View.FOCUS_FORWARD);
                } catch (NullPointerException e) {
                    // NPE is acceptable
                }

                try {
                    method.onTakeFocus(mTextView, null, View.FOCUS_FORWARD);
                } catch (NullPointerException e) {
                    // NPE is acceptable
                }
            }
        });
    }

    @TestTargets({
        @TestTargetNew(
            level = TestLevel.COMPLETE,
            notes = "The parameter buffer is never read.",
            method = "left",
            args = {TextView.class, Spannable.class}
        ),
        @TestTargetNew(
            level = TestLevel.COMPLETE,
            notes = "The parameter buffer is never read.",
            method = "right",
            args = {TextView.class, Spannable.class}
        )
    })
    public void testHorizontalMovement() throws Throwable {
        /*
         * All these assertions depends on whether the TextView has a layout.The text view will not
         * get layout in setContent method but in otherhandler's function. Assertion which is
         * following the setContent will not get the expecting result. It have to wait all the
         * handlers' operations on the UiTread to finish. So all these cases are divided into
         * several steps,setting the content at first, waiting the layout, and checking the
         * assertion at last.
         */
        final MyScrollingMovementMethod method = new MyScrollingMovementMethod();
        runActionOnUiThread(new Runnable() {
            public void run() {
                mTextView.setText("short");
                mTextView.setSingleLine();
                int width = WidgetTestUtils.convertDipToPixels(getActivity(), LITTLE_SPACE);
                getActivity().setContentView(mTextView,
                        new ViewGroup.LayoutParams(width, ViewGroup.LayoutParams.WRAP_CONTENT));
            }
        });
        assertNotNull(mTextView.getLayout());

        int previousScrollX = mTextView.getScrollX();
        assertTrue(getActionResult(new ActionRunnerWithResult() {

            public void run() {
                mResult = method.right(mTextView, mSpannable);
            }
        }));
        assertTrue(mTextView.getScrollX() > previousScrollX);

        previousScrollX = mTextView.getScrollX();
        assertFalse(getActionResult(new ActionRunnerWithResult() {
            public void run() {
                mResult = method.right(mTextView, mSpannable);
            }
        }));
        assertEquals(previousScrollX, mTextView.getScrollX());

        previousScrollX = mTextView.getScrollX();
        assertTrue(getActionResult(new ActionRunnerWithResult() {
            public void run() {
                mResult = method.left(mTextView, mSpannable);
            }
        }));
        assertTrue(mTextView.getScrollX() < previousScrollX);

        previousScrollX = mTextView.getScrollX();
        assertFalse(getActionResult(new ActionRunnerWithResult() {
            public void run() {
                mResult = method.left(mTextView, mSpannable);
            }
        }));
        assertEquals(previousScrollX, mTextView.getScrollX());
    }

    @TestTargetNew(
        level = TestLevel.COMPLETE,
        method = "onKeyOther",
        args = {TextView.class, Spannable.class, KeyEvent.class}
    )
    @ToBeFixed(bug = "1695243", explanation = "Android API javadocs are incomplete. There is no "
            + "document about the behaviour of this method.")
    public void testOnKeyOther() throws Throwable {
        runActionOnUiThread(new Runnable() {
            public void run() {
                getActivity().setContentView(mTextView);
            }
        });
        assertNotNull(mTextView.getLayout());

        assertVisibleLineInTextView(0);
        final MyScrollingMovementMethod method = new MyScrollingMovementMethod();
        runActionOnUiThread(new Runnable() {
            public void run() {
                method.onKeyOther(mTextView, null,
                        new KeyEvent(0, 0, KeyEvent.ACTION_MULTIPLE,
                                KeyEvent.KEYCODE_DPAD_DOWN, 2));
            }
        });
        assertVisibleLineInTextView(1);

        runActionOnUiThread(new Runnable() {
            public void run() {
                method.onKeyOther(mTextView, null,
                        new KeyEvent(0, 0, KeyEvent.ACTION_MULTIPLE,
                                KeyEvent.KEYCODE_DPAD_UP, 2));
            }
        });
        assertVisibleLineInTextView(0);
    }

    private void assertVisibleLineInTextView(int line) {
        Layout layout = mTextView.getLayout();
        int scrollY = mTextView.getScrollY();
        int padding = mTextView.getTotalPaddingTop() + mTextView.getTotalPaddingBottom();
        assertTrue(layout.getLineForVertical(scrollY) <= line);
        assertTrue(layout.getLineForVertical(scrollY + mTextView.getHeight() - padding) >= line);
    }

    private boolean getActionResult(ActionRunnerWithResult actionRunner) throws Throwable {
        runActionOnUiThread(actionRunner);
        return actionRunner.getResult();
    }

    private void runActionOnUiThread(Runnable actionRunner) throws Throwable {
        runTestOnUiThread(actionRunner);
        getInstrumentation().waitForIdleSync();
    }

    private static abstract class ActionRunnerWithResult implements Runnable {
        protected boolean mResult = false;

        public boolean getResult() {
            return mResult;
        }
    }

    private static class MyScrollingMovementMethod extends ScrollingMovementMethod {
        @Override
        protected boolean down(TextView widget, Spannable buffer) {
            return super.down(widget, buffer);
        }

        @Override
        protected boolean left(TextView widget, Spannable buffer) {
            return super.left(widget, buffer);
        }

        @Override
        protected boolean right(TextView widget, Spannable buffer) {
            return super.right(widget, buffer);
        }

        @Override
        protected boolean up(TextView widget, Spannable buffer) {
            return super.up(widget, buffer);
        }
    }
}<|MERGE_RESOLUTION|>--- conflicted
+++ resolved
@@ -835,12 +835,8 @@
             public void run() {
                 int height = WidgetTestUtils.convertDipToPixels(getActivity(), LITTLE_SPACE);
                 getActivity().setContentView(mTextView,
-<<<<<<< HEAD
                         new ViewGroup.LayoutParams(ViewGroup.LayoutParams.MATCH_PARENT,
-                                LITTLE_SPACE));
-=======
-                        new ViewGroup.LayoutParams(ViewGroup.LayoutParams.FILL_PARENT, height));
->>>>>>> 3be23b67
+                                height));
             }
         });
         Layout layout = mTextView.getLayout();
