--- conflicted
+++ resolved
@@ -28,14 +28,11 @@
 import android.support.test.runner.AndroidJUnit4;
 import android.text.format.DateUtils;
 
-<<<<<<< HEAD
 import org.junit.Before;
 import org.junit.Test;
 import org.junit.runner.RunWith;
 
-=======
 import java.text.DateFormat;
->>>>>>> 7b070ecb
 import java.util.Calendar;
 import java.util.Date;
 import java.util.Locale;
@@ -196,37 +193,10 @@
                 fixedTime, java.text.DateFormat.FULL, java.text.DateFormat.DEFAULT));
         assertEquals("5:30:15 AM GMT+00:00", DateUtils.formatSameDayTime(fixedTime + HOUR_DURATION,
                 fixedTime, java.text.DateFormat.FULL, java.text.DateFormat.LONG));
-<<<<<<< HEAD
-
-        // The following depend on the user setting of "Use 24-Hour Format". As there is no nice
-        // way of checking that setting in order to determine what the expected result should be
-        // this simply checks the result against both the expected 12 and 24 hour results. That
-        // does mean it will not detect if the 12 hour format accidentally uses the 24 hour format
-        // or vice versa but that is checked in libcore tests.
-        check12And24HourFormat("5:30:15 AM", "05:30:15",
-                DateUtils.formatSameDayTime(fixedTime + HOUR_DURATION,
-                        fixedTime, java.text.DateFormat.FULL, java.text.DateFormat.DEFAULT));
-        check12And24HourFormat("5:30:15 AM", "05:30:15",
-                DateUtils.formatSameDayTime(fixedTime + HOUR_DURATION,
-                        fixedTime, java.text.DateFormat.FULL, java.text.DateFormat.MEDIUM));
-        check12And24HourFormat("5:30 AM", "05:30",
-                DateUtils.formatSameDayTime(fixedTime + HOUR_DURATION,
-                        fixedTime, java.text.DateFormat.FULL, java.text.DateFormat.SHORT));
-    }
-
-    private static void check12And24HourFormat(String expected12HourFormat,
-            String expected24HourFormat, CharSequence actualFormat) {
-        if (!actualFormat.equals(expected24HourFormat)
-                && !actualFormat.equals(expected12HourFormat)) {
-            fail("Expected '" + expected12HourFormat +"' or '" + expected24HourFormat
-                    + "' but was '" + actualFormat + "'");
-        }
-=======
         assertEquals("5:30:15 AM", DateUtils.formatSameDayTime(fixedTime + HOUR_DURATION,
                 fixedTime, java.text.DateFormat.FULL, java.text.DateFormat.MEDIUM));
         assertEquals("5:30 AM", DateUtils.formatSameDayTime(fixedTime + HOUR_DURATION,
                 fixedTime, java.text.DateFormat.FULL, java.text.DateFormat.SHORT));
->>>>>>> 7b070ecb
     }
 
     // This is just to exercise the wrapper that calls the libcore/icu4c implementation.
