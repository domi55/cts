--- conflicted
+++ resolved
@@ -297,10 +297,7 @@
             BuildError, DeviceNotAvailableException {
 
         if (mSkipMediaDownload) {
-<<<<<<< HEAD
-=======
             logInfo("Skipping media preparation");
->>>>>>> ec1142e7
             return; // skip this precondition
         }
 
