--- conflicted
+++ resolved
@@ -30,6 +30,7 @@
 
 LOCAL_CFLAGS := \
     -DBUILD_ONLY \
+    -Werror -Wall
 
 LOCAL_SHARED_LIBRARIES := \
     liblog \
@@ -62,7 +63,8 @@
     libOpenSLESUT \
     libgtest
 
-<<<<<<< HEAD
+LOCAL_CTS_GTEST_LIST_EXECUTABLE := $(ALL_MODULES.$(list_executable).INSTALLED)
+
 LOCAL_CTS_TEST_PACKAGE := android.nativemedia.sl
 
 # Tag this module as a cts test artifact
@@ -70,28 +72,4 @@
 
 LOCAL_CFLAGS := -Werror -Wall
 
-include $(BUILD_CTS_EXECUTABLE)
-
-include $(CLEAR_VARS)
-LOCAL_ADDITIONAL_DEPENDENCIES := $(LOCAL_PATH)/Android.mk
-
-LOCAL_MODULE := $(list_executable)
-LOCAL_MODULE_TAGS := optional
-
-LOCAL_SRC_FILES := \
-    src/SLObjectCreationTest.cpp
-
-LOCAL_CFLAGS := \
-    -DBUILD_ONLY \
-    -Werror -Wall
-
-LOCAL_SHARED_LIBRARIES := \
-    liblog \
-
-include $(BUILD_HOST_NATIVE_TEST)
-=======
-LOCAL_CTS_GTEST_LIST_EXECUTABLE := $(ALL_MODULES.$(list_executable).INSTALLED)
-
-LOCAL_CTS_TEST_PACKAGE := android.nativemedia.sl
-include $(BUILD_CTS_EXECUTABLE)
->>>>>>> f3cd859d
+include $(BUILD_CTS_EXECUTABLE)