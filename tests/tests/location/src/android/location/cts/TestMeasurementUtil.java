/*
 * Copyright (C) 2015 Google Inc.
 *
 * Licensed under the Apache License, Version 2.0 (the "License");
 * you may not use this file except in compliance with the License.
 * You may obtain a copy of the License at
 *
 *      http://www.apache.org/licenses/LICENSE-2.0
 *
 * Unless required by applicable law or agreed to in writing, software
 * distributed under the License is distributed on an "AS IS" BASIS,
 * WITHOUT WARRANTIES OR CONDITIONS OF ANY KIND, either express or implied.
 * See the License for the specific language governing permissions and
 * limitations under the License.
 */

package android.location.cts;

import android.content.Context;
import android.content.pm.PackageManager;
import android.location.GnssClock;
import android.location.GnssMeasurement;
import android.location.GnssNavigationMessage;
import android.location.GnssStatus;
import android.location.LocationManager;
import android.os.Build;
import android.util.Log;

import junit.framework.Assert;

import java.util.Arrays;
import java.util.HashSet;
import java.util.List;
import java.util.concurrent.TimeUnit;
import java.util.Set;

/**
 * Helper class for GnssMeasurement Tests.
 */
public final class TestMeasurementUtil {

    private static final String TAG = "TestMeasurementUtil";

    private static final long NSEC_IN_SEC = 1000_000_000L;
    // Generally carrier phase quality prr's have uncertainties around 0.001-0.05 m/s, vs.
    // doppler energy quality prr's closer to 0.25-10 m/s.  Threshold is chosen between those
    // typical ranges.
    private static final float THRESHOLD_FOR_CARRIER_PRR_UNC_METERS_PER_SEC = 0.15F;

    // For gpsTimeInNs >= 1.14 * 10^18 (year 2016+)
    private static final long GPS_TIME_YEAR_2016_IN_NSEC = 1_140_000_000L * NSEC_IN_SEC;

    // Error message for GnssMeasurements Registration.
    public static final String REGISTRATION_ERROR_MESSAGE = "Registration of GnssMeasurements" +
            " listener has failed, this indicates a platform bug. Please report the issue with" +
            " a full bugreport.";

<<<<<<< HEAD
    // The valid Gnss navigation message type as listed in
    // android/hardware/libhardware/include/hardware/gps.h
    public static final Set<Integer> GNSS_NAVIGATION_MESSAGE_TYPE =
        new HashSet<Integer>(Arrays.asList(
            0x0101,
            0x0102,
            0x0103,
            0x0104,
            0x0301,
            0x0501,
            0x0502,
            0x0601,
            0x0602
        ));
=======
    private static final int YEAR_2016 = 2016;
>>>>>>> 7287eab0

    /**
     * Check if test can be run on the current device.
     *
     * @param  testLocationManager TestLocationManager
     * @return true if Build.VERSION &gt;=  Build.VERSION_CODES.N and Location GPS present on
     *         device.
     */
    public static boolean canTestRunOnCurrentDevice(TestLocationManager testLocationManager,
                                                    String testTag,
                                                    int minHardwareYear,
                                                    boolean isCtsVerifier) {
       if (Build.VERSION.SDK_INT < Build.VERSION_CODES.N) {
            Log.i(TAG, "This test is designed to work on N or newer. " +
                    "Test is being skipped because the platform version is being run in " +
                    Build.VERSION.SDK_INT);
            return false;
        }

        // If device does not have a GPS, skip the test.
        PackageManager pm = testLocationManager.getContext().getPackageManager();
        if (!pm.hasSystemFeature(PackageManager.FEATURE_LOCATION_GPS)) {
          Log.w(testTag, "GPS feature not present on device, skipping GPS test.");
          return false;
        }

        // If device has a GPS, but it's turned off in settings, and this is CTS verifier,
        // fail the test now, because there's no point in going further.
        // If this is CTS only,we'll warn instead, and quickly pass the test.
        // (Cts non-verifier deep-indoors-forgiveness happens later, *if* needed)
        boolean gpsProviderEnabled = testLocationManager.getLocationManager()
                .isProviderEnabled(LocationManager.GPS_PROVIDER);
        SoftAssert.failOrWarning(isCtsVerifier, " GPS location disabled on the device. " +
                "Enable location in settings to continue test.", gpsProviderEnabled);
        // If CTS only, allow an early exit pass
        if (!isCtsVerifier && !gpsProviderEnabled) {
            return false;
        }

        // TODO - add this to the test info page
        int gnssYearOfHardware = testLocationManager.getLocationManager().getGnssYearOfHardware();
        Log.i(testTag, "This device is reporting GNSS hardware from year "
                + (gnssYearOfHardware == 0 ? "2015 or earlier" : gnssYearOfHardware) + ". "
                + "Devices " + (gnssYearOfHardware >= minHardwareYear ? "like this one " : "")
                + "from year " + minHardwareYear + " or newer provide GnssMeasurement support." );

        return true;
    }

    /**
     * Check if pseudorange rate uncertainty in Gnss Measurement is in the expected range.
     * See field description in {@code gps.h}.
     *
     * @param measurement GnssMeasurement
     * @return true if this measurement has prr uncertainty in a range indicative of carrier phase
     */
    public static boolean gnssMeasurementHasCarrierPhasePrr(GnssMeasurement measurement) {
      return (measurement.getPseudorangeRateUncertaintyMetersPerSecond() <
              THRESHOLD_FOR_CARRIER_PRR_UNC_METERS_PER_SEC);
    }

    /**
     * Assert all mandatory fields in Gnss Clock are in expected range.
     * See mandatory fields in {@code gps.h}.
     *
     * @param clock       GnssClock
     * @param softAssert  custom SoftAssert
     * @param timeInNs    event time in ns
     */
    public static void assertGnssClockFields(GnssClock clock,
                                             SoftAssert softAssert,
                                             long timeInNs) {
        softAssert.assertTrue("time_ns: clock value",
                timeInNs,
                "X >= 0",
                String.valueOf(timeInNs),
                timeInNs >= 0L);

        // If full bias is valid and accurate within one sec. verify its sign & magnitude
        if (clock.hasFullBiasNanos() &&
                ((!clock.hasBiasUncertaintyNanos()) ||
                        (clock.getBiasUncertaintyNanos() < NSEC_IN_SEC))) {
            long gpsTimeInNs = timeInNs - clock.getFullBiasNanos();
            softAssert.assertTrue("TimeNanos - FullBiasNanos = GpsTimeNanos: clock value",
                    gpsTimeInNs,
                    "gpsTimeInNs >= 1.14 * 10^18 (year 2016+)",
                    String.valueOf(gpsTimeInNs),
                    gpsTimeInNs >= GPS_TIME_YEAR_2016_IN_NSEC);
        }

    }

    /**
     * Assert all mandatory fields in Gnss Measurement are in expected range.
     * See mandatory fields in {@code gps.h}.
     *
     * @param measurement GnssMeasurement
     * @param softAssert  custom SoftAssert
     * @param timeInNs    event time in ns
     */
    public static void assertAllGnssMeasurementMandatoryFields(GnssMeasurement measurement,
        SoftAssert softAssert, long timeInNs) {

        verifySvid(measurement, softAssert, timeInNs);
        verifyReceivedSatelliteVehicleTimeInNs(measurement, softAssert, timeInNs);
        verifyAccumulatedDeltaRanges(measurement, softAssert, timeInNs);

        int state = measurement.getState();
        softAssert.assertTrue("state: Satellite code sync state",
                timeInNs,
                "X > 0",
                String.valueOf(state),
                state > 0);

        // Check received_gps_tow_uncertainty_ns
        softAssert.assertTrueAsWarning("received_gps_tow_uncertainty_ns:" +
                        " Uncertainty of received GPS Time-of-Week in ns",
                timeInNs,
                "X > 0",
                String.valueOf(measurement.getReceivedSvTimeUncertaintyNanos()),
                measurement.getReceivedSvTimeUncertaintyNanos() > 0L);

        long timeOffsetInSec = TimeUnit.NANOSECONDS.toSeconds(
                (long) measurement.getTimeOffsetNanos());
        softAssert.assertTrue("time_offset_ns: Time offset",
                timeInNs,
                "-100 seconds < X < +10 seconds",
                String.valueOf(measurement.getTimeOffsetNanos()),
                (-100 < timeOffsetInSec) && (timeOffsetInSec < 10));

        softAssert.assertTrue("c_n0_dbhz: Carrier-to-noise density",
                timeInNs,
                "0.0 >= X <=63",
                String.valueOf(measurement.getCn0DbHz()),
                measurement.getCn0DbHz() >= 0.0 &&
                        measurement.getCn0DbHz() <= 63.0);

        softAssert.assertTrue("pseudorange_rate_mps: Pseudorange rate in m/s",
                timeInNs,
                "X != 0.0",
                String.valueOf(measurement.getPseudorangeRateMetersPerSecond()),
                measurement.getPseudorangeRateMetersPerSecond() != 0.0);

        softAssert.assertTrue("pseudorange_rate_uncertainty_mps: " +
                        "Pseudorange Rate Uncertainty in m/s",
                timeInNs,
                "X > 0.0",
                String.valueOf(
                        measurement.getPseudorangeRateUncertaintyMetersPerSecond()),
                measurement.getPseudorangeRateUncertaintyMetersPerSecond() > 0.0);

        // Check carrier_frequency_hz.
        if (measurement.hasCarrierFrequencyHz()) {
            softAssert.assertTrue("carrier_frequency_hz: Carrier frequency in hz",
                    timeInNs,
                    "X > 0.0",
                    String.valueOf(measurement.getCarrierFrequencyHz()),
                    measurement.getCarrierFrequencyHz() > 0.0);
        }

        // Check carrier_phase.
        if (measurement.hasCarrierPhase()) {
            softAssert.assertTrue("carrier_phase: Carrier phase",
                    timeInNs,
                    "0.0 >= X <= 1.0",
                    String.valueOf(measurement.getCarrierPhase()),
                    measurement.getCarrierPhase() >= 0.0 && measurement.getCarrierPhase() <= 1.0);
        }

        // Check carrier_phase_uncertainty..
        if (measurement.hasCarrierPhaseUncertainty()) {
            softAssert.assertTrue("carrier_phase_uncertainty: 1-Sigma uncertainty of the " +
                            "carrier-phase",
                    timeInNs,
                    "X > 0.0",
                    String.valueOf(measurement.getCarrierPhaseUncertainty()),
                    measurement.getCarrierPhaseUncertainty() > 0.0);
        }

        // Check GNSS Measurement's multipath_indicator.
        softAssert.assertTrue("multipath_indicator: GNSS Measurement's multipath indicator",
                timeInNs,
                "0 >= X <= 2",
                String.valueOf(measurement.getMultipathIndicator()),
                measurement.getMultipathIndicator() >= 0
                        && measurement.getMultipathIndicator() <= 2);


        // Check Signal-to-Noise ratio (SNR).
        if (measurement.hasSnrInDb()) {
            softAssert.assertTrue("snr: Signal-to-Noise ratio (SNR) in dB",
                    timeInNs,
                    "0.0 >= X <= 63",
                    String.valueOf(measurement.getSnrInDb()),
                    measurement.getSnrInDb() >= 0.0 && measurement.getSnrInDb() <= 63);
        }
    }

    /**
     * Verify accumulated delta ranges are in expected range.
     *
     * @param measurement GnssMeasurement
     * @param softAssert  custom SoftAssert
     * @param timeInNs    event time in ns
     */
    private static void verifyAccumulatedDeltaRanges(GnssMeasurement measurement,
        SoftAssert softAssert, long timeInNs) {

        int accumulatedDeltaRangeState = measurement.getAccumulatedDeltaRangeState();
        softAssert.assertTrue("accumulated_delta_range_state: " +
                        "Accumulated delta range state",
                timeInNs,
                "0 <= X <= 7",
                String.valueOf(accumulatedDeltaRangeState),
                accumulatedDeltaRangeState >= 0 && accumulatedDeltaRangeState <= 7);
        if (accumulatedDeltaRangeState > 0) {
            double accumulatedDeltaRangeInMeters =
                    measurement.getAccumulatedDeltaRangeMeters();
            softAssert.assertTrue("accumulated_delta_range_m: " +
                            "Accumulated delta range in meter",
                    timeInNs,
                    "X != 0.0",
                    String.valueOf(accumulatedDeltaRangeInMeters),
                    accumulatedDeltaRangeInMeters != 0.0);
            double accumulatedDeltaRangeUncertainty =
                    measurement.getAccumulatedDeltaRangeUncertaintyMeters();
            softAssert.assertTrue("accumulated_delta_range_uncertainty_m: " +
                            "Accumulated delta range uncertainty in meter",
                    timeInNs,
                    "X > 0.0",
                    String.valueOf(accumulatedDeltaRangeUncertainty),
                    accumulatedDeltaRangeUncertainty > 0.0);
        }
    }

    /**
     * Verify svid's are in expected range.
     *
     * @param measurement GnssMeasurement
     * @param softAssert  custom SoftAssert
     * @param timeInNs    event time in ns
     */
    private static void verifySvid(GnssMeasurement measurement, SoftAssert softAssert,
        long timeInNs) {

        String svidLogMessageFormat = "svid: Space Vehicle ID. Constellation type = %s";
        int constellationType = measurement.getConstellationType();
        int svid = measurement.getSvid();
        String svidValue = String.valueOf(svid);

        switch (constellationType) {
            case GnssStatus.CONSTELLATION_GPS:
                softAssert.assertTrue("svid: Space Vehicle ID. Constellation type " +
                                "= CONSTELLATION_GPS",
                        timeInNs,
                        "[1, 32]",
                        svidValue,
                        svid > 0 && svid <= 32);
                break;
            case GnssStatus.CONSTELLATION_SBAS:
                softAssert.assertTrue("svid: Space Vehicle ID. Constellation type " +
                                "= CONSTELLATION_SBAS",
                        timeInNs,
                        "120 <= X <= 192",
                        svidValue,
                        svid >= 120 && svid <= 192);
                break;
            case GnssStatus.CONSTELLATION_GLONASS:
                // Check Upper 8 bit, signed
                int freq = (svid >> 8);
                softAssert.assertTrue("svid: upper 8 bits, frequency number. Constellation type " +
                                "= CONSTELLATION_GLONASS",
                        timeInNs,
                        "freq == -127 || -7 <= freq <= 6",
                        svidValue,
                        // future proof check allowing a change in definition under discussion
                        (freq == -127) || (freq >= -7 && freq <= 6) || (freq >= 93 && freq <= 106));
                // Check lower 8 bits, signed
                byte slot = (byte) svid;
                softAssert.assertTrue("svid: lower 8 bits, slot. Constellation type " +
                                "= CONSTELLATION_GLONASS",
                        timeInNs,
                        "slot == -127 || 1 <= slot <= 24",
                        svidValue,
                        // future proof check allowingn a change in definition under discussion
                        (slot == -127) || (slot >= 1 && slot <= 24) || (slot >= 93 && slot <= 106));
                softAssert.assertTrue("svid: one of slot or freq is set (not -127). " +
                                "ConstellationType = CONSTELLATION_GLONASS,",
                        timeInNs,
                        "slot != -127 || freq != -127",
                        svidValue,
                        (slot != -127) || (freq != -127));
                break;
            case GnssStatus.CONSTELLATION_QZSS:
                softAssert.assertTrue("svid: Space Vehicle ID. Constellation type " +
                                "= CONSTELLATION_QZSS",
                        timeInNs,
                        "193 <= X <= 200",
                        svidValue,
                        svid >= 193 && svid <= 200);
                break;
            case GnssStatus.CONSTELLATION_BEIDOU:
                softAssert.assertTrue("svid: Space Vehicle ID. Constellation type " +
                                "= CONSTELLATION_BEIDOU",
                        timeInNs,
                        "1 <= X <= 36",
                        svidValue,
                        svid >= 1 && svid <= 36);
                break;
            case GnssStatus.CONSTELLATION_GALILEO:
                softAssert.assertTrue("svid: Space Vehicle ID. Constellation type " +
                                "= CONSTELLATION_GALILEO",
                        timeInNs,
                        "1 <= X <= 37",
                        String.valueOf(svid),
                        svid >= 1 && svid <= 37);
                break;
            default:
                // Explicit fail if did not receive valid constellation type.
                softAssert.assertTrue("svid: Space Vehicle ID. Did not receive any valid " +
                                "constellation type.",
                        timeInNs,
                        "Valid constellation type.",
                        svidValue,
                        false);
                break;
        }
    }

    /**
     * Verify sv times are in expected range.
     *
     * @param measurement GnssMeasurement
     * @param softAssert  custom SoftAssert
     * @param timeInNs    event time in ns
     * */
    private static void verifyReceivedSatelliteVehicleTimeInNs(GnssMeasurement measurement,
        SoftAssert softAssert, long timeInNs) {

        int constellationType = measurement.getConstellationType();
        int state = measurement.getState();
        long received_sv_time_ns = measurement.getReceivedSvTimeNanos();
        double sv_time_ms = TimeUnit.NANOSECONDS.toMillis(received_sv_time_ns);
        double sv_time_sec = TimeUnit.NANOSECONDS.toSeconds(received_sv_time_ns);
        double sv_time_days = TimeUnit.NANOSECONDS.toDays(received_sv_time_ns);

        // Check ranges for received_sv_time_ns for given Gps State
        if (state == 0) {
            softAssert.assertTrue("received_sv_time_ns:" +
                            " Received SV Time-of-Week in ns." +
                            " GNSS_MEASUREMENT_STATE_UNKNOWN.",
                    timeInNs,
                    "X == 0",
                    String.valueOf(received_sv_time_ns),
                    sv_time_ms == 0);
        }

        switch (constellationType) {
            case GnssStatus.CONSTELLATION_GPS:
                verifyGpsQzssSvTimes(measurement, softAssert, timeInNs, state, "CONSTELLATION_GPS");
                break;
            case GnssStatus.CONSTELLATION_QZSS:
                verifyGpsQzssSvTimes(measurement, softAssert, timeInNs, state,
                        "CONSTELLATION_QZSS");
                break;
            case GnssStatus.CONSTELLATION_SBAS:
                if ((state | GnssMeasurement.STATE_SBAS_SYNC)
                        == GnssMeasurement.STATE_SBAS_SYNC) {
                    softAssert.assertTrue(getReceivedSvTimeNsLogMessage(
                                    "GNSS_MEASUREMENT_STATE_SBAS_SYNC",
                                    "GnssStatus.CONSTELLATION_SBAS"),
                            timeInNs,
                            "0s >= X <= 1s",
                            String.valueOf(sv_time_sec),
                            sv_time_sec >= 0 && sv_time_sec <= 1);
                } else if ((state | GnssMeasurement.STATE_SYMBOL_SYNC)
                        == GnssMeasurement.STATE_SYMBOL_SYNC) {
                    softAssert.assertTrue(getReceivedSvTimeNsLogMessage(
                                    "GNSS_MEASUREMENT_STATE_SYMBOL_SYNC",
                                    "GnssStatus.CONSTELLATION_SBAS"),
                            timeInNs,
                            "0ms >= X <= 2ms",
                            String.valueOf(sv_time_ms),
                            sv_time_ms >= 0 && sv_time_ms <= 2);
                } else if ((state | GnssMeasurement.STATE_CODE_LOCK)
                        == GnssMeasurement.STATE_CODE_LOCK) {
                    softAssert.assertTrue(getReceivedSvTimeNsLogMessage(
                                    "GNSS_MEASUREMENT_STATE_CODE_LOCK",
                                    "GnssStatus.CONSTELLATION_SBAS"),
                            timeInNs,
                            "0ms >= X <= 1ms",
                            String.valueOf(sv_time_ms),
                            sv_time_ms >= 0 && sv_time_ms <= 1);
                }
                break;
            case GnssStatus.CONSTELLATION_GLONASS:
                if ((state | GnssMeasurement.STATE_GLO_TOD_DECODED)
                        == GnssMeasurement.STATE_GLO_TOD_DECODED) {
                    softAssert.assertTrue(getReceivedSvTimeNsLogMessage(
                                    "GNSS_MEASUREMENT_STATE_GLO_TOD_DECODED",
                                    "GnssStatus.CONSTELLATION_GLONASS"),
                            timeInNs,
                            "0 day >= X <= 1 day",
                            String.valueOf(sv_time_days),
                            sv_time_days >= 0 && sv_time_days <= 1);
                } else if ((state | GnssMeasurement.STATE_GLO_STRING_SYNC)
                        == GnssMeasurement.STATE_GLO_STRING_SYNC) {
                    softAssert.assertTrue(getReceivedSvTimeNsLogMessage(
                                    "GNSS_MEASUREMENT_STATE_GLO_STRING_SYNC",
                                    "GnssStatus.CONSTELLATION_GLONASS"),
                            timeInNs,
                            "0s >= X <= 2s",
                            String.valueOf(sv_time_sec),
                            sv_time_sec >= 0 && sv_time_sec <= 2);
                } else if ((state | GnssMeasurement.STATE_BIT_SYNC)
                        == GnssMeasurement.STATE_BIT_SYNC) {
                    softAssert.assertTrue(getReceivedSvTimeNsLogMessage(
                                    "GNSS_MEASUREMENT_STATE_BIT_SYNC",
                                    "GnssStatus.CONSTELLATION_GLONASS"),
                            timeInNs,
                            "0ms >= X <= 20ms",
                            String.valueOf(sv_time_ms),
                            sv_time_ms >= 0 && sv_time_ms <= 20);
                } else if ((state | GnssMeasurement.STATE_SYMBOL_SYNC)
                        == GnssMeasurement.STATE_SYMBOL_SYNC) {
                    softAssert.assertTrue(getReceivedSvTimeNsLogMessage(
                                    "GNSS_MEASUREMENT_STATE_SYMBOL_SYNC",
                                    "GnssStatus.CONSTELLATION_GLONASS"),
                            timeInNs,
                            "0ms >= X <= 10ms",
                            String.valueOf(sv_time_ms),
                            sv_time_ms >= 0 && sv_time_ms <= 10);
                } else if ((state | GnssMeasurement.STATE_CODE_LOCK)
                        == GnssMeasurement.STATE_CODE_LOCK) {
                    softAssert.assertTrue(getReceivedSvTimeNsLogMessage(
                                    "GNSS_MEASUREMENT_STATE_CODE_LOCK",
                                    "GnssStatus.CONSTELLATION_GLONASS"),
                            timeInNs,
                            "0ms >= X <= 1ms",
                            String.valueOf(sv_time_ms),
                            sv_time_ms >= 0 && sv_time_ms <= 1);
                }
                break;
            case GnssStatus.CONSTELLATION_GALILEO:
                if ((state | GnssMeasurement.STATE_TOW_DECODED)
                        == GnssMeasurement.STATE_TOW_DECODED) {
                    softAssert.assertTrue(getReceivedSvTimeNsLogMessage(
                                    "GNSS_MEASUREMENT_STATE_TOW_DECODED",
                                    "GnssStatus.CONSTELLATION_GALILEO"),
                            timeInNs,
                            "0 >= X <= 7 days",
                            String.valueOf(sv_time_days),
                            sv_time_days >= 0 && sv_time_days <= 7);
                } else if ((state | GnssMeasurement.STATE_GAL_E1B_PAGE_SYNC)
                        == GnssMeasurement.STATE_GAL_E1B_PAGE_SYNC) {
                    softAssert.assertTrue(getReceivedSvTimeNsLogMessage(
                                    "GNSS_MEASUREMENT_STATE_GAL_E1B_PAGE_SYNC",
                                    "GnssStatus.CONSTELLATION_GALILEO"),
                            timeInNs,
                            "0s >= X <= 2s",
                            String.valueOf(sv_time_sec),
                            sv_time_sec >= 0 && sv_time_sec <= 2);
                } else if ((state | GnssMeasurement.STATE_GAL_E1C_2ND_CODE_LOCK)
                        == GnssMeasurement.STATE_GAL_E1C_2ND_CODE_LOCK) {
                    softAssert.assertTrue(getReceivedSvTimeNsLogMessage(
                                    "GNSS_MEASUREMENT_STATE_GAL_E1C_2ND_CODE_LOCK",
                                    "GnssStatus.CONSTELLATION_GALILEO"),
                            timeInNs,
                            "0ms >= X <= 100ms",
                            String.valueOf(sv_time_ms),
                            sv_time_ms >= 0 && sv_time_ms <= 100);
                } else if ((state | GnssMeasurement.STATE_GAL_E1BC_CODE_LOCK)
                        == GnssMeasurement.STATE_GAL_E1BC_CODE_LOCK) {
                    softAssert.assertTrue(getReceivedSvTimeNsLogMessage(
                                    "GNSS_MEASUREMENT_STATE_GAL_E1BC_CODE_LOCK",
                                    "GnssStatus.CONSTELLATION_GALILEO"),
                            timeInNs,
                            "0ms >= X <= 4ms",
                            String.valueOf(sv_time_ms),
                            sv_time_ms >= 0 && sv_time_ms <= 4);
                }
                break;
            case GnssStatus.CONSTELLATION_BEIDOU:
                if ((state | GnssMeasurement.STATE_TOW_DECODED)
                        == GnssMeasurement.STATE_TOW_DECODED) {
                    softAssert.assertTrue(getReceivedSvTimeNsLogMessage(
                                    "GNSS_MEASUREMENT_STATE_TOW_DECODED",
                                    "GnssStatus.CONSTELLATION_BEIDOU"),
                            timeInNs,
                            "0 >= X <= 7 days",
                            String.valueOf(sv_time_days),
                            sv_time_days >= 0 && sv_time_days <= 7);
                } else if ((state | GnssMeasurement.STATE_SUBFRAME_SYNC)
                        == GnssMeasurement.STATE_SUBFRAME_SYNC) {
                    softAssert.assertTrue(getReceivedSvTimeNsLogMessage(
                                    "GNSS_MEASUREMENT_STATE_SUBFRAME_SYNC",
                                    "GnssStatus.CONSTELLATION_BEIDOU"),
                            timeInNs,
                            "0s >= X <= 6s",
                            String.valueOf(sv_time_sec),
                            sv_time_sec >= 0 && sv_time_sec <= 6);
                } else if ((state | GnssMeasurement.STATE_BDS_D2_SUBFRAME_SYNC)
                        == GnssMeasurement.STATE_BDS_D2_SUBFRAME_SYNC) {
                    softAssert.assertTrue(getReceivedSvTimeNsLogMessage(
                                    "GNSS_MEASUREMENT_STATE_BDS_D2_SUBFRAME_SYNC",
                                    "GnssStatus.CONSTELLATION_BEIDOU"),
                            timeInNs,
                            "0ms >= X <= 600ms (0.6sec)",
                            String.valueOf(sv_time_ms),
                            sv_time_ms >= 0 && sv_time_ms <= 600);
                } else if ((state | GnssMeasurement.STATE_BIT_SYNC)
                        == GnssMeasurement.STATE_BIT_SYNC) {
                    softAssert.assertTrue(getReceivedSvTimeNsLogMessage(
                                    "GNSS_MEASUREMENT_STATE_BIT_SYNC",
                                    "GnssStatus.CONSTELLATION_BEIDOU"),
                            timeInNs,
                            "0ms >= X <= 20ms",
                            String.valueOf(sv_time_ms),
                            sv_time_ms >= 0 && sv_time_ms <= 20);
                } else if ((state | GnssMeasurement.STATE_BDS_D2_BIT_SYNC)
                        == GnssMeasurement.STATE_BDS_D2_BIT_SYNC) {
                    softAssert.assertTrue(getReceivedSvTimeNsLogMessage(
                                    "GNSS_MEASUREMENT_STATE_BDS_D2_BIT_SYNC",
                                    "GnssStatus.CONSTELLATION_BEIDOU"),
                            timeInNs,
                            "0ms >= X <= 2ms",
                            String.valueOf(sv_time_ms),
                            sv_time_ms >= 0 && sv_time_ms <= 2);
                } else if ((state | GnssMeasurement.STATE_CODE_LOCK)
                        == GnssMeasurement.STATE_CODE_LOCK) {
                    softAssert.assertTrue(getReceivedSvTimeNsLogMessage(
                                    "GNSS_MEASUREMENT_STATE_CODE_LOCK",
                                    "GnssStatus.CONSTELLATION_BEIDOU"),
                            timeInNs,
                            "0ms >= X <= 1ms",
                            String.valueOf(sv_time_ms),
                            sv_time_ms >= 0 && sv_time_ms <= 1);
                }
                break;
        }
    }

    private static String getReceivedSvTimeNsLogMessage(String constellationType, String state) {
        return "received_sv_time_ns: Received SV Time-of-Week in ns. Constellation type = "
                + constellationType + ". State = " + state;
    }

    /**
     * Verify sv times are in expected range for given constellation type.
     * This is common check for CONSTELLATION_GPS & CONSTELLATION_QZSS.
     *
     * @param measurement GnssMeasurement
     * @param softAssert  custom SoftAssert
     * @param timeInNs    event time in ns
     * @param state       GnssMeasurement State
     * @param constellationType Gnss Constellation type
     */
    private static void verifyGpsQzssSvTimes(GnssMeasurement measurement,
        SoftAssert softAssert, long timeInNs, int state, String constellationType) {

        long received_sv_time_ns = measurement.getReceivedSvTimeNanos();
        double sv_time_ms = TimeUnit.NANOSECONDS.toMillis(received_sv_time_ns);
        double sv_time_sec = TimeUnit.NANOSECONDS.toSeconds(received_sv_time_ns);
        double sv_time_days = TimeUnit.NANOSECONDS.toDays(received_sv_time_ns);

        if ((state | GnssMeasurement.STATE_TOW_DECODED)
                == GnssMeasurement.STATE_TOW_DECODED) {
            softAssert.assertTrue(getReceivedSvTimeNsLogMessage(
                            "GNSS_MEASUREMENT_STATE_TOW_DECODED",
                            constellationType),
                    timeInNs,
                    "0 >= X <= 7 days",
                    String.valueOf(sv_time_days),
                    sv_time_days >= 0 && sv_time_days <= 7);
        } else if ((state | GnssMeasurement.STATE_SUBFRAME_SYNC)
                == GnssMeasurement.STATE_SUBFRAME_SYNC) {
            softAssert.assertTrue(getReceivedSvTimeNsLogMessage(
                            "GNSS_MEASUREMENT_STATE_SUBFRAME_SYNC",
                            constellationType),
                    timeInNs,
                    "0s >= X <= 6s",
                    String.valueOf(sv_time_sec),
                    sv_time_sec >= 0 && sv_time_sec <= 6);
        } else if ((state | GnssMeasurement.STATE_BIT_SYNC)
                == GnssMeasurement.STATE_BIT_SYNC) {
            softAssert.assertTrue(getReceivedSvTimeNsLogMessage(
                            "GNSS_MEASUREMENT_STATE_BIT_SYNC",
                            constellationType),
                    timeInNs,
                    "0ms >= X <= 20ms",
                    String.valueOf(sv_time_ms),
                    sv_time_ms >= 0 && sv_time_ms <= 20);

        } else if ((state | GnssMeasurement.STATE_CODE_LOCK)
                == GnssMeasurement.STATE_CODE_LOCK) {
            softAssert.assertTrue(getReceivedSvTimeNsLogMessage(
                            "GNSS_MEASUREMENT_STATE_CODE_LOCK",
                            constellationType),
                    timeInNs,
                    "0ms >= X <= 1ms",
                    String.valueOf(sv_time_ms),
                    sv_time_ms >= 0 && sv_time_ms <= 1);
        }
    }

    /**
     * Assert all mandatory fields in Gnss Navigation Message are in expected range.
     * See mandatory fields in {@code gps.h}.
     *
     * @param testLocationManager TestLocationManager
     * @param events GnssNavigationMessageEvents
     */
    public static void verifyGnssNavMessageMandatoryField(TestLocationManager testLocationManager,
                                                          List<GnssNavigationMessage> events) {
        // Verify mandatory GnssNavigationMessage field values.
        SoftAssert softAssert = new SoftAssert(TAG);
        for (GnssNavigationMessage message : events) {
            int type = message.getType();
            softAssert.assertTrue("Gnss Navigation Message Type:expected [" +
                getGnssNavMessageTypes() + "] actual = " + type,
                    GNSS_NAVIGATION_MESSAGE_TYPE.contains(type));

            int gnssYearOfHardware = testLocationManager.getLocationManager().getGnssYearOfHardware();
            if (gnssYearOfHardware >= YEAR_2016) {
                softAssert.assertTrue("Message ID cannot be 0", message.getMessageId() != 0);
                softAssert.assertTrue("Sub Message ID cannot be 0", message.getSubmessageId() != 0);
            }

            // if message type == TYPE_L1CA, verify PRN & Data Size.
            int messageType = message.getType();
            if (messageType == GnssNavigationMessage.TYPE_GPS_L1CA) {
                int svid = message.getSvid();
                softAssert.assertTrue("Space Vehicle ID : expected = [1, 32], actual = " +
                                svid,
                        svid >= 1 && svid <= 32);
                int dataSize = message.getData().length;
                softAssert.assertTrue("Data size: expected = 40, actual = " + dataSize,
                        dataSize == 40);
            } else {
                Log.i(TAG, "GnssNavigationMessage (type = " + messageType
                        + ") skipped for verification.");
            }
        }
        softAssert.assertAll();
    }

    private static String getGnssNavMessageTypes() {
        StringBuilder typesStr = new StringBuilder();
        for (int type : GNSS_NAVIGATION_MESSAGE_TYPE) {
            typesStr.append(String.format("0x%04X", type));
            typesStr.append(", ");
        }

        return typesStr.length() > 2 ? typesStr.substring(0, typesStr.length() - 2) : "";
    }
}<|MERGE_RESOLUTION|>--- conflicted
+++ resolved
@@ -55,7 +55,6 @@
             " listener has failed, this indicates a platform bug. Please report the issue with" +
             " a full bugreport.";
 
-<<<<<<< HEAD
     // The valid Gnss navigation message type as listed in
     // android/hardware/libhardware/include/hardware/gps.h
     public static final Set<Integer> GNSS_NAVIGATION_MESSAGE_TYPE =
@@ -70,9 +69,8 @@
             0x0601,
             0x0602
         ));
-=======
+
     private static final int YEAR_2016 = 2016;
->>>>>>> 7287eab0
 
     /**
      * Check if test can be run on the current device.
