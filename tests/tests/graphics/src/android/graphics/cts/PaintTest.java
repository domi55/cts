--- conflicted
+++ resolved
@@ -16,10 +16,6 @@
 
 package android.graphics.cts;
 
-<<<<<<< HEAD
-import dalvik.annotation.BrokenTest;
-=======
->>>>>>> 9c421b5e
 import dalvik.annotation.TestLevel;
 import dalvik.annotation.TestTargetClass;
 import dalvik.annotation.TestTargetNew;
@@ -70,102 +66,15 @@
         new Paint(p);
     }
 
-<<<<<<< HEAD
-    @TestTargetNew(
-        level = TestLevel.TODO,
-        method = "breakText",
-        args = {char[].class, int.class, int.class, float.class, float[].class}
-    )
-    public void testBreakText_charArray() {
-=======
     public void testBreakText() {
         String text = "HIJKLMN";
         char[] textChars = text.toCharArray();
         SpannedString textSpan = new SpannedString(text);
 
->>>>>>> 9c421b5e
         Paint p = new Paint();
         float[] widths = new float[text.length()];
         assertEquals(text.length(), p.getTextWidths(text, widths));
 
-<<<<<<< HEAD
-        char[] chars = {'H', 'I', 'J', 'K', 'L', 'M', 'N'};
-
-        float[] widths = new float[chars.length];
-        assertEquals(chars.length, p.getTextWidths(chars, 0, chars.length, widths));
-
-        float totalWidth = 0.0f;
-        for (int i = 0; i < chars.length; i++) {
-            totalWidth += widths[i];
-        }
-
-        float[] measured = new float[1];
-        for (int i = 0; i < chars.length; i++) {
-            assertEquals(1, p.breakText(chars, i, 1, totalWidth, measured));
-            assertEquals(widths[i], measured[0]);
-        }
-
-        // Measure empty string
-        assertEquals(0, p.breakText(chars, 0, 0, totalWidth, measured));
-        assertEquals(0.0f, measured[0]);
-
-        // Measure substring from front: "HIJ"
-        assertEquals(3, p.breakText(chars, 0, 3, totalWidth, measured));
-        assertEquals(widths[0] + widths[1] + widths[2], measured[0]);
-
-        // Reverse measure substring from front: "HIJ"
-        assertEquals(3, p.breakText(chars, 0, -3, totalWidth, measured));
-        assertEquals(widths[0] + widths[1] + widths[2], measured[0]);
-
-        // Measure substring from back: "MN"
-        assertEquals(2, p.breakText(chars, 5, 2, totalWidth, measured));
-        assertEquals(widths[5] + widths[6], measured[0]);
-
-        // Reverse measure substring from back: "MN"
-        assertEquals(2, p.breakText(chars, 5, -2, totalWidth, measured));
-        assertEquals(widths[5] + widths[6], measured[0]);
-
-        // Measure substring in the middle: "JKL"
-        assertEquals(3, p.breakText(chars, 2, 3, totalWidth, measured));
-        assertEquals(widths[2] + widths[3] + widths[4], measured[0]);
-
-        // Reverse measure substring in the middle: "JKL"
-        assertEquals(3, p.breakText(chars, 2, -3, totalWidth, measured));
-        assertEquals(widths[2] + widths[3] + widths[4], measured[0]);
-
-        // Measure substring in the middle and restrict width to the first 2 characters.
-        assertEquals(2, p.breakText(chars, 2, 3, widths[2] + widths[3], measured));
-        assertEquals(widths[2] + widths[3], measured[0]);
-
-        // Reverse measure substring in the middle and restrict width to the last 2 characters.
-        assertEquals(2, p.breakText(chars, 2, -3, widths[3] + widths[4], measured));
-        assertEquals(widths[3] + widths[4], measured[0]);
-    }
-
-    @TestTargetNew(
-        level = TestLevel.TODO,
-        method = "breakText",
-        args = {java.lang.CharSequence.class, int.class, int.class, boolean.class, float.class,
-                float[].class}
-    )
-    public void testBreakText2() {
-        Paint p = new Paint();
-        String string = "HIJKLMN";
-        float[] width = {8.0f, 4.0f, 3.0f, 7.0f, 6.0f, 10.0f, 9.0f};
-        float[] f = new float[1];
-
-        assertEquals(7, p.breakText(string, 0, 7, true, 50.0f, f));
-        assertEquals(47.0f, f[0]);
-        assertEquals(6, p.breakText(string, 0, 7, true, 40.0f, f));
-        assertEquals(38.0f, f[0]);
-        assertEquals(7, p.breakText(string, 0, 7, false, 50.0f, f));
-        assertEquals(47.0f, f[0]);
-
-        for (int i = 0; i < string.length(); i++) {
-            assertEquals(1, p.breakText(string, i, i + 1, true, 20.0f, f));
-            assertEquals(width[i], f[0]);
-        }
-=======
         float totalWidth = 0.0f;
         for (int i = 0; i < text.length(); i++) {
             totalWidth += widths[i];
@@ -190,7 +99,6 @@
         // Measure substring from back: "MN"
         assertBreakText(text, textChars, textSpan, 5, 7, false, totalWidth,
                 2, widths[5] + widths[6]);
->>>>>>> 9c421b5e
 
         // Reverse measure substring from back: "MN"
         assertBreakText(text, textChars, textSpan, 5, 7, false, totalWidth,
@@ -213,18 +121,9 @@
                 2, widths[3] + widths[4]);
     }
 
-<<<<<<< HEAD
-    @TestTargetNew(
-        level = TestLevel.TODO,
-        method = "breakText",
-        args = {java.lang.String.class, boolean.class, float.class, float[].class}
-    )
-    public void testBreakText3() {
-=======
     private void assertBreakText(String text, char[] textChars, SpannedString textSpan,
             int start, int end, boolean measureForwards, float maxWidth, int expectedCount,
             float expectedWidth) {
->>>>>>> 9c421b5e
         Paint p = new Paint();
 
         int count = end - start;
@@ -793,17 +692,10 @@
         String text = "HIJKLMN";
         char[] textChars = text.toCharArray();
         SpannedString textSpan = new SpannedString(text);
-<<<<<<< HEAD
 
         // Test measuring the widths of the entire text
         assertGetTextWidths(text, textChars, textSpan, 0, 7);
 
-=======
-
-        // Test measuring the widths of the entire text
-        assertGetTextWidths(text, textChars, textSpan, 0, 7);
-
->>>>>>> 9c421b5e
         // Test measuring a substring of the text
         assertGetTextWidths(text, textChars, textSpan, 1, 3);
 
