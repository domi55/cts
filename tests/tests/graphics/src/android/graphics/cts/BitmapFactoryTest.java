/*
 * Copyright (C) 2008 The Android Open Source Project
 *
 * Licensed under the Apache License, Version 2.0 (the "License");
 * you may not use this file except in compliance with the License.
 * You may obtain a copy of the License at
 *
 *      http://www.apache.org/licenses/LICENSE-2.0
 *
 * Unless required by applicable law or agreed to in writing, software
 * distributed under the License is distributed on an "AS IS" BASIS,
 * WITHOUT WARRANTIES OR CONDITIONS OF ANY KIND, either express or implied.
 * See the License for the specific language governing permissions and
 * limitations under the License.
 */

package android.graphics.cts;

import com.android.cts.stub.R;


import android.content.res.Resources;
import android.graphics.Bitmap;
import android.graphics.BitmapFactory;
import android.graphics.Color;
import android.graphics.Rect;
import android.graphics.Bitmap.CompressFormat;
import android.graphics.Bitmap.Config;
import android.graphics.BitmapFactory.Options;
import android.os.ParcelFileDescriptor;
import android.test.InstrumentationTestCase;
import android.util.DisplayMetrics;
import android.util.TypedValue;

import java.io.ByteArrayInputStream;
import java.io.ByteArrayOutputStream;
import java.io.File;
import java.io.FileDescriptor;
import java.io.FileOutputStream;
import java.io.IOException;
import java.io.InputStream;
import java.io.OutputStream;

public class BitmapFactoryTest extends InstrumentationTestCase {
    private Resources mRes;
    // opt for non-null
    private BitmapFactory.Options mOpt1;
    // opt for null
    private BitmapFactory.Options mOpt2;
    // height and width of start.jpg
    private static final int START_HEIGHT = 31;
    private static final int START_WIDTH = 31;
    private int mDefaultDensity;
    private int mTargetDensity;

    // The test images, including baseline JPEG, a PNG, a GIF, a BMP AND a WEBP.
    private static int[] RES_IDS = new int[] {
            R.drawable.baseline_jpeg, R.drawable.png_test, R.drawable.gif_test,
            R.drawable.bmp_test, R.drawable.webp_test
    };
    private static String[] NAMES_TEMP_FILES = new String[] {
        "baseline_temp.jpg", "png_temp.png", "gif_temp.gif",
        "bmp_temp.bmp", "webp_temp.webp"
    };

    // The width and height of the above image.
    private static int WIDTHS[] = new int[] { 1280, 640, 320, 320, 640 };
    private static int HEIGHTS[] = new int[] { 960, 480, 240, 240, 480 };

    // Configurations for BitmapFactory.Options
    private static Config[] COLOR_CONFIGS = new Config[] {Config.ARGB_8888, Config.RGB_565,
        Config.ARGB_4444};
    private static int[] COLOR_TOLS = new int[] {16, 49, 576};

    private static int[] RAW_COLORS = new int[] {
        // raw data from R.drawable.premul_data
        Color.argb(255, 0, 0, 0),
        Color.argb(128, 255, 0, 0),
        Color.argb(128, 25, 26, 27),
        Color.argb(2, 255, 254, 253),
    };

    private static int[] DEPREMUL_COLORS = new int[] {
        // data from R.drawable.premul_data, after premultiplied store + un-premultiplied load
        Color.argb(255, 0, 0, 0),
        Color.argb(128, 255, 0, 0),
        Color.argb(128, 26, 26, 28),
        Color.argb(2, 255, 255, 255),
    };

    @Override
    protected void setUp() throws Exception {
        super.setUp();
        mRes = getInstrumentation().getTargetContext().getResources();
        mDefaultDensity = DisplayMetrics.DENSITY_DEFAULT;
        mTargetDensity = mRes.getDisplayMetrics().densityDpi;

        mOpt1 = new BitmapFactory.Options();
        mOpt1.inScaled = false;
        mOpt2 = new BitmapFactory.Options();
        mOpt2.inScaled = false;
        mOpt2.inJustDecodeBounds = true;
    }

    public void testConstructor() {
        // new the BitmapFactory instance
        new BitmapFactory();
    }

    public void testDecodeResource1() {
        Bitmap b = BitmapFactory.decodeResource(mRes, R.drawable.start,
                mOpt1);
        assertNotNull(b);
        // Test the bitmap size
        assertEquals(START_HEIGHT, b.getHeight());
        assertEquals(START_WIDTH, b.getWidth());
        // Test if no bitmap
        assertNull(BitmapFactory.decodeResource(mRes, R.drawable.start, mOpt2));
    }

    public void testDecodeResource2() {
        Bitmap b = BitmapFactory.decodeResource(mRes, R.drawable.start);
        assertNotNull(b);
        // Test the bitmap size
        assertEquals(START_HEIGHT * mTargetDensity / mDefaultDensity, b.getHeight(), 1.1);
        assertEquals(START_WIDTH * mTargetDensity / mDefaultDensity, b.getWidth(), 1.1);
    }

    public void testDecodeResourceStream() {
        InputStream is = obtainInputStream();
        Rect r = new Rect(1, 1, 1, 1);
        TypedValue value = new TypedValue();
        Bitmap b = BitmapFactory.decodeResourceStream(mRes, value, is, r, mOpt1);
        assertNotNull(b);
        // Test the bitmap size
        assertEquals(START_HEIGHT, b.getHeight());
        assertEquals(START_WIDTH, b.getWidth());
    }

    public void testDecodeByteArray1() {
        byte[] array = obtainArray();
        Bitmap b = BitmapFactory.decodeByteArray(array, 0, array.length, mOpt1);
        assertNotNull(b);
        // Test the bitmap size
        assertEquals(START_HEIGHT, b.getHeight());
        assertEquals(START_WIDTH, b.getWidth());
        // Test if no bitmap
        assertNull(BitmapFactory.decodeByteArray(array, 0, array.length, mOpt2));
    }

    public void testDecodeByteArray2() {
        byte[] array = obtainArray();
        Bitmap b = BitmapFactory.decodeByteArray(array, 0, array.length);
        assertNotNull(b);
        // Test the bitmap size
        assertEquals(START_HEIGHT, b.getHeight());
        assertEquals(START_WIDTH, b.getWidth());
    }

    public void testDecodeStream1() {
        InputStream is = obtainInputStream();
        Rect r = new Rect(1, 1, 1, 1);
        Bitmap b = BitmapFactory.decodeStream(is, r, mOpt1);
        assertNotNull(b);
        // Test the bitmap size
        assertEquals(START_HEIGHT, b.getHeight());
        assertEquals(START_WIDTH, b.getWidth());
        // Test if no bitmap
        assertNull(BitmapFactory.decodeStream(is, r, mOpt2));
    }

    public void testDecodeStream2() {
        InputStream is = obtainInputStream();
        Bitmap b = BitmapFactory.decodeStream(is);
        assertNotNull(b);
        // Test the bitmap size
        assertEquals(START_HEIGHT, b.getHeight());
        assertEquals(START_WIDTH, b.getWidth());
    }

    public void testDecodeStream3() throws IOException {
        for (int i = 0; i < RES_IDS.length; ++i) {
            InputStream is = obtainInputStream(RES_IDS[i]);
            Bitmap b = BitmapFactory.decodeStream(is);
            assertNotNull(b);
            // Test the bitmap size
            assertEquals(WIDTHS[i], b.getWidth());
            assertEquals(HEIGHTS[i], b.getHeight());
        }
    }

    public void testDecodeStream4() throws IOException {
        BitmapFactory.Options options = new BitmapFactory.Options();
        for (int k = 0; k < COLOR_CONFIGS.length; ++k) {
            options.inPreferredConfig = COLOR_CONFIGS[k];

            // Decode the PNG & WebP test images. The WebP test image has been encoded from PNG test
            // image and should have same similar (within some error-tolerance) Bitmap data.
            InputStream iStreamPng = obtainInputStream(R.drawable.png_test);
            Bitmap bPng = BitmapFactory.decodeStream(iStreamPng, null, options);
            assertNotNull(bPng);
            assertEquals(bPng.getConfig(), COLOR_CONFIGS[k]);

            InputStream iStreamWebp1 = obtainInputStream(R.drawable.webp_test);
            Bitmap bWebp1 = BitmapFactory.decodeStream(iStreamWebp1, null, options);
            assertNotNull(bWebp1);
            compareBitmaps(bPng, bWebp1, COLOR_TOLS[k], true);

            // Compress the PNG image to WebP format (Quality=90) and decode it back.
            // This will test end-to-end WebP encoding and decoding.
            ByteArrayOutputStream oStreamWebp = new ByteArrayOutputStream();
            assertTrue(bPng.compress(CompressFormat.WEBP, 90, oStreamWebp));
            InputStream iStreamWebp2 = new ByteArrayInputStream(oStreamWebp.toByteArray());
            Bitmap bWebp2 = BitmapFactory.decodeStream(iStreamWebp2, null, options);
            assertNotNull(bWebp2);
            compareBitmaps(bPng, bWebp2, COLOR_TOLS[k], true);
        }
    }

    public void testDecodeFileDescriptor1() throws IOException {
        ParcelFileDescriptor pfd = obtainParcelDescriptor(obtainPath());
        FileDescriptor input = pfd.getFileDescriptor();
        Rect r = new Rect(1, 1, 1, 1);
        Bitmap b = BitmapFactory.decodeFileDescriptor(input, r, mOpt1);
        assertNotNull(b);
        // Test the bitmap size
        assertEquals(START_HEIGHT, b.getHeight());
        assertEquals(START_WIDTH, b.getWidth());
        // Test if no bitmap
        assertNull(BitmapFactory.decodeFileDescriptor(input, r, mOpt2));
    }

    public void testDecodeFileDescriptor2() throws IOException {
        ParcelFileDescriptor pfd = obtainParcelDescriptor(obtainPath());
        FileDescriptor input = pfd.getFileDescriptor();
        Bitmap b = BitmapFactory.decodeFileDescriptor(input);
        assertNotNull(b);
        // Test the bitmap size
        assertEquals(START_HEIGHT, b.getHeight());
        assertEquals(START_WIDTH, b.getWidth());
    }

    public void testDecodeFile1() throws IOException {
        Bitmap b = BitmapFactory.decodeFile(obtainPath(), mOpt1);
        assertNotNull(b);
        // Test the bitmap size
        assertEquals(START_HEIGHT, b.getHeight());
        assertEquals(START_WIDTH, b.getWidth());
        // Test if no bitmap
        assertNull(BitmapFactory.decodeFile(obtainPath(), mOpt2));
    }

    public void testDecodeFile2() throws IOException {
        Bitmap b = BitmapFactory.decodeFile(obtainPath());
        assertNotNull(b);
        // Test the bitmap size
        assertEquals(START_HEIGHT, b.getHeight());
        assertEquals(START_WIDTH, b.getWidth());
    }

    public void testDecodeReuseBasic() throws IOException {
        BitmapFactory.Options options = new BitmapFactory.Options();
        options.inMutable = true;
        options.inSampleSize = 0; // treated as 1
        options.inScaled = false;
        Bitmap start = BitmapFactory.decodeResource(mRes, R.drawable.start, options);
        int originalSize = start.getByteCount();
        assertEquals(originalSize, start.getAllocationByteCount());

        options.inBitmap = start;
        options.inMutable = false; // will be overridden by non-null inBitmap
        options.inSampleSize = -42; // treated as 1
        Bitmap pass = BitmapFactory.decodeResource(mRes, R.drawable.pass, options);

        assertEquals(originalSize, pass.getByteCount());
        assertEquals(originalSize, pass.getAllocationByteCount());
        assertSame(start, pass);
        assertTrue(pass.isMutable());
    }

    public void testDecodeReuseFormats() throws IOException {
        // reuse should support all image formats
        for (int i = 0; i < RES_IDS.length; ++i) {
            Bitmap reuseBuffer = Bitmap.createBitmap(1000000, 1, Bitmap.Config.ALPHA_8);

            BitmapFactory.Options options = new BitmapFactory.Options();
            options.inBitmap = reuseBuffer;
            options.inSampleSize = 4;
            options.inScaled = false;
            Bitmap decoded = BitmapFactory.decodeResource(mRes, RES_IDS[i], options);
            assertSame(reuseBuffer, decoded);
        }
    }

    public void testDecodeReuseFailure() throws IOException {
        BitmapFactory.Options options = new BitmapFactory.Options();
        options.inMutable = true;
        options.inScaled = false;
        options.inSampleSize = 4;
        Bitmap reduced = BitmapFactory.decodeResource(mRes, R.drawable.robot, options);

        options.inBitmap = reduced;
        options.inSampleSize = 1;
        try {
            Bitmap original = BitmapFactory.decodeResource(mRes, R.drawable.robot, options);
            fail("should throw exception due to lack of space");
        } catch (IllegalArgumentException e) {
        }
    }

    public void testDecodeReuseScaling() throws IOException {
        BitmapFactory.Options options = new BitmapFactory.Options();
        options.inMutable = true;
        options.inScaled = false;
        Bitmap original = BitmapFactory.decodeResource(mRes, R.drawable.robot, options);
        int originalSize = original.getByteCount();
        assertEquals(originalSize, original.getAllocationByteCount());

        options.inBitmap = original;
        options.inSampleSize = 4;
        Bitmap reduced = BitmapFactory.decodeResource(mRes, R.drawable.robot, options);

        assertSame(original, reduced);
        assertEquals(originalSize, reduced.getAllocationByteCount());
        assertEquals(originalSize, reduced.getByteCount() * 16);
    }

    public void testDecodeReuseDoubleScaling() throws IOException {
        BitmapFactory.Options options = new BitmapFactory.Options();
        options.inMutable = true;
        options.inScaled = false;
        options.inSampleSize = 1;
        Bitmap original = BitmapFactory.decodeResource(mRes, R.drawable.robot, options);
        int originalSize = original.getByteCount();

        // Verify that inSampleSize and density scaling both work with reuse concurrently
        options.inBitmap = original;
        options.inScaled = true;
        options.inSampleSize = 2;
        options.inDensity = 2;
        options.inTargetDensity = 4;
        Bitmap doubleScaled = BitmapFactory.decodeResource(mRes, R.drawable.robot, options);

        assertSame(original, doubleScaled);
        assertEquals(4, doubleScaled.getDensity());
        assertEquals(originalSize, doubleScaled.getByteCount());
    }

    public void testDecodeReuseEquivalentScaling() throws IOException {
        BitmapFactory.Options options = new BitmapFactory.Options();
        options.inMutable = true;
        options.inScaled = true;
        options.inDensity = 4;
        options.inTargetDensity = 2;
        Bitmap densityReduced = BitmapFactory.decodeResource(mRes, R.drawable.robot, options);
        assertEquals(2, densityReduced.getDensity());
        options.inBitmap = densityReduced;
        options.inDensity = 0;
        options.inScaled = false;
        options.inSampleSize = 2;
        Bitmap scaleReduced = BitmapFactory.decodeResource(mRes, R.drawable.robot, options);
        // verify that density isn't incorrectly carried over during bitmap reuse
        assertFalse(densityReduced.getDensity() == 2);
        assertFalse(densityReduced.getDensity() == 0);
        assertSame(densityReduced, scaleReduced);
    }

    public void testDecodePremultipliedDefault() throws IOException {
        Bitmap simplePremul = BitmapFactory.decodeResource(mRes, R.drawable.premul_data);
        assertTrue(simplePremul.isPremultiplied());
    }

    public void testDecodePremultipliedData() throws IOException {
        BitmapFactory.Options options = new BitmapFactory.Options();
        options.inScaled = false;
        Bitmap premul = BitmapFactory.decodeResource(mRes, R.drawable.premul_data, options);
        options.inPremultiplied = false;
        Bitmap unpremul = BitmapFactory.decodeResource(mRes, R.drawable.premul_data, options);
        assertEquals(premul.getConfig(), Bitmap.Config.ARGB_8888);
        assertEquals(unpremul.getConfig(), Bitmap.Config.ARGB_8888);
        assertTrue(premul.getHeight() == 1 && unpremul.getHeight() == 1);
        assertTrue(premul.getWidth() == unpremul.getWidth() &&
                   DEPREMUL_COLORS.length == RAW_COLORS.length &&
                   premul.getWidth() == DEPREMUL_COLORS.length);

        // verify pixel data - unpremul should have raw values, premul will have rounding errors
        for (int i = 0; i < premul.getWidth(); i++) {
            assertEquals(premul.getPixel(i, 0), DEPREMUL_COLORS[i]);
            assertEquals(unpremul.getPixel(i, 0), RAW_COLORS[i]);
        }
    }

<<<<<<< HEAD
=======
    public void testDecodeInPurgeableAllocationCount() {
        BitmapFactory.Options options = new BitmapFactory.Options();
        options.inSampleSize = 1;
        options.inJustDecodeBounds = false;
        options.inPurgeable = true;
        options.inInputShareable = false;
        byte[] array = obtainArray();
        Bitmap purgeableBitmap = BitmapFactory.decodeByteArray(array, 0, array.length, options);
        assertFalse(purgeableBitmap.getAllocationByteCount() == 0);
    }

>>>>>>> 9bb9f957
    private byte[] obtainArray() {
        ByteArrayOutputStream stm = new ByteArrayOutputStream();
        Options opt = new BitmapFactory.Options();
        opt.inScaled = false;
        Bitmap bitmap = BitmapFactory.decodeResource(mRes, R.drawable.start, opt);
        bitmap.compress(Bitmap.CompressFormat.JPEG, 0, stm);
        return(stm.toByteArray());
    }

    private InputStream obtainInputStream() {
        return mRes.openRawResource(R.drawable.start);
    }

    private InputStream obtainInputStream(int resId) {
        return mRes.openRawResource(resId);
    }

    private ParcelFileDescriptor obtainParcelDescriptor(String path)
            throws IOException {
        File file = new File(path);
        return(ParcelFileDescriptor.open(file,
                ParcelFileDescriptor.MODE_READ_ONLY));
    }

    private String obtainPath() throws IOException {
        File dir = getInstrumentation().getTargetContext().getFilesDir();
        dir.mkdirs();
        File file = new File(dir, "test.jpg");
        if (!file.createNewFile()) {
            if (!file.exists()) {
                fail("Failed to create new File!");
            }
        }
        InputStream is = obtainInputStream();
        FileOutputStream fOutput = new FileOutputStream(file);
        byte[] dataBuffer = new byte[1024];
        int readLength = 0;
        while ((readLength = is.read(dataBuffer)) != -1) {
            fOutput.write(dataBuffer, 0, readLength);
        }
        is.close();
        fOutput.close();
        return (file.getPath());
    }

    // Compare expected to actual to see if their diff is less then mseMargin.
    // lessThanMargin is to indicate whether we expect the mean square error
    // to be "less than" or "no less than".
    private void compareBitmaps(Bitmap expected, Bitmap actual,
            int mseMargin, boolean lessThanMargin) {
        final int width = expected.getWidth();
        final int height = expected.getHeight();

        assertEquals("mismatching widths", width, actual.getWidth());
        assertEquals("mismatching heights", height, actual.getHeight());
        assertEquals("mismatching configs", expected.getConfig(),
                actual.getConfig());

        double mse = 0;
        int[] expectedColors = new int [width * height];
        int[] actualColors = new int [width * height];

        expected.getPixels(expectedColors, 0, width, 0, 0, width, height);
        actual.getPixels(actualColors, 0, width, 0, 0, width, height);

        for (int row = 0; row < height; ++row) {
            for (int col = 0; col < width; ++col) {
                int idx = row * width + col;
                mse += distance(expectedColors[idx], actualColors[idx]);
            }
        }
        mse /= width * height;

        if (lessThanMargin) {
            assertTrue("MSE too large for normal case: " + mse,
                    mse <= mseMargin);
        } else {
            assertFalse("MSE too small for abnormal case: " + mse,
                    mse <= mseMargin);
        }
    }

    private double distance(int expect, int actual) {
        final int r = Color.red(actual) - Color.red(expect);
        final int g = Color.green(actual) - Color.green(expect);
        final int b = Color.blue(actual) - Color.blue(expect);
        return r * r + g * g + b * b;
    }
}<|MERGE_RESOLUTION|>--- conflicted
+++ resolved
@@ -390,8 +390,6 @@
         }
     }
 
-<<<<<<< HEAD
-=======
     public void testDecodeInPurgeableAllocationCount() {
         BitmapFactory.Options options = new BitmapFactory.Options();
         options.inSampleSize = 1;
@@ -403,7 +401,6 @@
         assertFalse(purgeableBitmap.getAllocationByteCount() == 0);
     }
 
->>>>>>> 9bb9f957
     private byte[] obtainArray() {
         ByteArrayOutputStream stm = new ByteArrayOutputStream();
         Options opt = new BitmapFactory.Options();
