/*
 * Copyright (C) 2009 The Android Open Source Project
 *
 * Licensed under the Apache License, Version 2.0 (the "License");
 * you may not use this file except in compliance with the License.
 * You may obtain a copy of the License at
 *
 *      http://www.apache.org/licenses/LICENSE-2.0
 *
 * Unless required by applicable law or agreed to in writing, software
 * distributed under the License is distributed on an "AS IS" BASIS,
 * WITHOUT WARRANTIES OR CONDITIONS OF ANY KIND, either express or implied.
 * See the License for the specific language governing permissions and
 * limitations under the License.
 */

package android.graphics.cts;

import static org.junit.Assert.assertEquals;
import static org.junit.Assert.assertFalse;
import static org.junit.Assert.assertNotNull;
import static org.junit.Assert.assertNotSame;
import static org.junit.Assert.assertSame;
import static org.junit.Assert.assertTrue;
import static org.junit.Assert.fail;

import android.content.Context;
import android.graphics.Paint;
import android.graphics.Typeface;
import android.support.test.InstrumentationRegistry;
import android.support.test.filters.SmallTest;
import android.support.test.runner.AndroidJUnit4;

import org.junit.Before;
import org.junit.Test;
import org.junit.runner.RunWith;

import java.io.File;
import java.io.FileOutputStream;
import java.io.IOException;
import java.io.InputStream;

@SmallTest
@RunWith(AndroidJUnit4.class)
public class TypefaceTest {
    // generic family name for monospaced fonts
    private static final String MONO = "monospace";
    private static final String DEFAULT = (String)null;
    private static final String INVALID = "invalid-family-name";

    // list of family names to try when attempting to find a typeface with a given style
    private static final String[] FAMILIES =
            { (String) null, "monospace", "serif", "sans-serif", "cursive", "arial", "times" };

    private Context mContext;

    /**
     * Create a typeface of the given style. If the default font does not support the style,
     * a number of generic families are tried.
     * @return The typeface or null, if no typeface with the given style can be found.
     */
    private static Typeface createTypeface(int style) {
        for (String family : FAMILIES) {
            Typeface tf = Typeface.create(family, style);
            if (tf.getStyle() == style) {
                return tf;
            }
        }
        return null;
    }

    @Before
    public void setup() {
        mContext = InstrumentationRegistry.getTargetContext();
    }

    @Test
    public void testIsBold() {
        Typeface typeface = createTypeface(Typeface.BOLD);
        if (typeface != null) {
            assertEquals(Typeface.BOLD, typeface.getStyle());
            assertTrue(typeface.isBold());
            assertFalse(typeface.isItalic());
        }

        typeface = createTypeface(Typeface.ITALIC);
        if (typeface != null) {
            assertEquals(Typeface.ITALIC, typeface.getStyle());
            assertFalse(typeface.isBold());
            assertTrue(typeface.isItalic());
        }

        typeface = createTypeface(Typeface.BOLD_ITALIC);
        if (typeface != null) {
            assertEquals(Typeface.BOLD_ITALIC, typeface.getStyle());
            assertTrue(typeface.isBold());
            assertTrue(typeface.isItalic());
        }

        typeface = createTypeface(Typeface.NORMAL);
        if (typeface != null) {
            assertEquals(Typeface.NORMAL, typeface.getStyle());
            assertFalse(typeface.isBold());
            assertFalse(typeface.isItalic());
        }
    }

    @Test
    public void testCreate() {
        Typeface typeface = Typeface.create(DEFAULT, Typeface.NORMAL);
        assertNotNull(typeface);
        typeface = Typeface.create(MONO, Typeface.BOLD);
        assertNotNull(typeface);
        typeface = Typeface.create(INVALID, Typeface.ITALIC);
        assertNotNull(typeface);

        typeface = Typeface.create(typeface, Typeface.NORMAL);
        assertNotNull(typeface);
        typeface = Typeface.create(typeface, Typeface.BOLD);
        assertNotNull(typeface);
    }

    @Test
    public void testDefaultFromStyle() {
        Typeface typeface = Typeface.defaultFromStyle(Typeface.NORMAL);
        assertNotNull(typeface);
        typeface = Typeface.defaultFromStyle(Typeface.BOLD);
        assertNotNull(typeface);
        typeface = Typeface.defaultFromStyle(Typeface.ITALIC);
        assertNotNull(typeface);
        typeface = Typeface.defaultFromStyle(Typeface.BOLD_ITALIC);
        assertNotNull(typeface);
    }

    @Test
    public void testConstants() {
        assertNotNull(Typeface.DEFAULT);
        assertNotNull(Typeface.DEFAULT_BOLD);
        assertNotNull(Typeface.MONOSPACE);
        assertNotNull(Typeface.SANS_SERIF);
        assertNotNull(Typeface.SERIF);
    }

    @Test(expected=NullPointerException.class)
    public void testCreateFromAssetNull() {
        // input abnormal params.
        Typeface.createFromAsset(null, null);
    }

    @Test(expected=NullPointerException.class)
    public void testCreateFromAssetNullPath() {
        // input abnormal params.
        Typeface.createFromAsset(mContext.getAssets(), null);
    }

    @Test(expected=RuntimeException.class)
    public void testCreateFromAssetInvalidPath() {
        // input abnormal params.
        Typeface.createFromAsset(mContext.getAssets(), "invalid path");
    }

    @Test
    public void testCreateFromAsset() {
        Typeface typeface = Typeface.createFromAsset(mContext.getAssets(), "samplefont.ttf");
        assertNotNull(typeface);
    }

    @Test(expected=NullPointerException.class)
    public void testCreateFromFileByFileReferenceNull() {
        // input abnormal params.
        Typeface.createFromFile((File) null);
    }

    @Test
    public void testCreateFromFileByFileReference() throws IOException {
        File file = new File(obtainPath());
        Typeface typeface = Typeface.createFromFile(file);
        assertNotNull(typeface);
    }

    @Test(expected=RuntimeException.class)
    public void testCreateFromFileWithInvalidPath() throws IOException {
        File file = new File("/invalid/path");
        Typeface.createFromFile(file);
    }

    @Test(expected=NullPointerException.class)
    public void testCreateFromFileByFileNameNull() throws IOException {
        // input abnormal params.
        Typeface.createFromFile((String) null);
    }

    @Test(expected=RuntimeException.class)
    public void testCreateFromFileByInvalidFileName() throws IOException {
        // input abnormal params.
        Typeface.createFromFile("/invalid/path");
    }

    @Test
    public void testCreateFromFileByFileName() throws IOException {
        Typeface typeface = Typeface.createFromFile(obtainPath());
        assertNotNull(typeface);
    }

    private String obtainPath() throws IOException {
        File dir = mContext.getFilesDir();
        dir.mkdirs();
        File file = new File(dir, "test.jpg");
        if (!file.createNewFile()) {
            if (!file.exists()) {
                fail("Failed to create new File!");
            }
        }
        InputStream is = mContext.getAssets().open("samplefont.ttf");
        FileOutputStream fOutput = new FileOutputStream(file);
        byte[] dataBuffer = new byte[1024];
        int readLength = 0;
        while ((readLength = is.read(dataBuffer)) != -1) {
            fOutput.write(dataBuffer, 0, readLength);
        }
        is.close();
        fOutput.close();
        return (file.getPath());
    }

    @Test
    public void testInvalidCmapFont() {
        Typeface typeface = Typeface.createFromAsset(mContext.getAssets(), "bombfont.ttf");
        assertNotNull(typeface);
        Paint p = new Paint();
        final String testString = "abcde";
        float widthDefaultTypeface = p.measureText(testString);
        p.setTypeface(typeface);
        float widthCustomTypeface = p.measureText(testString);
        assertEquals(widthDefaultTypeface, widthCustomTypeface, 1.0f);
    }

    @Test
    public void testInvalidCmapFont2() {
        Typeface typeface = Typeface.createFromAsset(mContext.getAssets(), "bombfont2.ttf");
        assertNotNull(typeface);
        Paint p = new Paint();
        final String testString = "abcde";
        float widthDefaultTypeface = p.measureText(testString);
        p.setTypeface(typeface);
        float widthCustomTypeface = p.measureText(testString);
        assertEquals(widthDefaultTypeface, widthCustomTypeface, 1.0f);
    }

    @Test
    public void testCreateFromAsset_cachesTypeface() {
        Typeface typeface1 = Typeface.createFromAsset(mContext.getAssets(), "bombfont2.ttf");
        assertNotNull(typeface1);

        Typeface typeface2 = Typeface.createFromAsset(mContext.getAssets(), "bombfont2.ttf");
        assertNotNull(typeface2);
        assertSame("Same font asset should return same Typeface object", typeface1, typeface2);

        Typeface typeface3 = Typeface.createFromAsset(mContext.getAssets(), "bombfont.ttf");
        assertNotNull(typeface3);
        assertNotSame("Different font asset should return different Typeface object",
                typeface2, typeface3);

        Typeface typeface4 = Typeface.createFromAsset(mContext.getAssets(), "samplefont.ttf");
        assertNotNull(typeface4);
        assertNotSame("Different font asset should return different Typeface object",
                typeface2, typeface4);
        assertNotSame("Different font asset should return different Typeface object",
                typeface3, typeface4);
    }
<<<<<<< HEAD
=======

    @SmallTest
    public void testBadFont() {
        Typeface typeface = Typeface.createFromAsset(getContext().getAssets(), "ft45987.ttf");
        assertNotNull(typeface);
    }
>>>>>>> 5b55f73c
}<|MERGE_RESOLUTION|>--- conflicted
+++ resolved
@@ -268,13 +268,10 @@
         assertNotSame("Different font asset should return different Typeface object",
                 typeface3, typeface4);
     }
-<<<<<<< HEAD
-=======
-
-    @SmallTest
+
+    @Test
     public void testBadFont() {
-        Typeface typeface = Typeface.createFromAsset(getContext().getAssets(), "ft45987.ttf");
-        assertNotNull(typeface);
-    }
->>>>>>> 5b55f73c
+        Typeface typeface = Typeface.createFromAsset(mContext.getAssets(), "ft45987.ttf");
+        assertNotNull(typeface);
+    }
 }