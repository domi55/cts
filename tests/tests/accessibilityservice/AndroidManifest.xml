--- conflicted
+++ resolved
@@ -19,12 +19,7 @@
 <manifest xmlns:android="http://schemas.android.com/apk/res/android"
         package="com.android.cts.accessibilityservice">
 
-<<<<<<< HEAD
-  <uses-sdk android:minSdkVersion="18"
-          android:targetSdkVersion="18" />
-=======
   <uses-permission android:name="android.permission.DISABLE_KEYGUARD" />
->>>>>>> 500290ff
 
   <application android:theme="@android:style/Theme.Holo.NoActionBar" >
 
