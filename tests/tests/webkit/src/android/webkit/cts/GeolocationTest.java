--- conflicted
+++ resolved
@@ -172,11 +172,8 @@
         // Remove the test provider after each test
         for (String provider : mProviders) {
             try {
-<<<<<<< HEAD
-=======
                 // Work around b/11446702 by clearing the test provider before removing it
                 mLocationManager.clearTestProviderEnabled(provider);
->>>>>>> 9bb9f957
                 mLocationManager.removeTestProvider(provider);
             } catch (IllegalArgumentException e) {} // Not much to do about this
         }
