/*
 * Copyright (C) 2009 The Android Open Source Project
 *
 * Licensed under the Apache License, Version 2.0 (the "License");
 * you may not use this file except in compliance with the License.
 * You may obtain a copy of the License at
 *
 *      http://www.apache.org/licenses/LICENSE-2.0
 *
 * Unless required by applicable law or agreed to in writing, software
 * distributed under the License is distributed on an "AS IS" BASIS,
 * WITHOUT WARRANTIES OR CONDITIONS OF ANY KIND, either express or implied.
 * See the License for the specific language governing permissions and
 * limitations under the License.
 */

package android.webkit.cts;

import android.cts.util.EvaluateJsResultPollingCheck;
import android.cts.util.NullWebViewUtils;
import android.cts.util.PollingCheck;
import android.graphics.Bitmap;
import android.os.Message;
import android.test.ActivityInstrumentationTestCase2;
import android.view.KeyEvent;
import android.view.ViewGroup;
import android.webkit.HttpAuthHandler;
import android.webkit.ValueCallback;
import android.webkit.WebChromeClient;
import android.webkit.WebResourceError;
import android.webkit.WebResourceRequest;
import android.webkit.WebResourceResponse;
import android.webkit.WebSettings;
import android.webkit.WebView;
import android.webkit.WebViewClient;
import android.webkit.cts.WebViewOnUiThread.WaitForLoadedClient;
import android.util.Pair;

import java.io.ByteArrayInputStream;
import java.nio.charset.StandardCharsets;
import java.util.HashMap;
import java.util.Map;
import java.util.List;
import java.util.ArrayList;

public class WebViewClientTest extends ActivityInstrumentationTestCase2<WebViewCtsActivity> {
    private static final long TEST_TIMEOUT = 5000;
    private static final String TEST_URL = "http://foo.com/";

    private WebViewOnUiThread mOnUiThread;
    private CtsTestServer mWebServer;

    public WebViewClientTest() {
        super("com.android.cts.webkit", WebViewCtsActivity.class);
    }

    @Override
    protected void setUp() throws Exception {
        super.setUp();
        final WebViewCtsActivity activity = getActivity();
        WebView webview = activity.getWebView();
        if (webview != null) {
            new PollingCheck(TEST_TIMEOUT) {
                @Override
                    protected boolean check() {
                    return activity.hasWindowFocus();
                }
            }.run();

            mOnUiThread = new WebViewOnUiThread(this, webview);
        }
    }

    @Override
    protected void tearDown() throws Exception {
        if (mOnUiThread != null) {
            mOnUiThread.cleanUp();
        }
        if (mWebServer != null) {
            mWebServer.shutdown();
        }
        super.tearDown();
    }

    // Verify that the shouldoverrideurlloading is false by default
    public void testShouldOverrideUrlLoadingDefault() {
        if (!NullWebViewUtils.isWebViewAvailable()) {
            return;
        }
        final WebViewClient webViewClient = new WebViewClient();
        assertFalse(webViewClient.shouldOverrideUrlLoading(mOnUiThread.getWebView(), null));
    }

    // Verify shouldoverrideurlloading called on top level navigation
    public void testShouldOverrideUrlLoading() {
        if (!NullWebViewUtils.isWebViewAvailable()) {
            return;
        }
        final MockWebViewClient webViewClient = new MockWebViewClient();
        mOnUiThread.setWebViewClient(webViewClient);
        mOnUiThread.getSettings().setJavaScriptEnabled(true);
        String data = "<html><body>" +
                "<a href=\"" + TEST_URL + "\" id=\"link\">new page</a>" +
                "</body></html>";
        mOnUiThread.loadDataAndWaitForCompletion(data, "text/html", null);
        clickOnLinkUsingJs("link", mOnUiThread);
        assertEquals(TEST_URL, webViewClient.getLastShouldOverrideUrl());
    }

    // Verify shouldoverrideurlloading called on webview called via onCreateWindow
    // TODO(sgurun) upstream this test to Aw.
    public void testShouldOverrideUrlLoadingOnCreateWindow() throws Exception {
        if (!NullWebViewUtils.isWebViewAvailable()) {
            return;
        }
        mWebServer = new CtsTestServer(getActivity());
        // WebViewClient for main window
        final MockWebViewClient mainWebViewClient = new MockWebViewClient();
        // WebViewClient for child window
        final MockWebViewClient childWebViewClient = new MockWebViewClient();
        mOnUiThread.setWebViewClient(mainWebViewClient);
        mOnUiThread.getSettings().setJavaScriptEnabled(true);
        mOnUiThread.getSettings().setJavaScriptCanOpenWindowsAutomatically(true);
        mOnUiThread.getSettings().setSupportMultipleWindows(true);

        final WebView childWebView = mOnUiThread.createWebView();

        mOnUiThread.setWebChromeClient(new WebChromeClient() {
            @Override
            public boolean onCreateWindow(
                WebView view, boolean isDialog, boolean isUserGesture, Message resultMsg) {
                WebView.WebViewTransport transport = (WebView.WebViewTransport) resultMsg.obj;
                childWebView.setWebViewClient(childWebViewClient);
                childWebView.getSettings().setJavaScriptEnabled(true);
                transport.setWebView(childWebView);
                getActivity().addContentView(childWebView, new ViewGroup.LayoutParams(
                            ViewGroup.LayoutParams.FILL_PARENT,
                            ViewGroup.LayoutParams.WRAP_CONTENT));
                resultMsg.sendToTarget();
                return true;
            }
        });
        mOnUiThread.loadUrl(mWebServer.getAssetUrl(TestHtmlConstants.BLANK_TAG_URL));

        new PollingCheck(TEST_TIMEOUT) {
            @Override
            protected boolean check() {
                return childWebViewClient.hasOnPageFinishedCalled();
            }
        }.run();
        assertEquals(mWebServer.getAssetUrl(TestHtmlConstants.PAGE_WITH_LINK_URL),
                childWebViewClient.getLastShouldOverrideUrl());

        // Now test a navigation within the page
        //TODO(hush) Enable this portion when b/12804986 is fixed.
        /*
        WebViewOnUiThread childWebViewOnUiThread = new WebViewOnUiThread(this, childWebView);
        final int childCallCount = childWebViewClient.getShouldOverrideUrlLoadingCallCount();
        final int mainCallCount = mainWebViewClient.getShouldOverrideUrlLoadingCallCount();
        clickOnLinkUsingJs("link", childWebViewOnUiThread);
        new PollingCheck(TEST_TIMEOUT) {
            @Override
            protected boolean check() {
                return childWebViewClient.getShouldOverrideUrlLoadingCallCount() > childCallCount;
            }
        }.run();
        assertEquals(mainCallCount, mainWebViewClient.getShouldOverrideUrlLoadingCallCount());
        assertEquals(TEST_URL, childWebViewClient.getLastShouldOverrideUrl());
        */
    }

    private void clickOnLinkUsingJs(final String linkId, WebViewOnUiThread webViewOnUiThread) {
        EvaluateJsResultPollingCheck jsResult = new EvaluateJsResultPollingCheck("null");
        webViewOnUiThread.evaluateJavascript(
                "document.getElementById('" + linkId + "').click();" +
                "console.log('element with id [" + linkId + "] clicked');", jsResult);
        jsResult.run();
    }

    public void testLoadPage() throws Exception {
        if (!NullWebViewUtils.isWebViewAvailable()) {
            return;
        }
        final MockWebViewClient webViewClient = new MockWebViewClient();
        mOnUiThread.setWebViewClient(webViewClient);
        mWebServer = new CtsTestServer(getActivity());
        String url = mWebServer.getAssetUrl(TestHtmlConstants.HELLO_WORLD_URL);

        assertFalse(webViewClient.hasOnPageStartedCalled());
        assertFalse(webViewClient.hasOnLoadResourceCalled());
        assertFalse(webViewClient.hasOnPageFinishedCalled());
        mOnUiThread.loadUrlAndWaitForCompletion(url);

        new PollingCheck(TEST_TIMEOUT) {
            @Override
            protected boolean check() {
                return webViewClient.hasOnPageStartedCalled();
            }
        }.run();

        new PollingCheck(TEST_TIMEOUT) {
            @Override
            protected boolean check() {
                return webViewClient.hasOnLoadResourceCalled();
            }
        }.run();

        new PollingCheck(TEST_TIMEOUT) {
            @Override
            protected boolean check() {
                return webViewClient.hasOnPageFinishedCalled();
            }
        }.run();
    }

    public void testOnReceivedLoginRequest() throws Exception {
        if (!NullWebViewUtils.isWebViewAvailable()) {
            return;
        }
        final MockWebViewClient webViewClient = new MockWebViewClient();
        mOnUiThread.setWebViewClient(webViewClient);
        TestWebServer testServer = null;
        //set the url and html
        final String path = "/main";
        final String page = "<head></head><body>test onReceivedLoginRequest</body>";
        final String headerName = "x-auto-login";
        final String headerValue = "realm=com.google&account=foo%40bar.com&args=random_string";
        List<Pair<String, String>> headers = new ArrayList<Pair<String, String>>();
        headers.add(Pair.create(headerName, headerValue));

        try {
            testServer = new TestWebServer(false);
            String url = testServer.setResponse(path, page, headers);
            assertFalse(webViewClient.hasOnReceivedLoginRequest());
            mOnUiThread.loadUrlAndWaitForCompletion(url);
            new PollingCheck(TEST_TIMEOUT) {
                @Override
                protected boolean check() {
                    return webViewClient.hasOnReceivedLoginRequest();
                }
            }.run();
           assertEquals("com.google", webViewClient.getLoginRequestRealm());
           assertEquals("foo@bar.com", webViewClient.getLoginRequestAccount());
           assertEquals("random_string", webViewClient.getLoginRequestArgs());
        } finally {
            testServer.shutdown();
        }
    }

    public void testOnReceivedError() throws Exception {
        if (!NullWebViewUtils.isWebViewAvailable()) {
            return;
        }
        final MockWebViewClient webViewClient = new MockWebViewClient();
        mOnUiThread.setWebViewClient(webViewClient);

        String wrongUri = "invalidscheme://some/resource";
        assertEquals(0, webViewClient.hasOnReceivedErrorCode());
        mOnUiThread.loadUrlAndWaitForCompletion(wrongUri);
        assertEquals(WebViewClient.ERROR_UNSUPPORTED_SCHEME,
                webViewClient.hasOnReceivedErrorCode());
    }

    public void testOnReceivedErrorForSubresource() throws Exception {
        if (!NullWebViewUtils.isWebViewAvailable()) {
            return;
        }
        final MockWebViewClient webViewClient = new MockWebViewClient();
        mOnUiThread.setWebViewClient(webViewClient);
        mWebServer = new CtsTestServer(getActivity());

        assertEquals(null, webViewClient.hasOnReceivedResourceError());
        String url = mWebServer.getAssetUrl(TestHtmlConstants.BAD_IMAGE_PAGE_URL);
        mOnUiThread.loadUrlAndWaitForCompletion(url);
        assertTrue(webViewClient.hasOnReceivedResourceError() != null);
        assertEquals(WebViewClient.ERROR_UNSUPPORTED_SCHEME,
                webViewClient.hasOnReceivedResourceError().getErrorCode());
    }

    public void testOnReceivedHttpError() throws Exception {
        if (!NullWebViewUtils.isWebViewAvailable()) {
            return;
        }
        final MockWebViewClient webViewClient = new MockWebViewClient();
        mOnUiThread.setWebViewClient(webViewClient);
        mWebServer = new CtsTestServer(getActivity());

        assertEquals(null, webViewClient.hasOnReceivedHttpError());
        String url = mWebServer.getAssetUrl(TestHtmlConstants.NON_EXISTENT_PAGE_URL);
        mOnUiThread.loadUrlAndWaitForCompletion(url);
        assertTrue(webViewClient.hasOnReceivedHttpError() != null);
        assertEquals(404, webViewClient.hasOnReceivedHttpError().getStatusCode());
    }

    public void testOnFormResubmission() throws Exception {
        if (!NullWebViewUtils.isWebViewAvailable()) {
            return;
        }
        final MockWebViewClient webViewClient = new MockWebViewClient();
        mOnUiThread.setWebViewClient(webViewClient);
        final WebSettings settings = mOnUiThread.getSettings();
        settings.setJavaScriptEnabled(true);
        mWebServer = new CtsTestServer(getActivity());

        assertFalse(webViewClient.hasOnFormResubmissionCalled());
        String url = mWebServer.getAssetUrl(TestHtmlConstants.JS_FORM_URL);
        // this loads a form, which automatically posts itself
        mOnUiThread.loadUrlAndWaitForCompletion(url);
        // wait for JavaScript to post the form
        mOnUiThread.waitForLoadCompletion();
        // the URL should have changed when the form was posted
        assertFalse(url.equals(mOnUiThread.getUrl()));
        // reloading the current URL should trigger the callback
        mOnUiThread.reload();
        new PollingCheck(TEST_TIMEOUT) {
            @Override
            protected boolean check() {
                return webViewClient.hasOnFormResubmissionCalled();
            }
        }.run();
    }

    public void testDoUpdateVisitedHistory() throws Exception {
        if (!NullWebViewUtils.isWebViewAvailable()) {
            return;
        }
        final MockWebViewClient webViewClient = new MockWebViewClient();
        mOnUiThread.setWebViewClient(webViewClient);
        mWebServer = new CtsTestServer(getActivity());

        assertFalse(webViewClient.hasDoUpdateVisitedHistoryCalled());
        String url1 = mWebServer.getAssetUrl(TestHtmlConstants.HELLO_WORLD_URL);
        String url2 = mWebServer.getAssetUrl(TestHtmlConstants.BR_TAG_URL);
        mOnUiThread.loadUrlAndWaitForCompletion(url1);
        mOnUiThread.loadUrlAndWaitForCompletion(url2);
        new PollingCheck(TEST_TIMEOUT) {
            @Override
            protected boolean check() {
                return webViewClient.hasDoUpdateVisitedHistoryCalled();
            }
        }.run();
    }

    public void testOnReceivedHttpAuthRequest() throws Exception {
        if (!NullWebViewUtils.isWebViewAvailable()) {
            return;
        }
        final MockWebViewClient webViewClient = new MockWebViewClient();
        mOnUiThread.setWebViewClient(webViewClient);
        mWebServer = new CtsTestServer(getActivity());

        assertFalse(webViewClient.hasOnReceivedHttpAuthRequestCalled());
        String url = mWebServer.getAuthAssetUrl(TestHtmlConstants.EMBEDDED_IMG_URL);
        mOnUiThread.loadUrlAndWaitForCompletion(url);
        assertTrue(webViewClient.hasOnReceivedHttpAuthRequestCalled());
    }

    public void testShouldOverrideKeyEvent() {
        if (!NullWebViewUtils.isWebViewAvailable()) {
            return;
        }
        final MockWebViewClient webViewClient = new MockWebViewClient();
        mOnUiThread.setWebViewClient(webViewClient);

        assertFalse(webViewClient.shouldOverrideKeyEvent(mOnUiThread.getWebView(), null));
    }

    public void testOnUnhandledKeyEvent() throws Throwable {
        if (!NullWebViewUtils.isWebViewAvailable()) {
            return;
        }
        requireLoadedPage();
        final MockWebViewClient webViewClient = new MockWebViewClient();
        mOnUiThread.setWebViewClient(webViewClient);

        mOnUiThread.requestFocus();
        getInstrumentation().waitForIdleSync();

        assertFalse(webViewClient.hasOnUnhandledKeyEventCalled());
        sendKeys(KeyEvent.KEYCODE_1);

        new PollingCheck(TEST_TIMEOUT) {
            @Override
            protected boolean check() {
                return webViewClient.hasOnUnhandledKeyEventCalled();
            }
        }.run();
    }

    public void testOnScaleChanged() throws Throwable {
        if (!NullWebViewUtils.isWebViewAvailable()) {
            return;
        }
        final MockWebViewClient webViewClient = new MockWebViewClient();
        mOnUiThread.setWebViewClient(webViewClient);
        mWebServer = new CtsTestServer(getActivity());

        assertFalse(webViewClient.hasOnScaleChangedCalled());
        String url1 = mWebServer.getAssetUrl(TestHtmlConstants.HELLO_WORLD_URL);
        mOnUiThread.loadUrlAndWaitForCompletion(url1);

        new PollingCheck(TEST_TIMEOUT) {
            @Override
            protected boolean check() {
                return mOnUiThread.canZoomIn();
            }
        }.run();

        assertTrue(mOnUiThread.zoomIn());
        new PollingCheck(TEST_TIMEOUT) {
            @Override
            protected boolean check() {
                return webViewClient.hasOnScaleChangedCalled();
            }
        }.run();
    }

    // Test that shouldInterceptRequest is called with the correct parameters
    public void testShouldInterceptRequestParams() throws Throwable {
        if (!NullWebViewUtils.isWebViewAvailable()) {
            return;
        }

        final String mainPath = "/main";
        final String mainPage = "<head></head><body>test page</body>";
        final String headerName = "x-test-header-name";
        final String headerValue = "testheadervalue";
        HashMap<String, String> headers = new HashMap<String, String>(1);
        headers.put(headerName, headerValue);

        // A client which saves the WebResourceRequest as interceptRequest
        final class TestClient extends WaitForLoadedClient {
            public TestClient() {
                super(mOnUiThread);
            }

            @Override
            public WebResourceResponse shouldInterceptRequest(WebView view,
                    WebResourceRequest request) {
                assertNotNull(view);
                assertNotNull(request);

                assertEquals(view, mOnUiThread.getWebView());

                // Save the main page request; discard any other requests (e.g. for favicon.ico)
                if (request.getUrl().getPath().equals(mainPath)) {
                    assertNull(interceptRequest);
                    interceptRequest = request;
                }

                return null;
            }

            public volatile WebResourceRequest interceptRequest;
        }

        TestClient client = new TestClient();
        mOnUiThread.setWebViewClient(client);

        TestWebServer server = new TestWebServer(false);
        try {
            String mainUrl = server.setResponse(mainPath, mainPage, null);

            mOnUiThread.loadUrlAndWaitForCompletion(mainUrl, headers);

            // Inspect the fields of the saved WebResourceRequest
            assertNotNull(client.interceptRequest);
            assertEquals(mainUrl, client.interceptRequest.getUrl().toString());
            assertTrue(client.interceptRequest.isForMainFrame());
            assertEquals(server.getLastRequest(mainPath).getRequestLine().getMethod(),
                client.interceptRequest.getMethod());

            // Web request headers are case-insensitive. We provided lower-case headerName and
            // headerValue. This will pass implementations which either do not mangle case,
            // convert to lowercase, or convert to uppercase but return a case-insensitive map.
            Map<String, String> interceptHeaders = client.interceptRequest.getRequestHeaders();
            assertTrue(interceptHeaders.containsKey(headerName));
            assertEquals(headerValue, interceptHeaders.get(headerName));
        } finally {
            server.shutdown();
        }
    }

    // Test that the WebResourceResponse returned by shouldInterceptRequest is handled correctly
    public void testShouldInterceptRequestResponse() throws Throwable {
        if (!NullWebViewUtils.isWebViewAvailable()) {
            return;
        }

        final String mainPath = "/main";
        final String mainPage = "<head></head><body>test page</body>";
        final String interceptPath = "/intercept_me";

        // A client which responds to requests for interceptPath with a saved interceptResponse
        final class TestClient extends WaitForLoadedClient {
            public TestClient() {
                super(mOnUiThread);
            }

            @Override
            public WebResourceResponse shouldInterceptRequest(WebView view,
                    WebResourceRequest request) {
                if (request.getUrl().toString().contains(interceptPath)) {
                    assertNotNull(interceptResponse);
                    return interceptResponse;
                }

                return null;
            }

            volatile public WebResourceResponse interceptResponse;
        }

        mOnUiThread.getSettings().setJavaScriptEnabled(true);

        TestClient client = new TestClient();
        mOnUiThread.setWebViewClient(client);

        TestWebServer server = new TestWebServer(false);
        try {
            String interceptUrl = server.getResponseUrl(interceptPath);

            // JavaScript which makes a synchronous AJAX request and logs and returns the status
            String js =
                "(function() {" +
                "  var xhr = new XMLHttpRequest();" +
                "  xhr.open('GET', '" + interceptUrl + "', false);" +
                "  xhr.send(null);" +
                "  console.info('xhr.status = ' + xhr.status);" +
                "  console.info('xhr.statusText = ' + xhr.statusText);" +
                "  return '[' + xhr.status + '][' + xhr.statusText + ']';" +
                "})();";

            String mainUrl = server.setResponse(mainPath, mainPage, null);
            mOnUiThread.loadUrlAndWaitForCompletion(mainUrl, null);

            EvaluateJsResultPollingCheck jsResult;

            // Test a nonexistent page
            client.interceptResponse = new WebResourceResponse("text/html", "UTF-8", null);
            jsResult = new EvaluateJsResultPollingCheck("\"[404][Not Found]\"");
            mOnUiThread.evaluateJavascript(js, jsResult);
            jsResult.run();

            // Test an empty page
            client.interceptResponse = new WebResourceResponse("text/html", "UTF-8",
                new ByteArrayInputStream(new byte[0]));
            jsResult = new EvaluateJsResultPollingCheck("\"[200][OK]\"");
            mOnUiThread.evaluateJavascript(js, jsResult);
            jsResult.run();

            // Test a nonempty page with unusual response code/text
            client.interceptResponse =
                new WebResourceResponse("text/html", "UTF-8", 123, "unusual", null,
                    new ByteArrayInputStream("nonempty page".getBytes(StandardCharsets.UTF_8)));
            jsResult = new EvaluateJsResultPollingCheck("\"[123][unusual]\"");
            mOnUiThread.evaluateJavascript(js, jsResult);
            jsResult.run();
        } finally {
            server.shutdown();
        }
    }

    private void requireLoadedPage() throws Throwable {
        if (!NullWebViewUtils.isWebViewAvailable()) {
            return;
        }
        mOnUiThread.loadUrlAndWaitForCompletion("about:blank");
    }

    private class MockWebViewClient extends WaitForLoadedClient {
        private boolean mOnPageStartedCalled;
        private boolean mOnPageFinishedCalled;
        private boolean mOnLoadResourceCalled;
        private int mOnReceivedErrorCode;
        private WebResourceError mOnReceivedResourceError;
        private WebResourceResponse mOnReceivedHttpError;
        private boolean mOnFormResubmissionCalled;
        private boolean mDoUpdateVisitedHistoryCalled;
        private boolean mOnReceivedHttpAuthRequestCalled;
        private boolean mOnReceivedLoginRequest;
        private String mOnReceivedLoginAccount;
        private String mOnReceivedLoginArgs;
        private String mOnReceivedLoginRealm;
        private boolean mOnUnhandledKeyEventCalled;
        private boolean mOnScaleChangedCalled;
        private int mShouldOverrideUrlLoadingCallCount;
        private String mLastShouldOverrideUrl;

        public MockWebViewClient() {
            super(mOnUiThread);
        }

        public boolean hasOnPageStartedCalled() {
            return mOnPageStartedCalled;
        }

        public boolean hasOnPageFinishedCalled() {
            return mOnPageFinishedCalled;
        }

        public boolean hasOnLoadResourceCalled() {
            return mOnLoadResourceCalled;
        }

        public int hasOnReceivedErrorCode() {
            return mOnReceivedErrorCode;
        }

        public boolean hasOnReceivedLoginRequest() {
            return mOnReceivedLoginRequest;
        }

        public WebResourceError hasOnReceivedResourceError() {
            return mOnReceivedResourceError;
        }

        public WebResourceResponse hasOnReceivedHttpError() {
            return mOnReceivedHttpError;
        }

        public boolean hasOnFormResubmissionCalled() {
            return mOnFormResubmissionCalled;
        }

        public boolean hasDoUpdateVisitedHistoryCalled() {
            return mDoUpdateVisitedHistoryCalled;
        }

        public boolean hasOnReceivedHttpAuthRequestCalled() {
            return mOnReceivedHttpAuthRequestCalled;
        }

        public boolean hasOnUnhandledKeyEventCalled() {
            return mOnUnhandledKeyEventCalled;
        }

        public boolean hasOnScaleChangedCalled() {
            return mOnScaleChangedCalled;
        }

        public int getShouldOverrideUrlLoadingCallCount() {
            return mShouldOverrideUrlLoadingCallCount;
        }

        public String getLastShouldOverrideUrl() {
            return mLastShouldOverrideUrl;
        }

        public String getLoginRequestRealm() {
            return mOnReceivedLoginRealm;
        }

        public String getLoginRequestAccount() {
            return mOnReceivedLoginAccount;
        }

        public String getLoginRequestArgs() {
            return mOnReceivedLoginArgs;
        }

        @Override
        public void onPageStarted(WebView view, String url, Bitmap favicon) {
            super.onPageStarted(view, url, favicon);
            mOnPageStartedCalled = true;
        }

        @Override
        public void onPageFinished(WebView view, String url) {
            super.onPageFinished(view, url);
            assertTrue(mOnPageStartedCalled);
            assertTrue(mOnLoadResourceCalled);
            mOnPageFinishedCalled = true;
        }

        @Override
        public void onLoadResource(WebView view, String url) {
            super.onLoadResource(view, url);
            assertTrue(mOnPageStartedCalled);
            mOnLoadResourceCalled = true;
        }

        @Override
        public void onReceivedError(WebView view, int errorCode,
                String description, String failingUrl) {
            super.onReceivedError(view, errorCode, description, failingUrl);
            mOnReceivedErrorCode = errorCode;
        }

        @Override
<<<<<<< HEAD
        public void onReceivedError(WebView view, WebResourceRequest request,
                WebResourceError error) {
            super.onReceivedError(view, request, error);
            mOnReceivedResourceError = error;
        }

        @Override
        public void onReceivedHttpError(WebView view,  WebResourceRequest request,
                WebResourceResponse errorResponse) {
            super.onReceivedHttpError(view, request, errorResponse);
            mOnReceivedHttpError = errorResponse;
=======
        public void onReceivedLoginRequest(WebView view, String realm, String account,
                String args) {
            super.onReceivedLoginRequest(view, realm, account, args);
            mOnReceivedLoginRequest = true;
            mOnReceivedLoginRealm = realm;
            mOnReceivedLoginAccount = account;
            mOnReceivedLoginArgs = args;
>>>>>>> 66a0c4d0
        }

        @Override
        public void onFormResubmission(WebView view, Message dontResend, Message resend) {
            mOnFormResubmissionCalled = true;
            dontResend.sendToTarget();
        }

        @Override
        public void doUpdateVisitedHistory(WebView view, String url, boolean isReload) {
            super.doUpdateVisitedHistory(view, url, isReload);
            mDoUpdateVisitedHistoryCalled = true;
        }

        @Override
        public void onReceivedHttpAuthRequest(WebView view,
                HttpAuthHandler handler, String host, String realm) {
            super.onReceivedHttpAuthRequest(view, handler, host, realm);
            mOnReceivedHttpAuthRequestCalled = true;
        }

        @Override
        public void onUnhandledKeyEvent(WebView view, KeyEvent event) {
            super.onUnhandledKeyEvent(view, event);
            mOnUnhandledKeyEventCalled = true;
        }

        @Override
        public void onScaleChanged(WebView view, float oldScale, float newScale) {
            super.onScaleChanged(view, oldScale, newScale);
            mOnScaleChangedCalled = true;
        }

        @Override
        public boolean shouldOverrideUrlLoading(WebView view, String url) {
            mLastShouldOverrideUrl = url;
            mShouldOverrideUrlLoadingCallCount++;
            return false;
        }
    }
}<|MERGE_RESOLUTION|>--- conflicted
+++ resolved
@@ -688,7 +688,6 @@
         }
 
         @Override
-<<<<<<< HEAD
         public void onReceivedError(WebView view, WebResourceRequest request,
                 WebResourceError error) {
             super.onReceivedError(view, request, error);
@@ -700,7 +699,8 @@
                 WebResourceResponse errorResponse) {
             super.onReceivedHttpError(view, request, errorResponse);
             mOnReceivedHttpError = errorResponse;
-=======
+
+        @Override
         public void onReceivedLoginRequest(WebView view, String realm, String account,
                 String args) {
             super.onReceivedLoginRequest(view, realm, account, args);
@@ -708,7 +708,6 @@
             mOnReceivedLoginRealm = realm;
             mOnReceivedLoginAccount = account;
             mOnReceivedLoginArgs = args;
->>>>>>> 66a0c4d0
         }
 
         @Override
