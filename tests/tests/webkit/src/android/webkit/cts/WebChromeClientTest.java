/*
 * Copyright (C) 2009 The Android Open Source Project
 *
 * Licensed under the Apache License, Version 2.0 (the "License");
 * you may not use this file except in compliance with the License.
 * You may obtain a copy of the License at
 *
 *      http://www.apache.org/licenses/LICENSE-2.0
 *
 * Unless required by applicable law or agreed to in writing, software
 * distributed under the License is distributed on an "AS IS" BASIS,
 * WITHOUT WARRANTIES OR CONDITIONS OF ANY KIND, either express or implied.
 * See the License for the specific language governing permissions and
 * limitations under the License.
 */

package android.webkit.cts;

import dalvik.annotation.TestLevel;
import dalvik.annotation.TestTargetClass;
import dalvik.annotation.TestTargetNew;
import dalvik.annotation.TestTargets;

import android.graphics.Bitmap;
import android.os.Message;
import android.test.ActivityInstrumentationTestCase2;
import android.view.animation.cts.DelayedCheck;
import android.webkit.JsPromptResult;
import android.webkit.JsResult;
import android.webkit.WebChromeClient;
import android.webkit.WebIconDatabase;
import android.webkit.WebSettings;
import android.webkit.WebView;

@TestTargetClass(android.webkit.WebChromeClient.class)
public class WebChromeClientTest extends ActivityInstrumentationTestCase2<WebViewStubActivity> {
    private static final long TEST_TIMEOUT = 5000L;

    private WebView mWebView;
    private CtsTestServer mWebServer;
    private WebIconDatabase mIconDb;

    public WebChromeClientTest() {
        super(WebViewStubActivity.class);
    }

    @Override
    protected void setUp() throws Exception {
        super.setUp();
        mWebView = getActivity().getWebView();
        mWebServer = new CtsTestServer(getActivity());
    }

    @Override
    protected void tearDown() throws Exception {
        mWebView.clearHistory();
        mWebView.clearCache(true);
        if (mWebServer != null) {
            mWebServer.shutdown();
        }
        if (mIconDb != null) {
            mIconDb.removeAllIcons();
            mIconDb.close();
        }
        super.tearDown();
    }

    @TestTargets({
        @TestTargetNew(
            level = TestLevel.COMPLETE,
            method = "onProgressChanged",
            args = {WebView.class, int.class}
        )
    })
    public void testOnProgressChanged() {
        final MockWebChromeClient webChromeClient = new MockWebChromeClient();
        mWebView.setWebChromeClient(webChromeClient);

        assertFalse(webChromeClient.hadOnProgressChanged());
        mWebView.loadUrl(TestHtmlConstants.HELLO_WORLD_URL);

        new DelayedCheck(TEST_TIMEOUT) {
            @Override
            protected boolean check() {
                return webChromeClient.hadOnProgressChanged();
            }
        }.run();
    }

    @TestTargets({
        @TestTargetNew(
            level = TestLevel.COMPLETE,
            method = "onReceivedTitle",
            args = {WebView.class, String.class}
        )
    })
    public void testOnReceivedTitle() throws Exception {
        final MockWebChromeClient webChromeClient = new MockWebChromeClient();
        mWebView.setWebChromeClient(webChromeClient);

        assertFalse(webChromeClient.hadOnReceivedTitle());
        String url = mWebServer.getAssetUrl(TestHtmlConstants.HELLO_WORLD_URL);
        mWebView.loadUrl(url);

        new DelayedCheck(TEST_TIMEOUT) {
            @Override
            protected boolean check() {
                return webChromeClient.hadOnReceivedTitle();
            }
        }.run();
        assertTrue(webChromeClient.hadOnReceivedTitle());
        assertEquals(TestHtmlConstants.HELLO_WORLD_TITLE, webChromeClient.getPageTitle());
    }

    @TestTargets({
        @TestTargetNew(
            level = TestLevel.COMPLETE,
<<<<<<< HEAD
=======
            method = "onReceivedIcon",
            args = {WebView.class, Bitmap.class}
        )
    })
    public void testOnReceivedIcon() throws Throwable {
        final MockWebChromeClient webChromeClient = new MockWebChromeClient();
        mWebView.setWebChromeClient(webChromeClient);

        runTestOnUiThread(new Runnable() {

            @Override
            public void run() {
                // getInstance must run on the UI thread
                WebIconDatabase mIconDb = WebIconDatabase.getInstance();
                String dbPath = getActivity().getFilesDir().toString() + "/icons";
                mIconDb.open(dbPath);
                mIconDb.removeAllIcons();
            }
        });

        assertFalse(webChromeClient.hadOnReceivedIcon());

        String url = mWebServer.getAssetUrl(TestHtmlConstants.HELLO_WORLD_URL);
        mWebView.loadUrl(url);

        new DelayedCheck(TEST_TIMEOUT) {
            @Override
            protected boolean check() {
                return webChromeClient.hadOnReceivedIcon();
            }
        }.run();
    }

    @TestTargets({
        @TestTargetNew(
            level = TestLevel.COMPLETE,
>>>>>>> 1b48b14e
            method = "onCreateWindow",
            args = {WebView.class, boolean.class, boolean.class, Message.class}
        ),
        @TestTargetNew(
            level = TestLevel.COMPLETE,
            method = "onRequestFocus",
            args = {WebView.class}
        ),
        @TestTargetNew(
            level = TestLevel.COMPLETE,
            method = "onCloseWindow",
            args = {WebView.class}
        )
    })
    public void testWindows() throws Exception {
        final MockWebChromeClient webChromeClient = new MockWebChromeClient();
        mWebView.setWebChromeClient(webChromeClient);

        final WebSettings settings = mWebView.getSettings();
        settings.setJavaScriptEnabled(true);
        settings.setJavaScriptCanOpenWindowsAutomatically(true);
        settings.setSupportMultipleWindows(true);

        assertFalse(webChromeClient.hadOnCreateWindow());

        // load a page that opens a child window, requests focus for the child and sets a timeout
        // after which the child will be closed
        loadUrl(mWebServer.getAssetUrl(TestHtmlConstants.JS_WINDOW_URL));

        new DelayedCheck(TEST_TIMEOUT) {
            @Override
            protected boolean check() {
                return webChromeClient.hadOnCreateWindow();
            }
        }.run();
        assertFalse(webChromeClient.hadOnRequestFocus());
        new DelayedCheck(TEST_TIMEOUT) {
            @Override
            protected boolean check() {
                return webChromeClient.hadOnCloseWindow();
            }
        }.run();
    }

    @TestTargets({
        @TestTargetNew(
            level = TestLevel.COMPLETE,
            method = "onJsBeforeUnload",
            args = {WebView.class, String.class, String.class, JsResult.class}
        )
    })
    public void testOnJsBeforeUnload() throws Exception {
        final MockWebChromeClient webChromeClient = new MockWebChromeClient();
        mWebView.setWebChromeClient(webChromeClient);

        final WebSettings settings = mWebView.getSettings();
        settings.setJavaScriptEnabled(true);
        settings.setJavaScriptCanOpenWindowsAutomatically(true);

        assertFalse(webChromeClient.hadOnJsBeforeUnload());

        loadUrl(mWebServer.getAssetUrl(TestHtmlConstants.JS_UNLOAD_URL));
        // unload should trigger when we try to navigate away
        loadUrl(mWebServer.getAssetUrl(TestHtmlConstants.HELLO_WORLD_URL));

        new DelayedCheck(TEST_TIMEOUT) {
            @Override
            protected boolean check() {
                return webChromeClient.hadOnJsBeforeUnload();
            }
        }.run();
        assertEquals(webChromeClient.getMessage(), "testOnJsBeforeUnload");
    }

    @TestTargets({
        @TestTargetNew(
            level = TestLevel.COMPLETE,
            method = "onJsAlert",
            args = {WebView.class, String.class, String.class, JsResult.class}
        )
    })
    public void testOnJsAlert() throws Exception {
        final MockWebChromeClient webChromeClient = new MockWebChromeClient();
        mWebView.setWebChromeClient(webChromeClient);

        final WebSettings settings = mWebView.getSettings();
        settings.setJavaScriptEnabled(true);
        settings.setJavaScriptCanOpenWindowsAutomatically(true);

        assertFalse(webChromeClient.hadOnJsAlert());

        String url = mWebServer.getAssetUrl(TestHtmlConstants.JS_ALERT_URL);
        mWebView.loadUrl(url);

        new DelayedCheck(TEST_TIMEOUT) {
            @Override
            protected boolean check() {
                return webChromeClient.hadOnJsAlert();
            }
        }.run();
        assertEquals(webChromeClient.getMessage(), "testOnJsAlert");
    }

    @TestTargets({
        @TestTargetNew(
            level = TestLevel.COMPLETE,
            method = "onJsConfirm",
            args = {WebView.class, String.class, String.class, JsResult.class}
        )
    })
    public void testOnJsConfirm() throws Exception {
        final MockWebChromeClient webChromeClient = new MockWebChromeClient();
        mWebView.setWebChromeClient(webChromeClient);

        final WebSettings settings = mWebView.getSettings();
        settings.setJavaScriptEnabled(true);
        settings.setJavaScriptCanOpenWindowsAutomatically(true);

        assertFalse(webChromeClient.hadOnJsConfirm());

        String url = mWebServer.getAssetUrl(TestHtmlConstants.JS_CONFIRM_URL);
        mWebView.loadUrl(url);

        new DelayedCheck(TEST_TIMEOUT) {
            @Override
            protected boolean check() {
                return webChromeClient.hadOnJsConfirm();
            }
        }.run();
        assertEquals(webChromeClient.getMessage(), "testOnJsConfirm");
    }

    @TestTargets({
        @TestTargetNew(
            level = TestLevel.COMPLETE,
            method = "onJsPrompt",
            args = {WebView.class, String.class, String.class, String.class, JsPromptResult.class}
        )
    })
    public void testOnJsPrompt() throws Exception {
        final MockWebChromeClient webChromeClient = new MockWebChromeClient();
        mWebView.setWebChromeClient(webChromeClient);

        final WebSettings settings = mWebView.getSettings();
        settings.setJavaScriptEnabled(true);
        settings.setJavaScriptCanOpenWindowsAutomatically(true);

        assertFalse(webChromeClient.hadOnJsPrompt());

        final String promptResult = "CTS";
        webChromeClient.setPromptResult(promptResult);
        String url = mWebServer.getAssetUrl(TestHtmlConstants.JS_PROMPT_URL);
        mWebView.loadUrl(url);

        new DelayedCheck(TEST_TIMEOUT) {
            @Override
            protected boolean check() {
                return webChromeClient.hadOnJsPrompt();
            }
        }.run();
        // the result returned by the client gets set as the page title
        new DelayedCheck(TEST_TIMEOUT) {
            protected boolean check() {
                return mWebView.getTitle().equals(promptResult);
            }
        }.run();
        assertEquals(webChromeClient.getMessage(), "testOnJsPrompt");
    }

    private void loadUrl(String url) {
        mWebView.loadUrl(url);
        new DelayedCheck(TEST_TIMEOUT) {
            protected boolean check() {
                return mWebView.getProgress() == 100;
            }
        }.run();
    }

    private class MockWebChromeClient extends WebChromeClient {
        private boolean mHadOnProgressChanged;
        private boolean mHadOnReceivedTitle;
        private String mPageTitle;
        private boolean mHadOnJsAlert;
        private boolean mHadOnJsConfirm;
        private boolean mHadOnJsPrompt;
        private boolean mHadOnJsBeforeUnload;
        private String mMessage;
        private String mPromptResult;
        private boolean mHadOnCloseWindow;
        private boolean mHadOnCreateWindow;
        private boolean mHadOnRequestFocus;
        private boolean mHadOnReceivedIcon;

        public void setPromptResult(String promptResult) {
            mPromptResult = promptResult;
        }

        public boolean hadOnProgressChanged() {
            return mHadOnProgressChanged;
        }

        public boolean hadOnReceivedTitle() {
            return mHadOnReceivedTitle;
        }

        public String getPageTitle() {
            return mPageTitle;
        }

        public boolean hadOnJsAlert() {
            return mHadOnJsAlert;
        }

        public boolean hadOnJsConfirm() {
            return mHadOnJsConfirm;
        }

        public boolean hadOnJsPrompt() {
            return mHadOnJsPrompt;
        }

        public boolean hadOnJsBeforeUnload() {
            return mHadOnJsBeforeUnload;
        }

        public boolean hadOnCreateWindow() {
            return mHadOnCreateWindow;
        }

        public boolean hadOnCloseWindow() {
            return mHadOnCloseWindow;
        }

        public boolean hadOnRequestFocus() {
            return mHadOnRequestFocus;
        }

        public boolean hadOnReceivedIcon() {
            return mHadOnReceivedIcon;
        }

        public String getMessage() {
            return mMessage;
        }

        @Override
        public void onProgressChanged(WebView view, int newProgress) {
            super.onProgressChanged(view, newProgress);
            mHadOnProgressChanged = true;
        }

        @Override
        public void onReceivedTitle(WebView view, String title) {
            super.onReceivedTitle(view, title);
            mPageTitle = title;
            mHadOnReceivedTitle = true;
        }

        @Override
        public boolean onJsAlert(WebView view, String url, String message, JsResult result) {
            super.onJsAlert(view, url, message, result);
            mHadOnJsAlert = true;
            mMessage = message;
            result.confirm();
            return true;
        }

        @Override
        public boolean onJsConfirm(WebView view, String url, String message, JsResult result) {
            super.onJsConfirm(view, url, message, result);
            mHadOnJsConfirm = true;
            mMessage = message;
            result.confirm();
            return true;
        }

        @Override
        public boolean onJsPrompt(WebView view, String url, String message,
                String defaultValue, JsPromptResult result) {
            super.onJsPrompt(view, url, message, defaultValue, result);
            mHadOnJsPrompt = true;
            mMessage = message;
            result.confirm(mPromptResult);
            return true;
        }

        @Override
        public boolean onJsBeforeUnload(WebView view, String url, String message, JsResult result) {
            super.onJsBeforeUnload(view, url, message, result);
            mHadOnJsBeforeUnload = true;
            mMessage = message;
            result.confirm();
            return true;
        }

        @Override
        public void onCloseWindow(WebView window) {
            super.onCloseWindow(window);
            mHadOnCloseWindow = true;
        }

        @Override
        public boolean onCreateWindow(WebView view, boolean dialog, boolean userGesture,
                Message resultMsg) {
            WebView childView = new WebView(getActivity());
            final WebSettings settings = childView.getSettings();
            settings.setJavaScriptEnabled(true);
            childView.setWebChromeClient(this);
            WebView.WebViewTransport transport = (WebView.WebViewTransport) resultMsg.obj;
            transport.setWebView(childView);
            resultMsg.sendToTarget();
            mHadOnCreateWindow = true;
            return true;
        }

        @Override
        public void onRequestFocus(WebView view) {
            mHadOnRequestFocus = true;
        }

        @Override
        public void onReceivedIcon(WebView view, Bitmap icon) {
            mHadOnReceivedIcon = true;
        }
    }
}<|MERGE_RESOLUTION|>--- conflicted
+++ resolved
@@ -115,8 +115,6 @@
     @TestTargets({
         @TestTargetNew(
             level = TestLevel.COMPLETE,
-<<<<<<< HEAD
-=======
             method = "onReceivedIcon",
             args = {WebView.class, Bitmap.class}
         )
@@ -153,7 +151,6 @@
     @TestTargets({
         @TestTargetNew(
             level = TestLevel.COMPLETE,
->>>>>>> 1b48b14e
             method = "onCreateWindow",
             args = {WebView.class, boolean.class, boolean.class, Message.class}
         ),
