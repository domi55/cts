--- conflicted
+++ resolved
@@ -115,45 +115,6 @@
     @TestTargets({
         @TestTargetNew(
             level = TestLevel.COMPLETE,
-<<<<<<< HEAD
-            method = "onReceivedIcon",
-            args = {WebView.class, Bitmap.class}
-        )
-    })
-    public void testOnReceivedIcon() throws Throwable {
-        final MockWebChromeClient webChromeClient = new MockWebChromeClient();
-        mWebView.setWebChromeClient(webChromeClient);
-
-        runTestOnUiThread(new Runnable() {
-
-            @Override
-            public void run() {
-                // getInstance must run on the UI thread
-                WebIconDatabase mIconDb = WebIconDatabase.getInstance();
-                String dbPath = getActivity().getFilesDir().toString() + "/icons";
-                mIconDb.open(dbPath);
-                mIconDb.removeAllIcons();
-            }
-        });
-
-        assertFalse(webChromeClient.hadOnReceivedIcon());
-
-        String url = mWebServer.getAssetUrl(TestHtmlConstants.HELLO_WORLD_URL);
-        mWebView.loadUrl(url);
-
-        new DelayedCheck(TEST_TIMEOUT) {
-            @Override
-            protected boolean check() {
-                return webChromeClient.hadOnReceivedIcon();
-            }
-        }.run();
-    }
-
-    @TestTargets({
-        @TestTargetNew(
-            level = TestLevel.COMPLETE,
-=======
->>>>>>> 14ececbf
             method = "onCreateWindow",
             args = {WebView.class, boolean.class, boolean.class, Message.class}
         ),
