<?xml version="1.0" encoding="utf-8"?>
<!-- Copyright (C) 2008 The Android Open Source Project

     Licensed under the Apache License, Version 2.0 (the "License");
     you may not use this file except in compliance with the License.
     You may obtain a copy of the License at

         http://www.apache.org/licenses/LICENSE-2.0

     Unless required by applicable law or agreed to in writing, software
     distributed under the License is distributed on an "AS IS" BASIS,
     WITHOUT WARRANTIES OR CONDITIONS OF ANY KIND, either express or implied.
     See the License for the specific language governing permissions and
     limitations under the License.
-->

<LinearLayout xmlns:android="http://schemas.android.com/apk/res/android"
    android:orientation="vertical"
    android:layout_width="match_parent"
    android:layout_height="wrap_content">

    <TextView android:id="@+id/autocompletetv_title"
        android:layout_width="wrap_content"
        android:layout_height="wrap_content"
        android:text="@string/notify" />

<<<<<<< HEAD
    <AutoCompleteTextView
        android:id="@+id/autocompletetv_edit"
=======
    <android.widget.cts.AutoCompleteTextViewNoIme android:id="@+id/autocompletetv_edit"
        android:completionThreshold="1"
        android:completionHint="@string/tabs_1"
>>>>>>> 9a0b0645
        android:layout_width="match_parent"
        android:layout_height="wrap_content"
        android:completionThreshold="1"
        android:completionHint="@string/tabs_1"
        android:inputType="none"/>
</LinearLayout><|MERGE_RESOLUTION|>--- conflicted
+++ resolved
@@ -24,14 +24,8 @@
         android:layout_height="wrap_content"
         android:text="@string/notify" />
 
-<<<<<<< HEAD
-    <AutoCompleteTextView
+    <android.widget.cts.AutoCompleteTextViewNoIme
         android:id="@+id/autocompletetv_edit"
-=======
-    <android.widget.cts.AutoCompleteTextViewNoIme android:id="@+id/autocompletetv_edit"
-        android:completionThreshold="1"
-        android:completionHint="@string/tabs_1"
->>>>>>> 9a0b0645
         android:layout_width="match_parent"
         android:layout_height="wrap_content"
         android:completionThreshold="1"
