--- conflicted
+++ resolved
@@ -203,7 +203,6 @@
 
     <style name="ToolbarPopupTheme_Test" parent="@android:style/ThemeOverlay.Material.Light" />
 
-<<<<<<< HEAD
     <style name="Theme_Toggle" parent="@android:style/Widget.Material.Light.Button.Toggle">
         <item name="android:textOn">@string/toggle_text_on</item>
         <item name="android:textOff">@string/toggle_text_off</item>
@@ -222,10 +221,10 @@
         <item name="android:textSize">32sp</item>
         <item name="android:minWidth">120dp</item>
         <item name="android:minHeight">64dp</item>
-=======
+    </style>
+
     <style name="Theme.PopupWindowCtsActivity" parent="@android:style/Theme.Holo">
         <!-- Force swipe-to-dismiss to false. -->
         <item name="android:windowSwipeToDismiss">false</item>
->>>>>>> 580a56fd
     </style>
 </resources>