--- conflicted
+++ resolved
@@ -16,20 +16,8 @@
 
 package android.widget.cts;
 
-import android.widget.*;
 import com.android.cts.stub.R;
 import com.android.internal.util.FastMath;
-
-<<<<<<< HEAD
-import android.graphics.Path;
-import android.graphics.RectF;
-=======
-import dalvik.annotation.TestLevel;
-import dalvik.annotation.TestTargetClass;
-import dalvik.annotation.TestTargetNew;
-import dalvik.annotation.TestTargets;
-import dalvik.annotation.ToBeFixed;
->>>>>>> 251d1e7d
 
 import org.xmlpull.v1.XmlPullParserException;
 
@@ -92,15 +80,15 @@
 import android.view.View;
 import android.view.View.OnCreateContextMenuListener;
 import android.view.View.OnLongClickListener;
-<<<<<<< HEAD
-=======
 import android.view.ViewGroup;
-import android.view.animation.cts.DelayedCheck;
->>>>>>> 251d1e7d
 import android.view.inputmethod.BaseInputConnection;
 import android.view.inputmethod.EditorInfo;
 import android.view.inputmethod.ExtractedText;
 import android.view.inputmethod.ExtractedTextRequest;
+import android.widget.FrameLayout;
+import android.widget.LinearLayout;
+import android.widget.Scroller;
+import android.widget.TextView;
 import android.widget.TextView.BufferType;
 import android.widget.TextView.OnEditorActionListener;
 
@@ -2893,17 +2881,7 @@
         mInstrumentation.waitForIdleSync();
     }
 
-<<<<<<< HEAD
-    @UiThreadTest
-    public void testIsInputMethodTarget() {
-=======
-    @TestTargetNew(
-        level = TestLevel.COMPLETE,
-        method = "isInputMethodTarget",
-        args = {}
-    )
     public void testIsInputMethodTarget() throws Throwable {
->>>>>>> 251d1e7d
         mTextView = findTextView(R.id.textview_text);
         assertFalse(mTextView.isInputMethodTarget());
 
