--- conflicted
+++ resolved
@@ -4427,40 +4427,6 @@
         assertEquals(Layout.HYPHENATION_FREQUENCY_FULL, tv.getHyphenationFrequency());
     }
 
-<<<<<<< HEAD
-=======
-    public void testSetGetIndents() {
-        TextView tv = new TextView(mActivity);
-        {
-            // Null.
-            tv.setIndents(null, null);
-            assertNull(tv.getLeftIndents());
-            assertNull(tv.getRightIndents());
-        }
-        {
-            // Empty arrays.
-            final int[] emptyArray = {};
-            tv.setIndents(emptyArray, emptyArray);
-            assertEquals(0, tv.getLeftIndents().length);
-            assertEquals(0, tv.getRightIndents().length);
-        }
-        {
-            final int[] leftIndents = { 10, 20, 30, 40 };
-            final int[] rightIndents = { 15, 25, 35, 45 };
-            tv.setIndents(leftIndents, rightIndents);
-            MoreAsserts.assertEquals(leftIndents, tv.getLeftIndents());
-            MoreAsserts.assertEquals(rightIndents, tv.getRightIndents());
-        }
-        {
-            // Negative values.
-            final int[] leftIndents = { -10, 20, -30, 40 };
-            final int[] rightIndents = { 15, -25, 35, -45 };
-            tv.setIndents(leftIndents, rightIndents);
-            MoreAsserts.assertEquals(leftIndents, tv.getLeftIndents());
-            MoreAsserts.assertEquals(rightIndents, tv.getRightIndents());
-        }
-    }
-
     public void testSetAndGetCustomSelectionActionModeCallback() {
         final String text = "abcde";
         mActivity.runOnUiThread(new Runnable() {
@@ -4590,7 +4556,6 @@
         }
     };
 
->>>>>>> 3cd6adf3
     private static class MockOnEditorActionListener implements OnEditorActionListener {
         private boolean isOnEditorActionCalled;
 
