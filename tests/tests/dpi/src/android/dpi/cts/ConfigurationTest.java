/*
 * Copyright (C) 2009 The Android Open Source Project
 *
 * Licensed under the Apache License, Version 2.0 (the "License");
 * you may not use this file except in compliance with the License.
 * You may obtain a copy of the License at
 *
 *      http://www.apache.org/licenses/LICENSE-2.0
 *
 * Unless required by applicable law or agreed to in writing, software
 * distributed under the License is distributed on an "AS IS" BASIS,
 * WITHOUT WARRANTIES OR CONDITIONS OF ANY KIND, either express or implied.
 * See the License for the specific language governing permissions and
 * limitations under the License.
 */

package android.dpi.cts;

import android.content.Context;
import android.test.AndroidTestCase;
import android.util.DisplayMetrics;
import android.view.Display;
import android.view.WindowManager;

/**
 * Test for verifying a device's screen configuration.
 */
public class ConfigurationTest extends AndroidTestCase {

<<<<<<< HEAD
    private enum Density {
        // It is important to keep these sorted
        INVALID_LOW(Integer.MIN_VALUE, 99),
        LOW (100, 140),
        MEDIUM (141, 190),
        HIGH (191, 250),
        INVALID_HIGH(251, Integer.MAX_VALUE);

        private int low;
        private int high;

        Density(int low, int high) {
            this.low = low;
            this.high = high;
        }

        public static Density findDensity(int value) {
            Density density = INVALID_LOW;
            for (Density d : EnumSet.range(Density.INVALID_LOW, Density.INVALID_HIGH)) {
                if (value >= d.low && value <= d.high) {
                    density = d;
                    break;
                }
            }
            return density;
        }
    };

    /**
     * Holds information on the current active screen's configuration.
     */
    private static class ActiveScreenConfiguration {
        private final int width;
        private final int height;
        private final Density density;

        /**
         * Create a new ActiveScreenConfiguration.
         *
         * @param width the width of the screen
         * @param height the height of the screen
         * @param density the scaling factor for DIP from standard
         * density (160.0)
         */
        public ActiveScreenConfiguration(int width,
                                         int height,
                                         float density) {
            // 160 DIP is the "standard" density
            this(width, height, Density.findDensity((int) (160.0f * density)));
        }

        protected ActiveScreenConfiguration(int width,
                                            int height,
                                            Density density) {
            this.width = width;
            this.height = height;
            this.density = density;
        }

        public Density getDensity() {
            return density;
        }

        public int getWidth() {
            return width;
        }

        public int getHeight() {
            return height;
        }
    }

    private static class ScreenConfiguration extends ActiveScreenConfiguration {
        private final int screenLayout;
        private final boolean isWide;

        public ScreenConfiguration(int width,
                                   int height,
                                   Density density,
                                   int screenLayout,
                                   boolean isWide) {
            super(width, height, density);
            this.screenLayout = screenLayout;
            this.isWide = isWide;
        }

        public ScreenConfiguration(int width,
                                   int height,
                                   Density density,
                                   int screenLayout) {
            this(width, height, density, screenLayout, false);
        }

        public int getScreenLayout() {
            return screenLayout;
        }

        public boolean isWide() {
            return isWide;
        }
    };

    private static boolean areConfigsEqual(ActiveScreenConfiguration active,
                                           ScreenConfiguration screenConfig) {
        if (screenConfig.isWide()) {
            // For widescreen configs, the height is fixed but the
            // width only specifies a minimum.  But since the device
            // can be both landscape and portrait, we have to search
            // for which way it is.
            if (active.getHeight() == screenConfig.getHeight()) {
                // active height matches config height.  Make sure
                // that the active width is at least the config width.
                return active.getWidth() >= screenConfig.getWidth();
            } else if (active.getWidth() == screenConfig.getHeight()) {
                // directions are swapped
                return active.getHeight() >= screenConfig.getWidth();
            } else {
                return false;
            }
        } else {
            if (active.getWidth() == screenConfig.getWidth() &&
                active.getHeight() == screenConfig.getHeight() &&
                active.getDensity().equals(screenConfig.getDensity())) {
                return true;
            }
            // It is also possible that the device is in landscape
            // mode, which flips the active w/h.
            if (active.getHeight() == screenConfig.getWidth() &&
                active.getWidth() == screenConfig.getHeight() &&
                active.getDensity().equals(screenConfig.getDensity())) {
                return true;
            }
            // nope.
            return false;
        }
    }

    /**
     * Here's the current configuration table:
     *
     * Resoluion | Density          | Size
     * QVGA      | low (100-140)    | small
     * WQVGA     | low (100-140)    | normal
     * HVGA      | medium (141-190) | normal
     * WVGA      | high (191-250)   | normal
     * FWVGA     | high (191-250)   | normal
     * WSVGA     | high (191-250)   | large

     * VGA       | medium (141-190) | large
     * WVGA      | medium (141-190) | large
     * FWVGA     | medium (141-190) | large
     *
     * Any changes to allow additional resolutions will need to update this table
     */

    private static final ScreenConfiguration[] SUPPORTED_SCREEN_CONFIGS = {
        // QVGA      | low (100-140)    | small
        new ScreenConfiguration(240, 320, Density.LOW, Configuration.SCREENLAYOUT_SIZE_SMALL),
        // WQVGA     | low (100-140)    | normal
        new ScreenConfiguration(240, 320, Density.LOW, Configuration.SCREENLAYOUT_SIZE_SMALL, true),
        // HVGA      | medium (141-190) | normal
        new ScreenConfiguration(480, 320, Density.MEDIUM, Configuration.SCREENLAYOUT_SIZE_NORMAL),
        new ScreenConfiguration(640, 240, Density.MEDIUM, Configuration.SCREENLAYOUT_SIZE_NORMAL),
        // WVGA      | high (191-250)   | normal
        new ScreenConfiguration(640, 480, Density.HIGH, Configuration.SCREENLAYOUT_SIZE_NORMAL, true),
        // FWVGA     | high (191-250)   | normal
        new ScreenConfiguration(864, 480, Density.HIGH, Configuration.SCREENLAYOUT_SIZE_NORMAL),
        // WSVGA     | high (191-250)   | large
        new ScreenConfiguration(1024, 600, Density.HIGH, Configuration.SCREENLAYOUT_SIZE_LARGE),

        // VGA       | medium (141-190) | large
        new ScreenConfiguration(640, 480, Density.MEDIUM, Configuration.SCREENLAYOUT_SIZE_LARGE),
        // WVGA      | medium (141-190) | large
        new ScreenConfiguration(640, 480, Density.MEDIUM, Configuration.SCREENLAYOUT_SIZE_LARGE, true),
        // FWVGA     | medium (141-190) | large
        new ScreenConfiguration(864, 480, Density.MEDIUM, Configuration.SCREENLAYOUT_SIZE_LARGE),

    };

    private ActiveScreenConfiguration getCurrentScreenConfig() {
        WindowManager wm = (WindowManager) getContext().getSystemService(Context.WINDOW_SERVICE);
        Display display = wm.getDefaultDisplay();
        DisplayMetrics dm = new DisplayMetrics();
        display.getMetrics(dm);
        return new ActiveScreenConfiguration(display.getWidth(),
                                             display.getHeight(),
                                             dm.density);
    }

    /**
     * Get the current screen configuration, make sure it is a
     * supported screen configuration and that the screenlayout size
     * is being set correctly according to the compatibility
     * definition.
     */
    public void testScreenLayoutSize() {
        ActiveScreenConfiguration currentScreenConfig = getCurrentScreenConfig();
        // Make sure we have a valid density for the current screent.
        assertFalse(Density.INVALID_LOW.equals(currentScreenConfig.getDensity()));
        assertFalse(Density.INVALID_HIGH.equals(currentScreenConfig.getDensity()));

        // Look up the ScreenConfig in the supported table and make
        // sure we find a match.
        for (ScreenConfiguration screenConfig: SUPPORTED_SCREEN_CONFIGS) {
            if (areConfigsEqual(currentScreenConfig, screenConfig)) {
                Configuration config = getContext().getResources().getConfiguration();
                int size = config.screenLayout & Configuration.SCREENLAYOUT_SIZE_MASK;
                if (screenConfig.getScreenLayout() == size) {
                    // we have a match, this is a supported device.
                    return;
                }
            }
        }
        fail("Current screen configuration is not supported.");
=======
    public void testScreenConfiguration() {
        WindowManager windowManager =
            (WindowManager) getContext().getSystemService(Context.WINDOW_SERVICE);
        Display display = windowManager.getDefaultDisplay();
        DisplayMetrics metrics = new DisplayMetrics();
        display.getMetrics(metrics);

        double xInches = (double) metrics.widthPixels / metrics.xdpi;
        double yInches = (double) metrics.heightPixels / metrics.ydpi;
        double diagonalInches = Math.sqrt(Math.pow(xInches, 2) + Math.pow(yInches, 2));
        assertTrue("Screen diagonal must be at least 2.5 inches: " + diagonalInches,
                diagonalInches >= 2.5d);

        double density = 160.0d * metrics.density;
        assertTrue("Screen density must be at least 100 dpi: " + density, density >= 100.0d);

        double aspectRatio = (double) Math.max(metrics.widthPixels, metrics.heightPixels)
                / (double) Math.min(metrics.widthPixels, metrics.heightPixels);
        assertTrue("Aspect ratio must be between 1.333 (4:3) and 1.779 (16:9): " + aspectRatio,
                aspectRatio >= 1.333d && aspectRatio <= 1.779d);
>>>>>>> 68d72001
    }
}<|MERGE_RESOLUTION|>--- conflicted
+++ resolved
@@ -27,222 +27,6 @@
  */
 public class ConfigurationTest extends AndroidTestCase {
 
-<<<<<<< HEAD
-    private enum Density {
-        // It is important to keep these sorted
-        INVALID_LOW(Integer.MIN_VALUE, 99),
-        LOW (100, 140),
-        MEDIUM (141, 190),
-        HIGH (191, 250),
-        INVALID_HIGH(251, Integer.MAX_VALUE);
-
-        private int low;
-        private int high;
-
-        Density(int low, int high) {
-            this.low = low;
-            this.high = high;
-        }
-
-        public static Density findDensity(int value) {
-            Density density = INVALID_LOW;
-            for (Density d : EnumSet.range(Density.INVALID_LOW, Density.INVALID_HIGH)) {
-                if (value >= d.low && value <= d.high) {
-                    density = d;
-                    break;
-                }
-            }
-            return density;
-        }
-    };
-
-    /**
-     * Holds information on the current active screen's configuration.
-     */
-    private static class ActiveScreenConfiguration {
-        private final int width;
-        private final int height;
-        private final Density density;
-
-        /**
-         * Create a new ActiveScreenConfiguration.
-         *
-         * @param width the width of the screen
-         * @param height the height of the screen
-         * @param density the scaling factor for DIP from standard
-         * density (160.0)
-         */
-        public ActiveScreenConfiguration(int width,
-                                         int height,
-                                         float density) {
-            // 160 DIP is the "standard" density
-            this(width, height, Density.findDensity((int) (160.0f * density)));
-        }
-
-        protected ActiveScreenConfiguration(int width,
-                                            int height,
-                                            Density density) {
-            this.width = width;
-            this.height = height;
-            this.density = density;
-        }
-
-        public Density getDensity() {
-            return density;
-        }
-
-        public int getWidth() {
-            return width;
-        }
-
-        public int getHeight() {
-            return height;
-        }
-    }
-
-    private static class ScreenConfiguration extends ActiveScreenConfiguration {
-        private final int screenLayout;
-        private final boolean isWide;
-
-        public ScreenConfiguration(int width,
-                                   int height,
-                                   Density density,
-                                   int screenLayout,
-                                   boolean isWide) {
-            super(width, height, density);
-            this.screenLayout = screenLayout;
-            this.isWide = isWide;
-        }
-
-        public ScreenConfiguration(int width,
-                                   int height,
-                                   Density density,
-                                   int screenLayout) {
-            this(width, height, density, screenLayout, false);
-        }
-
-        public int getScreenLayout() {
-            return screenLayout;
-        }
-
-        public boolean isWide() {
-            return isWide;
-        }
-    };
-
-    private static boolean areConfigsEqual(ActiveScreenConfiguration active,
-                                           ScreenConfiguration screenConfig) {
-        if (screenConfig.isWide()) {
-            // For widescreen configs, the height is fixed but the
-            // width only specifies a minimum.  But since the device
-            // can be both landscape and portrait, we have to search
-            // for which way it is.
-            if (active.getHeight() == screenConfig.getHeight()) {
-                // active height matches config height.  Make sure
-                // that the active width is at least the config width.
-                return active.getWidth() >= screenConfig.getWidth();
-            } else if (active.getWidth() == screenConfig.getHeight()) {
-                // directions are swapped
-                return active.getHeight() >= screenConfig.getWidth();
-            } else {
-                return false;
-            }
-        } else {
-            if (active.getWidth() == screenConfig.getWidth() &&
-                active.getHeight() == screenConfig.getHeight() &&
-                active.getDensity().equals(screenConfig.getDensity())) {
-                return true;
-            }
-            // It is also possible that the device is in landscape
-            // mode, which flips the active w/h.
-            if (active.getHeight() == screenConfig.getWidth() &&
-                active.getWidth() == screenConfig.getHeight() &&
-                active.getDensity().equals(screenConfig.getDensity())) {
-                return true;
-            }
-            // nope.
-            return false;
-        }
-    }
-
-    /**
-     * Here's the current configuration table:
-     *
-     * Resoluion | Density          | Size
-     * QVGA      | low (100-140)    | small
-     * WQVGA     | low (100-140)    | normal
-     * HVGA      | medium (141-190) | normal
-     * WVGA      | high (191-250)   | normal
-     * FWVGA     | high (191-250)   | normal
-     * WSVGA     | high (191-250)   | large
-
-     * VGA       | medium (141-190) | large
-     * WVGA      | medium (141-190) | large
-     * FWVGA     | medium (141-190) | large
-     *
-     * Any changes to allow additional resolutions will need to update this table
-     */
-
-    private static final ScreenConfiguration[] SUPPORTED_SCREEN_CONFIGS = {
-        // QVGA      | low (100-140)    | small
-        new ScreenConfiguration(240, 320, Density.LOW, Configuration.SCREENLAYOUT_SIZE_SMALL),
-        // WQVGA     | low (100-140)    | normal
-        new ScreenConfiguration(240, 320, Density.LOW, Configuration.SCREENLAYOUT_SIZE_SMALL, true),
-        // HVGA      | medium (141-190) | normal
-        new ScreenConfiguration(480, 320, Density.MEDIUM, Configuration.SCREENLAYOUT_SIZE_NORMAL),
-        new ScreenConfiguration(640, 240, Density.MEDIUM, Configuration.SCREENLAYOUT_SIZE_NORMAL),
-        // WVGA      | high (191-250)   | normal
-        new ScreenConfiguration(640, 480, Density.HIGH, Configuration.SCREENLAYOUT_SIZE_NORMAL, true),
-        // FWVGA     | high (191-250)   | normal
-        new ScreenConfiguration(864, 480, Density.HIGH, Configuration.SCREENLAYOUT_SIZE_NORMAL),
-        // WSVGA     | high (191-250)   | large
-        new ScreenConfiguration(1024, 600, Density.HIGH, Configuration.SCREENLAYOUT_SIZE_LARGE),
-
-        // VGA       | medium (141-190) | large
-        new ScreenConfiguration(640, 480, Density.MEDIUM, Configuration.SCREENLAYOUT_SIZE_LARGE),
-        // WVGA      | medium (141-190) | large
-        new ScreenConfiguration(640, 480, Density.MEDIUM, Configuration.SCREENLAYOUT_SIZE_LARGE, true),
-        // FWVGA     | medium (141-190) | large
-        new ScreenConfiguration(864, 480, Density.MEDIUM, Configuration.SCREENLAYOUT_SIZE_LARGE),
-
-    };
-
-    private ActiveScreenConfiguration getCurrentScreenConfig() {
-        WindowManager wm = (WindowManager) getContext().getSystemService(Context.WINDOW_SERVICE);
-        Display display = wm.getDefaultDisplay();
-        DisplayMetrics dm = new DisplayMetrics();
-        display.getMetrics(dm);
-        return new ActiveScreenConfiguration(display.getWidth(),
-                                             display.getHeight(),
-                                             dm.density);
-    }
-
-    /**
-     * Get the current screen configuration, make sure it is a
-     * supported screen configuration and that the screenlayout size
-     * is being set correctly according to the compatibility
-     * definition.
-     */
-    public void testScreenLayoutSize() {
-        ActiveScreenConfiguration currentScreenConfig = getCurrentScreenConfig();
-        // Make sure we have a valid density for the current screent.
-        assertFalse(Density.INVALID_LOW.equals(currentScreenConfig.getDensity()));
-        assertFalse(Density.INVALID_HIGH.equals(currentScreenConfig.getDensity()));
-
-        // Look up the ScreenConfig in the supported table and make
-        // sure we find a match.
-        for (ScreenConfiguration screenConfig: SUPPORTED_SCREEN_CONFIGS) {
-            if (areConfigsEqual(currentScreenConfig, screenConfig)) {
-                Configuration config = getContext().getResources().getConfiguration();
-                int size = config.screenLayout & Configuration.SCREENLAYOUT_SIZE_MASK;
-                if (screenConfig.getScreenLayout() == size) {
-                    // we have a match, this is a supported device.
-                    return;
-                }
-            }
-        }
-        fail("Current screen configuration is not supported.");
-=======
     public void testScreenConfiguration() {
         WindowManager windowManager =
             (WindowManager) getContext().getSystemService(Context.WINDOW_SERVICE);
@@ -263,6 +47,5 @@
                 / (double) Math.min(metrics.widthPixels, metrics.heightPixels);
         assertTrue("Aspect ratio must be between 1.333 (4:3) and 1.779 (16:9): " + aspectRatio,
                 aspectRatio >= 1.333d && aspectRatio <= 1.779d);
->>>>>>> 68d72001
     }
 }