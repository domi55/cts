--- conflicted
+++ resolved
@@ -68,13 +68,8 @@
         assertTrue("DisplayMetrics#densityDpi must be one of the DisplayMetrics.DENSITY_* values: "
                 + allowedDensities, allowedDensities.contains(metrics.densityDpi));
 
-<<<<<<< HEAD
-        assertEquals(metrics.density, (float) metrics.densityDpi / DisplayMetrics.DENSITY_DEFAULT,
-                0.001F);
-=======
         assertEquals(metrics.density,
                 (float) metrics.densityDpi / DisplayMetrics.DENSITY_DEFAULT,
                 0.5f / DisplayMetrics.DENSITY_DEFAULT);
->>>>>>> bb0ce8bf
     }
 }