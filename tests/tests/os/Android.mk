--- conflicted
+++ resolved
@@ -25,11 +25,7 @@
 LOCAL_MULTILIB := both
 
 LOCAL_STATIC_JAVA_LIBRARIES := \
-<<<<<<< HEAD
-    ctsdeviceutil ctstestrunner guava platform-test-annotations android-support-test
-=======
-    ctsdeviceutil ctstestrunner guava
->>>>>>> ac253680
+    ctsdeviceutil ctstestrunner guava platform-test-annotations
 
 LOCAL_JNI_SHARED_LIBRARIES := libcts_jni libctsos_jni libnativehelper_compat_libc++
 
