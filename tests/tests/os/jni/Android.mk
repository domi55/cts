--- conflicted
+++ resolved
@@ -25,13 +25,9 @@
 		CtsOsJniOnLoad.cpp \
 		android_os_cts_CpuInstructions.cpp.arm \
 		android_os_cts_TaggedPointer.cpp \
-<<<<<<< HEAD
+		android_os_cts_HardwareName.cpp \
 		android_os_cts_OSFeatures.cpp \
 		android_os_cts_NoExecutePermissionTest.cpp
-=======
-		android_os_cts_HardwareName.cpp \
-		android_os_cts_OSFeatures.cpp
->>>>>>> 4de6ef2a
 
 LOCAL_C_INCLUDES := $(JNI_H_INCLUDE)
 
