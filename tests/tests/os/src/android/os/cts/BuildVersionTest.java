--- conflicted
+++ resolved
@@ -32,13 +32,8 @@
 
     private static final String LOG_TAG = "BuildVersionTest";
     private static final Set<String> EXPECTED_RELEASES =
-<<<<<<< HEAD
         new HashSet<String>(Arrays.asList("3.0", "3.0.1"));
     private static final int EXPECTED_SDK = 11;
-=======
-        new HashSet<String>(Arrays.asList("2.3.3"));
-    private static final int EXPECTED_SDK = 10;
->>>>>>> e2c08336
 
     public void testReleaseVersion() {
         // Applications may rely on the exact release version
