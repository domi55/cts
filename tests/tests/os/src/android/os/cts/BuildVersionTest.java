--- conflicted
+++ resolved
@@ -28,12 +28,8 @@
 public class BuildVersionTest extends TestCase {
 
     private static final String LOG_TAG = "BuildVersionTest";
-<<<<<<< HEAD
-    private static final Set<String> EXPECTED_RELEASES = new HashSet<String>(Arrays.asList("5.0.1"));
-=======
     private static final Set<String> EXPECTED_RELEASES =
-            new HashSet<String>(Arrays.asList("5.0", "5.0.1", "5.0.2"));
->>>>>>> 65b78172
+            new HashSet<String>(Arrays.asList("5.0.1", "5.0.2"));
     private static final int EXPECTED_SDK = 21;
     private static final String EXPECTED_BUILD_VARIANT = "user";
     private static final String EXPECTED_TAG = "release-keys";
