/*
 * Copyright (C) 2009 The Android Open Source Project
 *
 * Licensed under the Apache License, Version 2.0 (the "License");
 * you may not use this file except in compliance with the License.
 * You may obtain a copy of the License at
 *
 *      http://www.apache.org/licenses/LICENSE-2.0
 *
 * Unless required by applicable law or agreed to in writing, software
 * distributed under the License is distributed on an "AS IS" BASIS,
 * WITHOUT WARRANTIES OR CONDITIONS OF ANY KIND, either express or implied.
 * See the License for the specific language governing permissions and
 * limitations under the License.
 */

package android.os.cts;

import android.os.Build;
import android.util.Log;

import java.util.Arrays;
import java.util.HashSet;
import java.util.Set;

import junit.framework.TestCase;

public class BuildVersionTest extends TestCase {

    private static final String LOG_TAG = "BuildVersionTest";
    private static final Set<String> EXPECTED_RELEASES =
<<<<<<< HEAD
            new HashSet<String>(Arrays.asList("4.4W", "4.4", "4.4.1", "4.4.2", "4.4.3"));
=======
        new HashSet<String>(Arrays.asList("4.4W.1", "4.4W", "4.4", "4.4.1", "4.4.2", "4.4.3"));
>>>>>>> 54303fd5
    private static final int EXPECTED_SDK = 20;
    private static final Set<String> EXPECTED_BUILD_VARIANTS =
            new HashSet<String>(Arrays.asList("user", "userdebug", "eng"));
    private static final Set<String> EXPECTED_TAGS =
            new HashSet<String>(Arrays.asList("test-keys", "dev-keys", "release-keys"));

    @SuppressWarnings("deprecation")
    public void testReleaseVersion() {
        // Applications may rely on the exact release version
        assertAnyOf("BUILD.VERSION.RELEASE", Build.VERSION.RELEASE, EXPECTED_RELEASES);
        assertEquals("" + EXPECTED_SDK, Build.VERSION.SDK);
        assertEquals(EXPECTED_SDK, Build.VERSION.SDK_INT);
    }

    public void testIncremental() {
        assertNotEmpty(Build.VERSION.INCREMENTAL);
    }

    /**
     * Verifies {@link Build#FINGERPRINT} follows expected format:
     * <p/>
     * <code>
     * (BRAND)/(PRODUCT)/(DEVICE):(VERSION.RELEASE)/(BUILD_ID)/
     * (BUILD_NUMBER):(BUILD_VARIANT)/(TAGS)
     * </code>
     */
    public void testBuildFingerprint() {
        final String fingerprint = Build.FINGERPRINT;
        Log.i(LOG_TAG, String.format("Testing fingerprint %s", fingerprint));

        assertEquals("Build fingerprint must not include whitespace", -1,
                fingerprint.indexOf(' '));
        final String[] fingerprintSegs = fingerprint.split("/");
        assertEquals("Build fingerprint does not match expected format", 6, fingerprintSegs.length);
        assertEquals(Build.BRAND, fingerprintSegs[0]);
        assertEquals(Build.PRODUCT, fingerprintSegs[1]);

        String[] devicePlatform = fingerprintSegs[2].split(":");
        assertEquals(2, devicePlatform.length);
        assertEquals(Build.DEVICE, devicePlatform[0]);
        assertEquals(Build.VERSION.RELEASE, devicePlatform[1]);

        assertEquals(Build.ID, fingerprintSegs[3]);

        assertTrue(fingerprintSegs[4].contains(":"));
        String[] buildNumberVariant = fingerprintSegs[4].split(":");
        String buildVariant = buildNumberVariant[1];
        assertAnyOf("Variant", buildVariant, EXPECTED_BUILD_VARIANTS);

        // Build.TAGS
        assertAnyOf("TAGS", fingerprintSegs[5], EXPECTED_TAGS);
    }

    private void assertNotEmpty(String value) {
        assertNotNull(value);
        assertFalse(value.isEmpty());
    }

    /** Assert that {@code actualValue} is equals to one of {@code permittedValues}. */
    private void assertAnyOf(String label, String actualValue, Set<String> permittedValues) {
        if (!permittedValues.contains(actualValue)) {
             fail("For: " + label + ", the value: " + actualValue +
                     ", should be one of: " + permittedValues);
        }
    }
}<|MERGE_RESOLUTION|>--- conflicted
+++ resolved
@@ -29,11 +29,7 @@
 
     private static final String LOG_TAG = "BuildVersionTest";
     private static final Set<String> EXPECTED_RELEASES =
-<<<<<<< HEAD
-            new HashSet<String>(Arrays.asList("4.4W", "4.4", "4.4.1", "4.4.2", "4.4.3"));
-=======
         new HashSet<String>(Arrays.asList("4.4W.1", "4.4W", "4.4", "4.4.1", "4.4.2", "4.4.3"));
->>>>>>> 54303fd5
     private static final int EXPECTED_SDK = 20;
     private static final Set<String> EXPECTED_BUILD_VARIANTS =
             new HashSet<String>(Arrays.asList("user", "userdebug", "eng"));
