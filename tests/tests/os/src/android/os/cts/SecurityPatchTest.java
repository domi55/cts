--- conflicted
+++ resolved
@@ -32,11 +32,7 @@
     private static final String SECURITY_PATCH_DATE_ERROR =
             "ro.build.version.security_patch should be \"%d-%02d\" or later. Found \"%s\"";
     private static final int SECURITY_PATCH_YEAR = 2016;
-<<<<<<< HEAD
-    private static final int SECURITY_PATCH_MONTH = 05;
-=======
     private static final int SECURITY_PATCH_MONTH = 07;
->>>>>>> 5887d4d7
 
     private boolean mSkipTests = false;
 
