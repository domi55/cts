/*
* Copyright (C) 2015 The Android Open Source Project
*
* Licensed under the Apache License, Version 2.0 (the "License");
* you may not use this file except in compliance with the License.
* You may obtain a copy of the License at
*
*      http://www.apache.org/licenses/LICENSE-2.0
*
* Unless required by applicable law or agreed to in writing, software
* distributed under the License is distributed on an "AS IS" BASIS,
* WITHOUT WARRANTIES OR CONDITIONS OF ANY KIND, either express or implied.
* See the License for the specific language governing permissions and
* limitations under the License.
*/

package android.permission2.cts;

import android.content.pm.PackageInfo;
import android.content.pm.PackageManager;
import android.content.pm.PermissionGroupInfo;
import android.content.pm.PermissionInfo;
import android.test.AndroidTestCase;
import android.text.TextUtils;
import android.util.ArrayMap;
import android.util.ArraySet;
import android.util.Log;
import android.util.Xml;
import org.xmlpull.v1.XmlPullParser;

import java.io.InputStream;
import java.lang.String;
import java.util.ArrayList;
import java.util.List;
import java.util.Map;
import java.util.Set;

/**
 * Tests for permission policy on the platform.
 */
public class PermissionPolicyTest extends AndroidTestCase {
    private static final String LOG_TAG = "PermissionProtectionTest";

    private static final String PLATFORM_PACKAGE_NAME = "android";

    private static final String PLATFORM_ROOT_NAMESPACE = "android.";

    private static final String TAG_PERMISSION = "permission";

    private static final String ATTR_NAME = "name";
    private static final String ATTR_PERMISSION_GROUP = "permissionGroup";
    private static final String ATTR_PROTECTION_LEVEL = "protectionLevel";

    public void testPlatformPermissionPolicyUnaltered() throws Exception {
        PackageInfo platformPackage = getContext().getPackageManager()
                .getPackageInfo(PLATFORM_PACKAGE_NAME, PackageManager.GET_PERMISSIONS);
        Map<String, PermissionInfo> declaredPermissionsMap = new ArrayMap<>();
        List<String> offendingList = new ArrayList<String>();

        for (PermissionInfo declaredPermission : platformPackage.permissions) {
            declaredPermissionsMap.put(declaredPermission.name, declaredPermission);
        }

        List<PermissionGroupInfo> declaredGroups = getContext().getPackageManager()
                .getAllPermissionGroups(0);
        Set<String> declaredGroupsSet = new ArraySet<>();
        for (PermissionGroupInfo declaredGroup : declaredGroups) {
            declaredGroupsSet.add(declaredGroup.name);
        }

        Set<String> expectedPermissionGroups = new ArraySet<String>();

        for (PermissionInfo expectedPermission : loadExpectedPermissions()) {
            // OEMs cannot remove permissions
            String expectedPermissionName = expectedPermission.name;
            PermissionInfo declaredPermission = declaredPermissionsMap.get(expectedPermissionName);
            if (declaredPermission == null) {
                offendingList.add("Permission " + expectedPermissionName + " must be declared");
                continue;
            }

            // We want to end up with OEM defined permissions and groups to check their namespace
            declaredPermissionsMap.remove(expectedPermissionName);
            // Collect expected groups to check if OEM defined groups aren't in platform namespace
            expectedPermissionGroups.add(expectedPermission.group);

            // OEMs cannot change permission protection
            final int expectedProtection = expectedPermission.protectionLevel
                    & PermissionInfo.PROTECTION_MASK_BASE;
            final int declaredProtection = declaredPermission.protectionLevel
                    & PermissionInfo.PROTECTION_MASK_BASE;
            if (expectedProtection != declaredProtection) {
                offendingList.add(
                        String.format(
                                "Permission %s invalid protection level %x, expected %x",
                                expectedPermissionName, declaredProtection, expectedProtection));
            }

            // OEMs cannot change permission protection flags
            final int expectedProtectionFlags = expectedPermission.protectionLevel
                    & PermissionInfo.PROTECTION_MASK_FLAGS;
            final int declaredProtectionFlags = declaredPermission.protectionLevel
                    & PermissionInfo.PROTECTION_MASK_FLAGS;
            if (expectedProtectionFlags != declaredProtectionFlags) {
                offendingList.add(
                        String.format(
                                "Permission %s invalid enforced protection %x, expected %x",
                                expectedPermissionName,
                                declaredProtectionFlags,
                                expectedProtectionFlags));
            }

            // OEMs cannot change permission grouping
            if ((declaredPermission.protectionLevel & PermissionInfo.PROTECTION_DANGEROUS) != 0) {
                if (!expectedPermission.group.equals(declaredPermission.group)) {
                    offendingList.add(
                            "Permission " + expectedPermissionName + " not in correct group");
                }

                if (!declaredGroupsSet.contains(declaredPermission.group)) {
                    offendingList.add(
                            "Permission group " + expectedPermission.group + "must be defined");
                }
            }
        }

        // OEMs cannot define permissions in the platform namespace
        for (String permission : declaredPermissionsMap.keySet()) {
            if (permission.startsWith(PLATFORM_ROOT_NAMESPACE)) {
                offendingList.add("Cannot define permission in android namespace:" + permission);
            }
        }

        // OEMs cannot define groups in the platform namespace
        for (PermissionGroupInfo declaredGroup : declaredGroups) {
            if (!expectedPermissionGroups.contains(declaredGroup.name)) {
                if (declaredGroup.name != null) {
                    if (declaredGroup.packageName.equals(PLATFORM_PACKAGE_NAME)
                            || declaredGroup.name.startsWith(PLATFORM_ROOT_NAMESPACE)) {
                        offendingList.add(
                                "Cannot define group "
                                        + declaredGroup.name
                                        + ", package "
                                        + declaredGroup.packageName
                                        + " in android namespace");
                    }
                }
            }
        }

        // OEMs cannot define new ephemeral permissions
        for (String permission : declaredPermissionsMap.keySet()) {
            PermissionInfo info = declaredPermissionsMap.get(permission);
<<<<<<< HEAD
            if ((info.protectionLevel & PermissionInfo.PROTECTION_FLAG_INSTANT) == 0) {
                offendingList.add("Cannot define new instant permission " + permission);
=======
            if ((info.protectionLevel & PermissionInfo.PROTECTION_FLAG_EPHEMERAL) != 0) {
                offendingList.add("Cannot define new ephemeral permission " + permission);
>>>>>>> 72b98000
            }
        }

        // Fail on any offending item
        String errMsg =
                String.format(
                        "Platform Permission Policy Unaltered:\n%s",
                        TextUtils.join("\n", offendingList));
        assertTrue(errMsg, offendingList.isEmpty());
    }

    private List<PermissionInfo> loadExpectedPermissions() throws Exception {
        List<PermissionInfo> permissions = new ArrayList<>();
        try (
                InputStream in = getContext().getResources()
                        .openRawResource(android.permission2.cts.R.raw.android_manifest)
        ) {
            XmlPullParser parser = Xml.newPullParser();
            parser.setInput(in, null);

            final int outerDepth = parser.getDepth();
            int type;
            while ((type = parser.next()) != XmlPullParser.END_DOCUMENT
                    && (type != XmlPullParser.END_TAG || parser.getDepth() > outerDepth)) {
                if (type == XmlPullParser.END_TAG || type == XmlPullParser.TEXT) {
                    continue;
                }
                if (TAG_PERMISSION.equals(parser.getName())) {
                    PermissionInfo permissionInfo = new PermissionInfo();
                    permissionInfo.name = parser.getAttributeValue(null, ATTR_NAME);
                    permissionInfo.group = parser.getAttributeValue(null, ATTR_PERMISSION_GROUP);
                    permissionInfo.protectionLevel = parseProtectionLevel(
                            parser.getAttributeValue(null, ATTR_PROTECTION_LEVEL));
                    permissions.add(permissionInfo);
                } else {
                    Log.e(LOG_TAG, "Unknown tag " + parser.getName());
                }
            }
        }
        return permissions;
    }

    private static int parseProtectionLevel(String protectionLevelString) {
        int protectionLevel = 0;
        String[] fragments = protectionLevelString.split("\\|");
        for (String fragment : fragments) {
            switch (fragment.trim()) {
                case "normal": {
                    protectionLevel |= PermissionInfo.PROTECTION_NORMAL;
                } break;
                case "dangerous": {
                    protectionLevel |= PermissionInfo.PROTECTION_DANGEROUS;
                } break;
                case "signature": {
                    protectionLevel |= PermissionInfo.PROTECTION_SIGNATURE;
                } break;
                case "signatureOrSystem": {
                    protectionLevel |= PermissionInfo.PROTECTION_SIGNATURE;
                    protectionLevel |= PermissionInfo.PROTECTION_FLAG_SYSTEM;
                } break;
                case "system": {
                    protectionLevel |= PermissionInfo.PROTECTION_FLAG_SYSTEM;
                } break;
                case "installer": {
                    protectionLevel |= PermissionInfo.PROTECTION_FLAG_INSTALLER;
                } break;
                case "verifier": {
                    protectionLevel |= PermissionInfo.PROTECTION_FLAG_VERIFIER;
                } break;
                case "preinstalled": {
                    protectionLevel |= PermissionInfo.PROTECTION_FLAG_PREINSTALLED;
                } break;
                case "pre23": {
                    protectionLevel |= PermissionInfo.PROTECTION_FLAG_PRE23;
                } break;
                case "appop": {
                    protectionLevel |= PermissionInfo.PROTECTION_FLAG_APPOP;
                } break;
                case "development": {
                    protectionLevel |= PermissionInfo.PROTECTION_FLAG_DEVELOPMENT;
                } break;
                case "privileged": {
                    protectionLevel |= PermissionInfo.PROTECTION_FLAG_PRIVILEGED;
                } break;
                case "setup": {
                    protectionLevel |= PermissionInfo.PROTECTION_FLAG_SETUP;
                } break;
                case "instant": {
                    protectionLevel |= PermissionInfo.PROTECTION_FLAG_INSTANT;
                } break;
                case "runtime": {
                    protectionLevel |= PermissionInfo.PROTECTION_FLAG_RUNTIME_ONLY;
                } break;
            }
        }
        return protectionLevel;
    }
}<|MERGE_RESOLUTION|>--- conflicted
+++ resolved
@@ -151,13 +151,8 @@
         // OEMs cannot define new ephemeral permissions
         for (String permission : declaredPermissionsMap.keySet()) {
             PermissionInfo info = declaredPermissionsMap.get(permission);
-<<<<<<< HEAD
-            if ((info.protectionLevel & PermissionInfo.PROTECTION_FLAG_INSTANT) == 0) {
+            if ((info.protectionLevel & PermissionInfo.PROTECTION_FLAG_INSTANT) != 0) {
                 offendingList.add("Cannot define new instant permission " + permission);
-=======
-            if ((info.protectionLevel & PermissionInfo.PROTECTION_FLAG_EPHEMERAL) != 0) {
-                offendingList.add("Cannot define new ephemeral permission " + permission);
->>>>>>> 72b98000
             }
         }
 
