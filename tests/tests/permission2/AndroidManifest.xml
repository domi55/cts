--- conflicted
+++ resolved
@@ -45,8 +45,6 @@
     <!-- need app that has RECORD_AUDIO but not CAPTURE_AUDIO_OUTPUT -->
     <uses-permission android:name="android.permission.RECORD_AUDIO"/>
 
-<<<<<<< HEAD
-=======
     <!-- need a permission that would ordinarily be granted, but has a maxSdkVersion that
          causes it to be withheld under the current API level -->
     <uses-permission
@@ -58,7 +56,6 @@
             android:name="android.permission.FLASHLIGHT"
             android:maxSdkVersion="9000" />
 
->>>>>>> 9bb9f957
     <instrumentation android:name="android.test.InstrumentationCtsTestRunner"
                      android:targetPackage="com.android.cts.permission2"
                      android:label="More CTS tests for permissions"/>
