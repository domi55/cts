--- conflicted
+++ resolved
@@ -103,6 +103,17 @@
     struct iovec iov;
     struct sock_diag_req* sock_diag_data;
 
+    int major, minor;
+    struct utsname uts;
+    if (uname(&uts) != -1 &&
+        sscanf(uts.release, "%d.%d", &major, &minor) == 2 &&
+        ((major > 3) || ((major == 3) && (minor > 8)))) {
+        // Kernels above 3.8 are patched against CVE-2013-1763
+        // This test generates false positives if run on > 3.8.
+        // b/17253473
+        return PASSED;
+    }
+
     fd = socket(AF_NETLINK, SOCK_RAW, NETLINK_SOCK_DIAG);
     if (fd == -1) {
         switch (errno) {
@@ -246,94 +257,6 @@
     return result;
 }
 
-<<<<<<< HEAD
-=======
-/*
- * Will hang if vulnerable, return 0 if successful, -1 on unforseen
- * error.
- */
-static jint android_security_cts_NativeCodeTest_doSockDiagTest(JNIEnv* env, jobject thiz)
-{
-    int fd, nlmsg_size, err, len;
-    char buf[1024];
-    struct sockaddr_nl nladdr;
-    struct nlmsghdr *nlh;
-    struct msghdr msg;
-    struct iovec iov;
-    struct sock_diag_req* sock_diag_data;
-
-    int major, minor;
-    struct utsname uts;
-    if (uname(&uts) != -1 &&
-        sscanf(uts.release, "%d.%d", &major, &minor) == 2 &&
-        ((major > 3) || ((major == 3) && (minor > 8)))) {
-        // Kernels above 3.8 are patched against CVE-2013-1763
-        // This test generates false positives if run on > 3.8.
-        // b/17253473
-        return PASSED;
-    }
-
-    fd = socket(AF_NETLINK, SOCK_RAW, NETLINK_SOCK_DIAG);
-    if (fd == -1) {
-        switch (errno) {
-            /* NETLINK_SOCK_DIAG not accessible, vector dne */
-            case EACCES:
-            case EAFNOSUPPORT:
-            case EPERM:
-            case EPROTONOSUPPORT:
-                return PASSED;
-            default:
-                return UNKNOWN_ERROR;
-        }
-    }
-    /* prepare and send netlink packet */
-    memset(&nladdr, 0, sizeof(nladdr));
-    nladdr.nl_family = AF_NETLINK;
-    nlmsg_size = NLMSG_ALIGN(NLMSG_HDRLEN + sizeof(sock_diag_data));
-    nlh = (nlmsghdr *)malloc(nlmsg_size);
-    nlh->nlmsg_len = nlmsg_size;
-    nlh->nlmsg_pid = 0;      //send packet to kernel
-    nlh->nlmsg_type = SOCK_DIAG_BY_FAMILY;
-    nlh->nlmsg_flags = NLM_F_REQUEST | NLM_F_ACK;
-    iov = { (void *) nlh, nlmsg_size };
-    msg = { (void *) &nladdr, sizeof(nladdr), &iov, 1, NULL, 0, 0 };
-    sock_diag_data = (sock_diag_req *) NLMSG_DATA(nlh);
-
-    // AF_MAX changes in later kernels. Use hardcoded value instead
-    // to make sure we trigger the vulnerability in kernels <= 3.8
-    sock_diag_data->sdiag_family = 39+1; // AF_MAX+1, but don't rely on header file.
-
-    if ((err = sendmsg(fd, &msg, 0)) == -1) {
-        /* SELinux blocked it */
-        if (errno == 22) {
-            return PASSED;
-        } else {
-            return UNKNOWN_ERROR;
-        }
-    }
-    free(nlh);
-
-    memset(&nladdr, 0, sizeof(nladdr));
-    iov = { buf, sizeof(buf) };
-    msg = { (void *) &nladdr, sizeof(nladdr), &iov, 1, NULL, 0, 0 };
-    if ((len = recvmsg(fd, &msg, 0)) == -1) {
-        return UNKNOWN_ERROR;
-    }
-    for (nlh = (struct nlmsghdr *) buf; NLMSG_OK(nlh, len); nlh = NLMSG_NEXT (nlh, len)){
-        if (nlh->nlmsg_type == NLMSG_ERROR) {
-            /* -22 = -EINVAL from kernel */
-            if (*(int *)NLMSG_DATA(nlh) == -22) {
-                return PASSED;
-            }
-        }
-    }
-    return UNKNOWN_ERROR;
-}
-
-/* This isn't defined in linux/futex.h on JB */
-#define FUTEX_CMP_REQUEUE_PI    12
-
->>>>>>> fcdf5b7a
 static inline int futex_syscall(volatile int* uaddr, int op, int val, const struct timespec* ts,
                                 volatile int* uaddr2, int val3) {
     return syscall(__NR_futex, uaddr, op, val, ts, uaddr2, val3);
