/*
 * Copyright (C) 2013 The Android Open Source Project
 *
 * Licensed under the Apache License, Version 2.0 (the "License");
 * you may not use this file except in compliance with the License.
 * You may obtain a copy of the License at
 *
 *      http://www.apache.org/licenses/LICENSE-2.0
 *
 * Unless required by applicable law or agreed to in writing, software
 * distributed under the License is distributed on an "AS IS" BASIS,
 * WITHOUT WARRANTIES OR CONDITIONS OF ANY KIND, either express or implied.
 * See the License for the specific language governing permissions and
 * limitations under the License.
 */

#include <jni.h>
#include <linux/netlink.h>
#include <linux/sock_diag.h>
#include <stdio.h>
#include <sys/socket.h>
#include <sys/types.h>
#include <sys/syscall.h>
#include <unistd.h>
#include <sys/prctl.h>
#include <sys/ptrace.h>
#include <sys/wait.h>
#include <signal.h>
#include <stdlib.h>
#include <cutils/log.h>
#include <linux/perf_event.h>

#define PASSED 0
#define UNKNOWN_ERROR -1

/*
 * Returns true iff this device is vulnerable to CVE-2013-2094.
 * A patch for CVE-2013-2094 can be found at
 * http://git.kernel.org/cgit/linux/kernel/git/torvalds/linux.git/commit/?id=8176cced706b5e5d15887584150764894e94e02f
 */
static jboolean android_security_cts_NativeCodeTest_doPerfEventTest(JNIEnv* env, jobject thiz)
{
    uint64_t attr[10] = { 0x4800000001, (uint32_t) -1, 0, 0, 0, 0x300 };

    int fd = syscall(__NR_perf_event_open, attr, 0, -1, -1, 0);
    jboolean result = (fd != -1);

    if (fd != -1) {
        close(fd);
    }

    return result;
}

/*
<<<<<<< HEAD
 * Will hang if vulnerable, return 0 if successful, -1 on unforseen
 * error.
 */
static jint android_security_cts_NativeCodeTest_doSockDiagTest(JNIEnv* env, jobject thiz)
{
    int fd, nlmsg_size, err, len;
    char buf[1024];
    struct sockaddr_nl nladdr;
    struct nlmsghdr *nlh;
    struct msghdr msg;
    struct iovec iov;
    struct sock_diag_req* sock_diag_data;

    fd = socket(AF_NETLINK, SOCK_RAW, NETLINK_SOCK_DIAG);
    if (fd == -1) {
        return UNKNOWN_ERROR;
    }
    /* prepare and send netlink packet */
    memset(&nladdr, 0, sizeof(nladdr));
    nladdr.nl_family = AF_NETLINK;
    nlmsg_size = NLMSG_ALIGN(NLMSG_HDRLEN + sizeof(sock_diag_data));
    nlh = (nlmsghdr *)malloc(nlmsg_size);
    nlh->nlmsg_len = nlmsg_size;
    nlh->nlmsg_pid = 0;      //send packet to kernel
    nlh->nlmsg_type = SOCK_DIAG_BY_FAMILY;
    nlh->nlmsg_flags = NLM_F_REQUEST | NLM_F_ACK;
    iov = { (void *) nlh, nlmsg_size };
    msg = { (void *) &nladdr, sizeof(nladdr), &iov, 1, NULL, 0, 0 };
    sock_diag_data = (sock_diag_req *) NLMSG_DATA(nlh);
    sock_diag_data->sdiag_family = AF_MAX+1;
    if ((err = sendmsg(fd, &msg, 0)) == -1) {
        /* SELinux blocked it */
        if (errno == 22) {
            return PASSED;
        } else {
            return UNKNOWN_ERROR;
        }
    }
    free(nlh);

    memset(&nladdr, 0, sizeof(nladdr));
    iov = { buf, sizeof(buf) };
    msg = { (void *) &nladdr, sizeof(nladdr), &iov, 1, NULL, 0, 0 };
    if ((len = recvmsg(fd, &msg, 0)) == -1) {
        return UNKNOWN_ERROR;
    }
    for (nlh = (struct nlmsghdr *) buf; NLMSG_OK(nlh, len); nlh = NLMSG_NEXT (nlh, len)){
        if (nlh->nlmsg_type == NLMSG_ERROR) {
            /* -22 = -EINVAL from kernel */
            if (*(int *)NLMSG_DATA(nlh) == -22) {
                return PASSED;
            }
        }
    }
    return UNKNOWN_ERROR;
=======
 * Detects if the following patch is present.
 * http://git.kernel.org/cgit/linux/kernel/git/torvalds/linux.git/commit/?id=c95eb3184ea1a3a2551df57190c81da695e2144b
 *
 * Returns true if the patch is applied, or crashes the system otherwise.
 *
 * While you're at it, you want to apply the following patch too.
 * http://git.kernel.org/cgit/linux/kernel/git/torvalds/linux.git/commit/?id=b88a2595b6d8aedbd275c07dfa784657b4f757eb
 * This test doesn't cover the above patch. TODO write a new test.
 *
 * Credit: https://github.com/deater/perf_event_tests/blob/master/exploits/arm_perf_exploit.c
 */
static jboolean android_security_cts_NativeCodeTest_doPerfEventTest2(JNIEnv* env, jobject thiz)
{
    struct perf_event_attr pe[2];
    int fd[2];
    memset(pe, 0, sizeof(pe));
    pe[0].type = 2;
    pe[0].config = 72;
    pe[0].size = 80;
    pe[1].type = PERF_TYPE_RAW;
    pe[1].size = 80;
    fd[0]=syscall(__NR_perf_event_open, &pe[0], 0, 0, -1, 0);
    fd[1]=syscall(__NR_perf_event_open, &pe[1], 0, 0, fd[0], 0);
    close(fd[0]);
    close(fd[1]);
    return true;
>>>>>>> bdc840b4
}

#define SEARCH_SIZE 0x4000

static int secret;

static bool isValidChildAddress(pid_t child, uintptr_t addr) {
    long word;
    long ret = syscall(__NR_ptrace, PTRACE_PEEKDATA, child, addr, &word);
    return (ret == 0);
}

/* A lazy, do nothing child. GET A JOB. */
static void child() {
    int res;
    ALOGE("in child");
    secret = 0xbaadadd4;
    res = prctl(PR_SET_DUMPABLE, 1, 0, 0, 0);
    if (res != 0) {
        ALOGE("prctl failed");
    }
    res = ptrace(PTRACE_TRACEME, 0, 0, 0);
    if (res != 0) {
        ALOGE("child ptrace failed");
    }
    signal(SIGSTOP, SIG_IGN);
    kill(getpid(), SIGSTOP);
}

static jboolean parent(pid_t child) {
    int status;
    // Wait for the child to suspend itself so we can trace it.
    waitpid(child, &status, 0);
    jboolean result = true;

    uintptr_t addr;
    for (addr = 0x00000000; addr < 0xFFFF1000; addr+=SEARCH_SIZE) {
        if (isValidChildAddress(child, addr)) {
            // Don't scribble on our memory.
            // (which has the same mapping as our child)
            // We don't want to corrupt ourself.
            continue;
        }

        errno = 0;
        syscall(__NR_ptrace, PTRACE_PEEKDATA, child, &secret, addr);
        if (errno == 0) {
            result = false;
            // We found an address which isn't in our our, or our child's,
            // address space, but yet which is still writable. Scribble
            // all over it.
            ALOGE("parent: found writable at %x", addr);
            uintptr_t addr2;
            for (addr2 = addr; addr2 < addr + SEARCH_SIZE; addr2++) {
                syscall(__NR_ptrace, PTRACE_PEEKDATA, child, &secret, addr2);
            }
        }
    }

    ptrace(PTRACE_DETACH, child, 0, 0);
    return result;
}

/*
 * Prior to https://git.kernel.org/cgit/linux/kernel/git/torvalds/linux.git/commit/arch/arm/include/asm/uaccess.h?id=8404663f81d212918ff85f493649a7991209fa04
 * there was a flaw in the kernel's handling of get_user and put_user
 * requests. Normally, get_user and put_user are supposed to guarantee
 * that reads/writes outside the process's address space are not
 * allowed.
 *
 * In this test, we use prctl(PTRACE_PEEKDATA) to force a write to
 * an address outside of our address space. Without the patch applied,
 * this write succeeds, because prctl(PTRACE_PEEKDATA) uses the
 * vulnerable put_user call.
 */
static jboolean android_security_cts_NativeCodeTest_doVrootTest(JNIEnv*, jobject)
{
    ALOGE("Starting doVrootTest");
    pid_t pid = fork();
    if (pid == -1) {
        return false;
    }

    if (pid == 0) {
        child();
        exit(0);
    }

    return parent(pid);
}

static JNINativeMethod gMethods[] = {
    {  "doPerfEventTest", "()Z",
            (void *) android_security_cts_NativeCodeTest_doPerfEventTest },
<<<<<<< HEAD
    {  "doSockDiagTest", "()I",
            (void *) android_security_cts_NativeCodeTest_doSockDiagTest },
=======
    {  "doPerfEventTest2", "()Z",
            (void *) android_security_cts_NativeCodeTest_doPerfEventTest2 },
>>>>>>> bdc840b4
    {  "doVrootTest", "()Z",
            (void *) android_security_cts_NativeCodeTest_doVrootTest },
};

int register_android_security_cts_NativeCodeTest(JNIEnv* env)
{
    jclass clazz = env->FindClass("android/security/cts/NativeCodeTest");
    return env->RegisterNatives(clazz, gMethods,
            sizeof(gMethods) / sizeof(JNINativeMethod));
}<|MERGE_RESOLUTION|>--- conflicted
+++ resolved
@@ -53,7 +53,35 @@
 }
 
 /*
-<<<<<<< HEAD
+ * Detects if the following patch is present.
+ * http://git.kernel.org/cgit/linux/kernel/git/torvalds/linux.git/commit/?id=c95eb3184ea1a3a2551df57190c81da695e2144b
+ *
+ * Returns true if the patch is applied, or crashes the system otherwise.
+ *
+ * While you're at it, you want to apply the following patch too.
+ * http://git.kernel.org/cgit/linux/kernel/git/torvalds/linux.git/commit/?id=b88a2595b6d8aedbd275c07dfa784657b4f757eb
+ * This test doesn't cover the above patch. TODO write a new test.
+ *
+ * Credit: https://github.com/deater/perf_event_tests/blob/master/exploits/arm_perf_exploit.c
+ */
+static jboolean android_security_cts_NativeCodeTest_doPerfEventTest2(JNIEnv* env, jobject thiz)
+{
+    struct perf_event_attr pe[2];
+    int fd[2];
+    memset(pe, 0, sizeof(pe));
+    pe[0].type = 2;
+    pe[0].config = 72;
+    pe[0].size = 80;
+    pe[1].type = PERF_TYPE_RAW;
+    pe[1].size = 80;
+    fd[0]=syscall(__NR_perf_event_open, &pe[0], 0, 0, -1, 0);
+    fd[1]=syscall(__NR_perf_event_open, &pe[1], 0, 0, fd[0], 0);
+    close(fd[0]);
+    close(fd[1]);
+    return true;
+}
+
+/*
  * Will hang if vulnerable, return 0 if successful, -1 on unforseen
  * error.
  */
@@ -109,34 +137,6 @@
         }
     }
     return UNKNOWN_ERROR;
-=======
- * Detects if the following patch is present.
- * http://git.kernel.org/cgit/linux/kernel/git/torvalds/linux.git/commit/?id=c95eb3184ea1a3a2551df57190c81da695e2144b
- *
- * Returns true if the patch is applied, or crashes the system otherwise.
- *
- * While you're at it, you want to apply the following patch too.
- * http://git.kernel.org/cgit/linux/kernel/git/torvalds/linux.git/commit/?id=b88a2595b6d8aedbd275c07dfa784657b4f757eb
- * This test doesn't cover the above patch. TODO write a new test.
- *
- * Credit: https://github.com/deater/perf_event_tests/blob/master/exploits/arm_perf_exploit.c
- */
-static jboolean android_security_cts_NativeCodeTest_doPerfEventTest2(JNIEnv* env, jobject thiz)
-{
-    struct perf_event_attr pe[2];
-    int fd[2];
-    memset(pe, 0, sizeof(pe));
-    pe[0].type = 2;
-    pe[0].config = 72;
-    pe[0].size = 80;
-    pe[1].type = PERF_TYPE_RAW;
-    pe[1].size = 80;
-    fd[0]=syscall(__NR_perf_event_open, &pe[0], 0, 0, -1, 0);
-    fd[1]=syscall(__NR_perf_event_open, &pe[1], 0, 0, fd[0], 0);
-    close(fd[0]);
-    close(fd[1]);
-    return true;
->>>>>>> bdc840b4
 }
 
 #define SEARCH_SIZE 0x4000
@@ -231,13 +231,10 @@
 static JNINativeMethod gMethods[] = {
     {  "doPerfEventTest", "()Z",
             (void *) android_security_cts_NativeCodeTest_doPerfEventTest },
-<<<<<<< HEAD
+    {  "doPerfEventTest2", "()Z",
+            (void *) android_security_cts_NativeCodeTest_doPerfEventTest2 },
     {  "doSockDiagTest", "()I",
             (void *) android_security_cts_NativeCodeTest_doSockDiagTest },
-=======
-    {  "doPerfEventTest2", "()Z",
-            (void *) android_security_cts_NativeCodeTest_doPerfEventTest2 },
->>>>>>> bdc840b4
     {  "doVrootTest", "()Z",
             (void *) android_security_cts_NativeCodeTest_doVrootTest },
 };
