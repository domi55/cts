--- conflicted
+++ resolved
@@ -36,12 +36,8 @@
 #include <fcntl.h>
 #include <cutils/log.h>
 #include <linux/perf_event.h>
-<<<<<<< HEAD
 #include <errno.h>
 #include <inttypes.h>
-#include <linux/sysctl.h>
-=======
->>>>>>> 3a749289
 
 /*
  * Returns true iff this device is vulnerable to CVE-2013-2094.
@@ -140,7 +136,7 @@
             // We found an address which isn't in our our, or our child's,
             // address space, but yet which is still writable. Scribble
             // all over it.
-            ALOGE("parent: found writable at %x", addr);
+            ALOGE("parent: found writable at %" PRIxPTR, addr);
             uintptr_t addr2;
             for (addr2 = addr; addr2 < addr + SEARCH_SIZE; addr2++) {
                 syscall(__NR_ptrace, PTRACE_PEEKDATA, child, &secret, addr2);
