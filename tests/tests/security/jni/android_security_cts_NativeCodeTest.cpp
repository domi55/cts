/*
 * Copyright (C) 2013 The Android Open Source Project
 *
 * Licensed under the Apache License, Version 2.0 (the "License");
 * you may not use this file except in compliance with the License.
 * You may obtain a copy of the License at
 *
 *      http://www.apache.org/licenses/LICENSE-2.0
 *
 * Unless required by applicable law or agreed to in writing, software
 * distributed under the License is distributed on an "AS IS" BASIS,
 * WITHOUT WARRANTIES OR CONDITIONS OF ANY KIND, either express or implied.
 * See the License for the specific language governing permissions and
 * limitations under the License.
 */

#include <jni.h>
#include <linux/netlink.h>
#include <linux/sock_diag.h>
#include <stdio.h>
#include <sys/socket.h>
#include <sys/types.h>
#include <sys/syscall.h>
<<<<<<< HEAD
#include <unistd.h>

#define PASSED 0
#define UNKNOWN_ERROR -1
=======
#include <sys/prctl.h>
#include <sys/ptrace.h>
#include <sys/wait.h>
#include <signal.h>
#include <stdlib.h>
#include <cutils/log.h>
>>>>>>> d3d3a053

/*
 * Returns true iff this device is vulnerable to CVE-2013-2094.
 * A patch for CVE-2013-2094 can be found at
 * http://git.kernel.org/cgit/linux/kernel/git/torvalds/linux.git/commit/?id=8176cced706b5e5d15887584150764894e94e02f
 */
static jboolean android_security_cts_NativeCodeTest_doPerfEventTest(JNIEnv* env, jobject thiz)
{
    uint64_t attr[10] = { 0x4800000001, (uint32_t) -1, 0, 0, 0, 0x300 };

    int fd = syscall(__NR_perf_event_open, attr, 0, -1, -1, 0);
    jboolean result = (fd != -1);

    if (fd != -1) {
        close(fd);
    }

    return result;
}

<<<<<<< HEAD
/*
 * Will hang if vulnerable, return 0 if successful, -1 on unforseen
 * error.
 */
static jint android_security_cts_NativeCodeTest_doSockDiagTest(JNIEnv* env, jobject thiz)
{
    int fd, nlmsg_size, err, len;
    char buf[1024];
    struct sockaddr_nl nladdr;
    struct nlmsghdr *nlh;
    struct msghdr msg;
    struct iovec iov;
    struct sock_diag_req* sock_diag_data;

    fd = socket(AF_NETLINK, SOCK_RAW, NETLINK_SOCK_DIAG);
    if (fd == -1) {
        return UNKNOWN_ERROR;
    }
    /* prepare and send netlink packet */
    memset(&nladdr, 0, sizeof(nladdr));
    nladdr.nl_family = AF_NETLINK;
    nlmsg_size = NLMSG_ALIGN(NLMSG_HDRLEN + sizeof(sock_diag_data));
    nlh = (nlmsghdr *)malloc(nlmsg_size);
    nlh->nlmsg_len = nlmsg_size;
    nlh->nlmsg_pid = 0;      //send packet to kernel
    nlh->nlmsg_type = SOCK_DIAG_BY_FAMILY;
    nlh->nlmsg_flags = NLM_F_REQUEST | NLM_F_ACK;
    iov = { (void *) nlh, nlmsg_size };
    msg = { (void *) &nladdr, sizeof(nladdr), &iov, 1, NULL, 0, 0 };
    sock_diag_data = (sock_diag_req *) NLMSG_DATA(nlh);
    sock_diag_data->sdiag_family = AF_MAX+1;
    if ((err = sendmsg(fd, &msg, 0)) == -1) {
        /* SELinux blocked it */
        if (errno == 22) {
            return PASSED;
        } else {
            return UNKNOWN_ERROR;
        }
    }
    free(nlh);

    memset(&nladdr, 0, sizeof(nladdr));
    iov = { buf, sizeof(buf) };
    msg = { (void *) &nladdr, sizeof(nladdr), &iov, 1, NULL, 0, 0 };
    if ((len = recvmsg(fd, &msg, 0)) == -1) {
        return UNKNOWN_ERROR;
    }
    for (nlh = (struct nlmsghdr *) buf; NLMSG_OK(nlh, len); nlh = NLMSG_NEXT (nlh, len)){
        if (nlh->nlmsg_type == NLMSG_ERROR) {
            /* -22 = -EINVAL from kernel */
            if (*(int *)NLMSG_DATA(nlh) == -22) {
                return PASSED;
            }
        }
    }
    return UNKNOWN_ERROR;
=======
#define SEARCH_SIZE 0x4000

static int secret;

static bool isValidChildAddress(pid_t child, uintptr_t addr) {
    long word;
    long ret = syscall(__NR_ptrace, PTRACE_PEEKDATA, child, addr, &word);
    return (ret == 0);
}

/* A lazy, do nothing child. GET A JOB. */
static void child() {
    int res;
    ALOGE("in child");
    secret = 0xbaadadd4;
    res = prctl(PR_SET_DUMPABLE, 1, 0, 0, 0);
    if (res != 0) {
        ALOGE("prctl failed");
    }
    res = ptrace(PTRACE_TRACEME, 0, 0, 0);
    if (res != 0) {
        ALOGE("child ptrace failed");
    }
    signal(SIGSTOP, SIG_IGN);
    kill(getpid(), SIGSTOP);
}

static jboolean parent(pid_t child) {
    int status;
    // Wait for the child to suspend itself so we can trace it.
    waitpid(child, &status, 0);
    jboolean result = true;

    uintptr_t addr;
    for (addr = 0x00000000; addr < 0xFFFF1000; addr+=SEARCH_SIZE) {
        if (isValidChildAddress(child, addr)) {
            // Don't scribble on our memory.
            // (which has the same mapping as our child)
            // We don't want to corrupt ourself.
            continue;
        }

        errno = 0;
        syscall(__NR_ptrace, PTRACE_PEEKDATA, child, &secret, addr);
        if (errno == 0) {
            result = false;
            // We found an address which isn't in our our, or our child's,
            // address space, but yet which is still writable. Scribble
            // all over it.
            ALOGE("parent: found writable at %x", addr);
            uintptr_t addr2;
            for (addr2 = addr; addr2 < addr + SEARCH_SIZE; addr2++) {
                syscall(__NR_ptrace, PTRACE_PEEKDATA, child, &secret, addr2);
            }
        }
    }

    ptrace(PTRACE_DETACH, child, 0, 0);
    return result;
}

/*
 * Prior to https://git.kernel.org/cgit/linux/kernel/git/torvalds/linux.git/commit/arch/arm/include/asm/uaccess.h?id=8404663f81d212918ff85f493649a7991209fa04
 * there was a flaw in the kernel's handling of get_user and put_user
 * requests. Normally, get_user and put_user are supposed to guarantee
 * that reads/writes outside the process's address space are not
 * allowed.
 *
 * In this test, we use prctl(PTRACE_PEEKDATA) to force a write to
 * an address outside of our address space. Without the patch applied,
 * this write succeeds, because prctl(PTRACE_PEEKDATA) uses the
 * vulnerable put_user call.
 */
static jboolean android_security_cts_NativeCodeTest_doVrootTest(JNIEnv*, jobject)
{
    ALOGE("Starting doVrootTest");
    pid_t pid = fork();
    if (pid == -1) {
        return false;
    }

    if (pid == 0) {
        child();
        exit(0);
    }

    return parent(pid);
>>>>>>> d3d3a053
}

static JNINativeMethod gMethods[] = {
    {  "doPerfEventTest", "()Z",
            (void *) android_security_cts_NativeCodeTest_doPerfEventTest },
<<<<<<< HEAD
    {  "doSockDiagTest", "()I",
            (void *) android_security_cts_NativeCodeTest_doSockDiagTest },
=======
    {  "doVrootTest", "()Z",
            (void *) android_security_cts_NativeCodeTest_doVrootTest },
>>>>>>> d3d3a053
};

int register_android_security_cts_NativeCodeTest(JNIEnv* env)
{
    jclass clazz = env->FindClass("android/security/cts/NativeCodeTest");
    return env->RegisterNatives(clazz, gMethods,
            sizeof(gMethods) / sizeof(JNINativeMethod));
}<|MERGE_RESOLUTION|>--- conflicted
+++ resolved
@@ -21,19 +21,16 @@
 #include <sys/socket.h>
 #include <sys/types.h>
 #include <sys/syscall.h>
-<<<<<<< HEAD
 #include <unistd.h>
-
-#define PASSED 0
-#define UNKNOWN_ERROR -1
-=======
 #include <sys/prctl.h>
 #include <sys/ptrace.h>
 #include <sys/wait.h>
 #include <signal.h>
 #include <stdlib.h>
 #include <cutils/log.h>
->>>>>>> d3d3a053
+
+#define PASSED 0
+#define UNKNOWN_ERROR -1
 
 /*
  * Returns true iff this device is vulnerable to CVE-2013-2094.
@@ -54,7 +51,6 @@
     return result;
 }
 
-<<<<<<< HEAD
 /*
  * Will hang if vulnerable, return 0 if successful, -1 on unforseen
  * error.
@@ -111,7 +107,8 @@
         }
     }
     return UNKNOWN_ERROR;
-=======
+}
+
 #define SEARCH_SIZE 0x4000
 
 static int secret;
@@ -199,19 +196,15 @@
     }
 
     return parent(pid);
->>>>>>> d3d3a053
 }
 
 static JNINativeMethod gMethods[] = {
     {  "doPerfEventTest", "()Z",
             (void *) android_security_cts_NativeCodeTest_doPerfEventTest },
-<<<<<<< HEAD
     {  "doSockDiagTest", "()I",
             (void *) android_security_cts_NativeCodeTest_doSockDiagTest },
-=======
     {  "doVrootTest", "()Z",
             (void *) android_security_cts_NativeCodeTest_doVrootTest },
->>>>>>> d3d3a053
 };
 
 int register_android_security_cts_NativeCodeTest(JNIEnv* env)
