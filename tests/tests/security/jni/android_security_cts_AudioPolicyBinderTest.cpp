--- conflicted
+++ resolved
@@ -18,6 +18,7 @@
 
 #include <jni.h>
 #include <binder/IServiceManager.h>
+#include <binder/Parcel.h>
 #include <media/IAudioPolicyService.h>
 #include <media/AudioSystem.h>
 #include <system/audio.h>
@@ -162,7 +163,6 @@
     return true;
 }
 
-<<<<<<< HEAD
 /*
  * Checks that IAudioPolicyService::isStreamActiveRemotely() cannot be called with an
  * invalid stream type.
@@ -170,10 +170,25 @@
  */
 jboolean android_security_cts_AudioPolicy_test_isStreamActiveRemotely(JNIEnv* env __unused,
                                                            jobject thiz __unused)
-=======
+{
+    sp<IAudioPolicyService> aps;
+
+    if (!init(aps, NULL, NULL)) {
+        return false;
+    }
+
+    if (aps->isStreamActiveRemotely((audio_stream_type_t)(AUDIO_STREAM_MIN -1), 0)) {
+        return false;
+    }
+
+    if (aps->isStreamActiveRemotely((audio_stream_type_t)AUDIO_STREAM_CNT, 0)) {
+        return false;
+    }
+    return true;
+}
+
 jboolean android_security_cts_AudioPolicy_test_startAudioSource(JNIEnv* env __unused,
                                                                 jobject thiz __unused)
->>>>>>> add04539
 {
     sp<IAudioPolicyService> aps;
 
@@ -181,15 +196,6 @@
         return false;
     }
 
-<<<<<<< HEAD
-    if (aps->isStreamActiveRemotely((audio_stream_type_t)(AUDIO_STREAM_MIN -1), 0)) {
-        return false;
-    }
-
-    if (aps->isStreamActiveRemotely((audio_stream_type_t)AUDIO_STREAM_CNT, 0)) {
-        return false;
-    }
-=======
     // Keep synchronized with IAudioPolicyService.cpp!
     enum {
         START_AUDIO_SOURCE = 41,
@@ -210,7 +216,6 @@
         }
     }
 
->>>>>>> add04539
     return true;
 }
 
@@ -221,13 +226,10 @@
                 (void *) android_security_cts_AudioPolicy_test_stopOutput },
     {  "native_test_isStreamActive", "()Z",
                 (void *) android_security_cts_AudioPolicy_test_isStreamActive },
-<<<<<<< HEAD
     {  "native_test_isStreamActiveRemotely", "()Z",
                 (void *) android_security_cts_AudioPolicy_test_isStreamActiveRemotely },
-=======
     {  "native_test_startAudioSource", "()Z",
                 (void *) android_security_cts_AudioPolicy_test_startAudioSource },
->>>>>>> add04539
 };
 
 int register_android_security_cts_AudioPolicyBinderTest(JNIEnv* env)
