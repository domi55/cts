--- conflicted
+++ resolved
@@ -203,38 +203,16 @@
     return true;
 }
 
-<<<<<<< HEAD
-jboolean android_security_cts_AudioFlinger_test_listAudioPatches(JNIEnv* env __unused,
-                                                           jobject thiz __unused)
-=======
 jboolean android_security_cts_AudioFlinger_test_createEffect(JNIEnv* env __unused,
                                                              jobject thiz __unused)
->>>>>>> a73f1e5c
-{
-    sp<IAudioFlinger> af;
-    sp<MyDeathClient> dr;
-
-    if (!connectAudioFlinger(af, dr)) {
-        return false;
-    }
-
-<<<<<<< HEAD
-    unsigned int num_patches = TEST_ARRAY_SIZE;
-    struct audio_patch *patches =
-            (struct audio_patch *)calloc(TEST_ARRAY_SIZE, sizeof(struct audio_patch));
-
-    memset(patches, TEST_PATTERN, TEST_ARRAY_SIZE * sizeof(struct audio_patch));
-
-    status_t status = af->listAudioPatches(&num_patches, patches);
-
-    sleep(1);
-
-    // Check that the memory content above the max allowed array size was not changed
-    char *ptr = (char *)(patches + MAX_ARRAY_SIZE);
-    for (size_t i = 0; i < TEST_ARRAY_SIZE - MAX_ARRAY_SIZE; i++) {
-        if (ptr[i * sizeof(struct audio_patch)] != TEST_PATTERN) {
-            free(patches);
-=======
+{
+    sp<IAudioFlinger> af;
+    sp<MyDeathClient> dr;
+
+    if (!connectAudioFlinger(af, dr)) {
+        return false;
+    }
+
     for (int j = 0; j < 10; ++j) {
         Parcel data, reply;
         data.writeInterfaceToken(af->getInterfaceDescriptor());
@@ -258,16 +236,11 @@
         memset(&descTarget, 0, sizeof(effect_descriptor_t));
         reply.read(&desc, sizeof(effect_descriptor_t));
         if (id != 0 || enabled != 0 || memcmp(&desc, &descTarget, sizeof(effect_descriptor_t))) {
->>>>>>> a73f1e5c
             return false;
         }
     }
 
-<<<<<<< HEAD
-    free(patches);
-=======
-    sleep(1);
->>>>>>> a73f1e5c
+    sleep(1);
 
     // Check that mediaserver did not crash
     if (dr->afIsDead()) {
@@ -284,13 +257,8 @@
             (void *) android_security_cts_AudioFlinger_test_setMasterVolume },
     {  "native_test_listAudioPorts", "()Z",
             (void *) android_security_cts_AudioFlinger_test_listAudioPorts },
-<<<<<<< HEAD
-    {  "native_test_listAudioPatches", "()Z",
-            (void *) android_security_cts_AudioFlinger_test_listAudioPatches },
-=======
     {  "native_test_createEffect", "()Z",
             (void *) android_security_cts_AudioFlinger_test_createEffect },
->>>>>>> a73f1e5c
 };
 
 int register_android_security_cts_AudioFlingerBinderTest(JNIEnv* env)
