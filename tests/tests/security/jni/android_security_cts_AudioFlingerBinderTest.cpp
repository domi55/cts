--- conflicted
+++ resolved
@@ -211,7 +211,7 @@
         Parcel data, reply;
         data.writeInterfaceToken(af->getInterfaceDescriptor());
         data.writeInt32((int32_t)j);
-        status_t status = af->asBinder()->transact(40, data, &reply); // 40 is CREATE_EFFECT
+        status_t status = af->asBinder(af)->transact(40, data, &reply); // 40 is CREATE_EFFECT
         if (status != NO_ERROR) {
             return false;
         }
@@ -244,53 +244,6 @@
     return true;
 }
 
-jboolean android_security_cts_AudioFlinger_test_createEffect(JNIEnv* env __unused,
-                                                             jobject thiz __unused)
-{
-    sp<IAudioFlinger> af;
-    sp<MyDeathClient> dr;
-
-    if (!connectAudioFlinger(af, dr)) {
-        return false;
-    }
-
-    for (int j = 0; j < 10; ++j) {
-        Parcel data, reply;
-        data.writeInterfaceToken(af->getInterfaceDescriptor());
-        data.writeInt32((int32_t)j);
-        status_t status = af->asBinder(af)->transact(40, data, &reply); // 40 is CREATE_EFFECT
-        if (status != NO_ERROR) {
-            return false;
-        }
-
-        status = (status_t)reply.readInt32();
-        if (status == NO_ERROR) {
-            continue;
-        }
-
-        int id = reply.readInt32();
-        int enabled = reply.readInt32();
-        sp<IEffect> effect = interface_cast<IEffect>(reply.readStrongBinder());
-        effect_descriptor_t desc;
-        effect_descriptor_t descTarget;
-        memset(&desc, 0, sizeof(effect_descriptor_t));
-        memset(&descTarget, 0, sizeof(effect_descriptor_t));
-        reply.read(&desc, sizeof(effect_descriptor_t));
-        if (id != 0 || enabled != 0 || memcmp(&desc, &descTarget, sizeof(effect_descriptor_t))) {
-            return false;
-        }
-    }
-
-    sleep(1);
-
-    // Check that mediaserver did not crash
-    if (dr->afIsDead()) {
-        return false;
-    }
-
-    return true;
-}
-
 static JNINativeMethod gMethods[] = {
     {  "native_test_setMasterMute", "()Z",
             (void *) android_security_cts_AudioFlinger_test_setMasterMute },
@@ -298,11 +251,6 @@
             (void *) android_security_cts_AudioFlinger_test_setMasterVolume },
     {  "native_test_listAudioPorts", "()Z",
             (void *) android_security_cts_AudioFlinger_test_listAudioPorts },
-<<<<<<< HEAD
-    {  "native_test_listAudioPatches", "()Z",
-            (void *) android_security_cts_AudioFlinger_test_listAudioPatches },
-=======
->>>>>>> 0f25e1d1
     {  "native_test_createEffect", "()Z",
             (void *) android_security_cts_AudioFlinger_test_createEffect },
 };
