--- conflicted
+++ resolved
@@ -27,11 +27,8 @@
 extern int register_android_security_cts_AudioPolicyBinderTest(JNIEnv* env);
 extern int register_android_security_cts_EncryptionTest(JNIEnv* env);
 extern int register_android_security_cts_MediaPlayerInfoLeakTest(JNIEnv* env);
-<<<<<<< HEAD
 extern int register_android_security_cts_StagefrightTest(JNIEnv* env);
-=======
 extern int register_android_security_cts_AudioEffectBinderTest(JNIEnv* env);
->>>>>>> 19df8617
 
 jint JNI_OnLoad(JavaVM *vm, void *reserved) {
     JNIEnv *env = NULL;
@@ -80,11 +77,11 @@
         return JNI_ERR;
     }
 
-<<<<<<< HEAD
     if (register_android_security_cts_StagefrightTest(env)) {
-=======
+        return JNI_ERR;
+    }
+
     if (register_android_security_cts_AudioEffectBinderTest(env)) {
->>>>>>> 19df8617
         return JNI_ERR;
     }
 
