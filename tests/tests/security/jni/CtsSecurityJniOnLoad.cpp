--- conflicted
+++ resolved
@@ -26,11 +26,8 @@
 extern int register_android_security_cts_MMapExecutableTest(JNIEnv* env);
 extern int register_android_security_cts_AudioPolicyBinderTest(JNIEnv* env);
 extern int register_android_security_cts_EncryptionTest(JNIEnv* env);
-<<<<<<< HEAD
 extern int register_android_security_cts_MediaPlayerInfoLeakTest(JNIEnv* env);
-=======
 extern int register_android_security_cts_StagefrightTest(JNIEnv* env);
->>>>>>> b01842fa
 
 jint JNI_OnLoad(JavaVM *vm, void *reserved) {
     JNIEnv *env = NULL;
@@ -75,11 +72,11 @@
         return JNI_ERR;
     }
 
-<<<<<<< HEAD
     if (register_android_security_cts_MediaPlayerInfoLeakTest(env)) {
-=======
+        return JNI_ERR;
+    }
+
     if (register_android_security_cts_StagefrightTest(env)) {
->>>>>>> b01842fa
         return JNI_ERR;
     }
 
