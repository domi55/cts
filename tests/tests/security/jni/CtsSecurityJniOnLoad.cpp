/*
 * Copyright (C) 2012 The Android Open Source Project
 *
 * Licensed under the Apache License, Version 2.0 (the "License");
 * you may not use this file except in compliance with the License.
 * You may obtain a copy of the License at
 *
 *      http://www.apache.org/licenses/LICENSE-2.0
 *
 * Unless required by applicable law or agreed to in writing, software
 * distributed under the License is distributed on an "AS IS" BASIS,
 * WITHOUT WARRANTIES OR CONDITIONS OF ANY KIND, either express or implied.
 * See the License for the specific language governing permissions and
 * limitations under the License.
 */

#include <jni.h>
#include <stdio.h>

extern int register_android_security_cts_KernelSettingsTest(JNIEnv*);
extern int register_android_security_cts_CharDeviceTest(JNIEnv*);
extern int register_android_security_cts_LinuxRngTest(JNIEnv*);
extern int register_android_security_cts_NativeCodeTest(JNIEnv*);
extern int register_android_security_cts_LoadEffectLibraryTest(JNIEnv*);
extern int register_android_security_cts_SELinuxTest(JNIEnv*);
extern int register_android_security_cts_MMapExecutableTest(JNIEnv* env);
extern int register_android_security_cts_AudioPolicyBinderTest(JNIEnv* env);
extern int register_android_security_cts_AudioFlingerBinderTest(JNIEnv* env);
extern int register_android_security_cts_EncryptionTest(JNIEnv* env);
extern int register_android_security_cts_AudioEffectBinderTest(JNIEnv* env);
extern int register_android_security_cts_MediaPlayerInfoLeakTest(JNIEnv* env);
<<<<<<< HEAD
extern int register_android_security_cts_StagefrightTest(JNIEnv* env);
=======
extern int register_android_security_cts_AudioEffectBinderTest(JNIEnv* env);
>>>>>>> f3b5ebc6

jint JNI_OnLoad(JavaVM *vm, void *reserved) {
    JNIEnv *env = NULL;

    if (vm->GetEnv((void **) &env, JNI_VERSION_1_4) != JNI_OK) {
        return JNI_ERR;
    }

    if (register_android_security_cts_CharDeviceTest(env)) {
        return JNI_ERR;
    }

    if (register_android_security_cts_LinuxRngTest(env)) {
        return JNI_ERR;
    }

    if (register_android_security_cts_NativeCodeTest(env)) {
        return JNI_ERR;
    }

    if (register_android_security_cts_LoadEffectLibraryTest(env)) {
        return JNI_ERR;
    }

    if (register_android_security_cts_SELinuxTest(env)) {
        return JNI_ERR;
    }

    if (register_android_security_cts_KernelSettingsTest(env)) {
        return JNI_ERR;
    }

    if (register_android_security_cts_MMapExecutableTest(env)) {
        return JNI_ERR;
    }

    if (register_android_security_cts_AudioPolicyBinderTest(env)) {
        return JNI_ERR;
    }

    if (register_android_security_cts_EncryptionTest(env)) {
        return JNI_ERR;
    }

    if (register_android_security_cts_AudioFlingerBinderTest(env)) {
        return JNI_ERR;
    }

<<<<<<< HEAD
    if (register_android_security_cts_AudioEffectBinderTest(env)) {
        return JNI_ERR;
    }

    if (register_android_security_cts_MediaPlayerInfoLeakTest(env)) {
        return JNI_ERR;
    }

    if (register_android_security_cts_StagefrightTest(env)) {
=======
   if (register_android_security_cts_AudioEffectBinderTest(env)) {
>>>>>>> f3b5ebc6
        return JNI_ERR;
    }

    if (register_android_security_cts_AudioFlingerBinderTest(env)) {
        return JNI_ERR;
    }

    return JNI_VERSION_1_4;
}<|MERGE_RESOLUTION|>--- conflicted
+++ resolved
@@ -29,11 +29,6 @@
 extern int register_android_security_cts_EncryptionTest(JNIEnv* env);
 extern int register_android_security_cts_AudioEffectBinderTest(JNIEnv* env);
 extern int register_android_security_cts_MediaPlayerInfoLeakTest(JNIEnv* env);
-<<<<<<< HEAD
-extern int register_android_security_cts_StagefrightTest(JNIEnv* env);
-=======
-extern int register_android_security_cts_AudioEffectBinderTest(JNIEnv* env);
->>>>>>> f3b5ebc6
 
 jint JNI_OnLoad(JavaVM *vm, void *reserved) {
     JNIEnv *env = NULL;
@@ -82,19 +77,11 @@
         return JNI_ERR;
     }
 
-<<<<<<< HEAD
     if (register_android_security_cts_AudioEffectBinderTest(env)) {
         return JNI_ERR;
     }
 
     if (register_android_security_cts_MediaPlayerInfoLeakTest(env)) {
-        return JNI_ERR;
-    }
-
-    if (register_android_security_cts_StagefrightTest(env)) {
-=======
-   if (register_android_security_cts_AudioEffectBinderTest(env)) {
->>>>>>> f3b5ebc6
         return JNI_ERR;
     }
 
