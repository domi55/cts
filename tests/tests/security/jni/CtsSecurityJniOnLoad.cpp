--- conflicted
+++ resolved
@@ -29,12 +29,9 @@
 extern int register_android_security_cts_EncryptionTest(JNIEnv* env);
 extern int register_android_security_cts_MediaPlayerInfoLeakTest(JNIEnv* env);
 extern int register_android_security_cts_AudioEffectBinderTest(JNIEnv* env);
-<<<<<<< HEAD
 extern int register_android_security_cts_StagefrightFoundationTest(JNIEnv* env);
 extern int register_android_security_cts_GraphicBufferInfoLeakTest(JNIEnv* env);
-=======
 extern int register_android_security_cts_IDRMInfoLeakTest(JNIEnv* env);
->>>>>>> ddc12930
 
 jint JNI_OnLoad(JavaVM *vm, void *reserved) {
     JNIEnv *env = NULL;
@@ -91,15 +88,15 @@
         return JNI_ERR;
     }
 
-<<<<<<< HEAD
     if (register_android_security_cts_StagefrightFoundationTest(env)) {
         return JNI_ERR;
     }
 
     if (register_android_security_cts_GraphicBufferInfoLeakTest(env)) {
-=======
+        return JNI_ERR;
+    }
+
     if (register_android_security_cts_IDRMInfoLeakTest(env)) {
->>>>>>> ddc12930
         return JNI_ERR;
     }
 
