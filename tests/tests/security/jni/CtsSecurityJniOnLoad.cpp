--- conflicted
+++ resolved
@@ -28,11 +28,7 @@
 extern int register_android_security_cts_MMapExecutableTest(JNIEnv* env);
 extern int register_android_security_cts_AudioPolicyBinderTest(JNIEnv* env);
 extern int register_android_security_cts_AudioFlingerBinderTest(JNIEnv* env);
-<<<<<<< HEAD
-=======
-extern int register_android_security_cts_MediaPlayerInfoLeakTest(JNIEnv* env);
 extern int register_android_security_cts_AudioEffectBinderTest(JNIEnv* env);
->>>>>>> dba2c199
 
 jint JNI_OnLoad(JavaVM *vm, void *reserved) {
     JNIEnv *env = NULL;
@@ -85,16 +81,9 @@
         return JNI_ERR;
     }
 
-<<<<<<< HEAD
-=======
-    if (register_android_security_cts_MediaPlayerInfoLeakTest(env)) {
-        return JNI_ERR;
-    }
-
     if (register_android_security_cts_AudioEffectBinderTest(env)) {
         return JNI_ERR;
     }
 
->>>>>>> dba2c199
     return JNI_VERSION_1_4;
 }