--- conflicted
+++ resolved
@@ -47,11 +47,11 @@
         return JNI_ERR;
     }
 
-<<<<<<< HEAD
     if (register_android_security_cts_SELinuxTest(env)) {
-=======
+        return JNI_ERR;
+    }
+
     if (register_android_security_cts_KernelSettingsTest(env)) {
->>>>>>> 92bcd37f
         return JNI_ERR;
     }
 
