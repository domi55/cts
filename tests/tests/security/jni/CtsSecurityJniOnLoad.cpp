--- conflicted
+++ resolved
@@ -25,11 +25,8 @@
 extern int register_android_security_cts_LoadEffectLibraryTest(JNIEnv*);
 extern int register_android_security_cts_SeccompDeathTestService(JNIEnv*);
 extern int register_android_security_cts_SELinuxTest(JNIEnv*);
-<<<<<<< HEAD
 extern int register_android_security_cts_MMapExecutableTest(JNIEnv* env);
-=======
 extern int register_android_security_cts_AudioPolicyBinderTest(JNIEnv* env);
->>>>>>> 9f86b4b6
 
 jint JNI_OnLoad(JavaVM *vm, void *reserved) {
     JNIEnv *env = NULL;
@@ -66,15 +63,15 @@
         return JNI_ERR;
     }
 
-<<<<<<< HEAD
     if (register_android_security_cts_MMapExecutableTest(env)) {
         return JNI_ERR;
     }
 
     if (register_android_security_cts_NetlinkSocket(env)) {
-=======
+        return JNI_ERR;
+    }
+
     if (register_android_security_cts_AudioPolicyBinderTest(env)) {
->>>>>>> 9f86b4b6
         return JNI_ERR;
     }
 
