--- conflicted
+++ resolved
@@ -23,11 +23,8 @@
     <uses-permission android:name="android.permission.CHANGE_NETWORK_STATE" />
     <uses-permission android:name="android.permission.INTERNET" />
     <uses-permission android:name="android.permission.MODIFY_AUDIO_SETTINGS" />
-<<<<<<< HEAD
     <uses-permission android:name="android.permission.WRITE_EXTERNAL_STORAGE" />
-=======
     <uses-permission android:name="android.permission.RECORD_AUDIO" />
->>>>>>> d66a9f9a
 
     <application>
         <uses-library android:name="android.test.runner" />
