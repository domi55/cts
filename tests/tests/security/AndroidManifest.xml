--- conflicted
+++ resolved
@@ -21,11 +21,7 @@
     <uses-permission android:name="android.permission.DISABLE_KEYGUARD" />
     <uses-permission android:name="android.permission.KILL_BACKGROUND_PROCESSES" />
     <uses-permission android:name="android.permission.CHANGE_NETWORK_STATE" />
-<<<<<<< HEAD
 
-=======
-    <uses-permission android:name="android.permission.KILL_BACKGROUND_PROCESSES" />
->>>>>>> f7e6136d
     <application>
         <uses-library android:name="android.test.runner" />
 
@@ -34,12 +30,7 @@
     </application>
 
     <instrumentation android:name="android.test.InstrumentationCtsTestRunner"
-<<<<<<< HEAD
-                     android:targetPackage="com.android.cts.stub"
-                     android:label="CTS tests of com.android.cts.stub"/>
-=======
                      android:targetPackage="com.android.cts.security"
                      android:label="CTS tests of com.android.cts.security"/>
->>>>>>> f7e6136d
 
 </manifest>
