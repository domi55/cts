--- conflicted
+++ resolved
@@ -19,12 +19,9 @@
     package="com.android.cts.security">
 
     <uses-permission android:name="android.permission.DISABLE_KEYGUARD" />
-<<<<<<< HEAD
     <uses-permission android:name="android.permission.KILL_BACKGROUND_PROCESSES" />
+    <uses-permission android:name="android.permission.CHANGE_NETWORK_STATE" />
 
-=======
-    <uses-permission android:name="android.permission.CHANGE_NETWORK_STATE" />
->>>>>>> 109697e1
     <application>
         <uses-library android:name="android.test.runner" />
     </application>
