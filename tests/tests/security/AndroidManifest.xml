<?xml version="1.0" encoding="utf-8"?>
<!--
 * Copyright (C) 2011 The Android Open Source Project
 *
 * Licensed under the Apache License, Version 2.0 (the "License");
 * you may not use this file except in compliance with the License.
 * You may obtain a copy of the License at
 *
 *      http://www.apache.org/licenses/LICENSE-2.0
 *
 * Unless required by applicable law or agreed to in writing, software
 * distributed under the License is distributed on an "AS IS" BASIS,
 * WITHOUT WARRANTIES OR CONDITIONS OF ANY KIND, either express or implied.
 * See the License for the specific language governing permissions and
 * limitations under the License.
 -->

<manifest xmlns:android="http://schemas.android.com/apk/res/android"
    package="com.android.cts.security">

    <uses-permission android:name="android.permission.DISABLE_KEYGUARD" />
    <uses-permission android:name="android.permission.KILL_BACKGROUND_PROCESSES" />
<<<<<<< HEAD
=======
    <uses-permission android:name="android.permission.CHANGE_NETWORK_STATE" />
>>>>>>> 9bb9f957

    <application>
        <uses-library android:name="android.test.runner" />
    </application>

    <instrumentation android:name="android.test.InstrumentationCtsTestRunner"
                     android:targetPackage="com.android.cts.stub"
                     android:label="CTS tests of com.android.cts.stub"/>

</manifest>
<|MERGE_RESOLUTION|>--- conflicted
+++ resolved
@@ -20,10 +20,7 @@
 
     <uses-permission android:name="android.permission.DISABLE_KEYGUARD" />
     <uses-permission android:name="android.permission.KILL_BACKGROUND_PROCESSES" />
-<<<<<<< HEAD
-=======
     <uses-permission android:name="android.permission.CHANGE_NETWORK_STATE" />
->>>>>>> 9bb9f957
 
     <application>
         <uses-library android:name="android.test.runner" />
