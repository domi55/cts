/*
 * Copyright (C) 2011 The Android Open Source Project
 *
 * Licensed under the Apache License, Version 2.0 (the "License");
 * you may not use this file except in compliance with the License.
 * You may obtain a copy of the License at
 *
 *      http://www.apache.org/licenses/LICENSE-2.0
 *
 * Unless required by applicable law or agreed to in writing, software
 * distributed under the License is distributed on an "AS IS" BASIS,
 * WITHOUT WARRANTIES OR CONDITIONS OF ANY KIND, either express or implied.
 * See the License for the specific language governing permissions and
 * limitations under the License.
 */

package android.security.cts;

import junit.framework.TestCase;

import java.io.BufferedReader;
import java.io.File;
import java.io.FileNotFoundException;
import java.io.FileReader;
import java.io.IOException;

/**
 * Verify that the kernel is configured how we expect it to be
 * configured.
 */
public class KernelSettingsTest extends TestCase {

    static {
        System.loadLibrary("ctssecurity_jni");
    }

    /**
     * Ensure that SELinux is in enforcing mode.
     */
    public void testSELinuxEnforcing() throws IOException {
        try {
            assertEquals("1", getFile("/sys/fs/selinux/enforce"));
        } catch (FileNotFoundException e) {
            fail("SELinux is not compiled into this kernel, or is disabled.");
        }
    }

    /**
     * Protect against kernel based NULL pointer attacks by enforcing a
     * minimum (and maximum!) value of mmap_min_addr.
     *
     * http://lwn.net/Articles/342330/
     * http://lwn.net/Articles/342420/
     */
    public void testMmapMinAddr() throws IOException {
        try {
            assertEquals("32768", getFile("/proc/sys/vm/mmap_min_addr"));
        } catch (FileNotFoundException e) {
            // Odd. The file doesn't exist... Assume we're ok.
        }
    }

    /**
     * /proc/kallsyms will show the address of exported kernel symbols. This
     * information can be used to write a reliable kernel exploit that can run
     * on many platforms without using hardcoded pointers. To make this more
     * difficult for attackers, don't export kernel symbols.
     */
    public void testKptrRestrict() throws IOException {
        try {
            assertEquals("2", getFile("/proc/sys/kernel/kptr_restrict"));
        } catch (FileNotFoundException e) {
            // Odd. The file doesn't exist... Assume we're ok.
        }
    }

    /**
     * setuid programs should not be dumpable.
     */
    public void testSetuidDumpable() throws IOException {
        try {
            assertEquals("0", getFile("/proc/sys/fs/suid_dumpable"));
        } catch (FileNotFoundException e) {
            // Odd. The file doesn't exist... Assume we're ok.
        }
    }

    /**
     * Assert that the kernel config file is not compiled into the kernel.
     *
     * Compiling the config file into the kernel leaks the kernel base address
     * via CONFIG_PHYS_OFFSET. It also wastes a small amount of valuable kernel memory.
     */
    public void testNoConfigGz() throws IOException {
        assertFalse(
                "/proc/config.gz is readable.  Please recompile your "
                        + "kernel with CONFIG_IKCONFIG_PROC disabled",
                new File("/proc/config.gz").exists());
    }

    /**
     * Verify that ext4 extended attributes (xattrs) are enabled in the
     * Linux kernel.
     *
     * To fix this failure, you need to enable the following kernel options:
     * - CONFIG_EXT4_FS_XATTR
     * - CONFIG_EXT4_FS_SECURITY
     *
     * Failure to enable this option may result in upgrade problems when
     * trying to upgrade to Android 4.4.
     */
    public void testXattrInKernel() {
        assertTrue(supportsXattr());
    }

    private static native boolean supportsXattr();

<<<<<<< HEAD
    /**
     * ICMP redirects should be disabled.
     */
    public void testNoIcmpRedirects() throws IOException {
        try {
            assertEquals("ICMP redirects are enabled for IPv4.",
                    "0", getFile("/proc/sys/net/ipv4/conf/all/accept_redirects"));
        } catch (FileNotFoundException e) {
            // Odd. The file doesn't exist... Assume we're ok.
        }

        try {
            assertEquals("ICMP redirects are enabled for IPv6.",
                    "0", getFile("/proc/sys/net/ipv6/conf/all/accept_redirects"));
        } catch (FileNotFoundException e) {
            // Odd. The file doesn't exist... Assume we're ok.
        }
    }

    private String getFile(String filename) throws IOException {
=======
    static String getFile(String filename) throws IOException {
>>>>>>> d3ded78d
        BufferedReader in = null;
        try {
            in = new BufferedReader(new FileReader(filename));
            return in.readLine().trim();
        } finally {
            if (in != null) {
                in.close();
            }
        }
    }
}<|MERGE_RESOLUTION|>--- conflicted
+++ resolved
@@ -115,7 +115,6 @@
 
     private static native boolean supportsXattr();
 
-<<<<<<< HEAD
     /**
      * ICMP redirects should be disabled.
      */
@@ -135,10 +134,7 @@
         }
     }
 
-    private String getFile(String filename) throws IOException {
-=======
     static String getFile(String filename) throws IOException {
->>>>>>> d3ded78d
         BufferedReader in = null;
         try {
             in = new BufferedReader(new FileReader(filename));
