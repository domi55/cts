--- conflicted
+++ resolved
@@ -52,17 +52,12 @@
         String result = null;
         try (BufferedReader reader = new BufferedReader(
                 new InputStreamReader(new ParcelFileDescriptor.AutoCloseInputStream(pfd)))) {
-            Pattern p = Pattern.compile("^([a-f0-9]+)\\-.+\\[" + mappingName + "\\]$");
+            Pattern p = Pattern.compile("^([a-f0-9]+).*" + mappingName + ".*");
             String line;
 
-<<<<<<< HEAD
-        Pattern p = Pattern.compile("^([a-f0-9]+).*" + mappingName + ".*");
-        String line;
-=======
             while ((line = reader.readLine()) != null) {
                 // Even after a match is found, read until the end to clean up the pipe.
                 if (result != null) continue;
->>>>>>> 2d91f9bd
 
                 Matcher m = p.matcher(line);
 
