--- conflicted
+++ resolved
@@ -44,7 +44,26 @@
         assertNotSetugid("/system/bin/sync_agent");
     }
 
-<<<<<<< HEAD
+    public void testNoSu() {
+        assertFalse("/sbin/su",        new File("/sbin/su").exists());
+        assertFalse("/system/bin/su",  new File("/system/bin/su").exists());
+        assertFalse("/system/sbin/su", new File("/system/sbin/su").exists());
+        assertFalse("/system/xbin/su", new File("/system/xbin/su").exists());
+        assertFalse("/vendor/bin/su",  new File("/vendor/bin/su").exists());
+    }
+
+    public void testNoSuInPath() {
+        String path = System.getenv("PATH");
+        if (path == null) {
+            return;
+        }
+        String[] elems = path.split(":");
+        for (String i : elems) {
+            File f = new File(i, "su");
+            assertFalse(f.getAbsolutePath() + " exists", f.exists());
+        }
+    }
+
     public void testNoEnableRoot() throws UnsupportedEncodingException {
         byte[] badPattern = "enable_root".getBytes("US-ASCII");
         assertFileDoesNotContain("/system/bin/adb", badPattern);
@@ -70,25 +89,6 @@
 
         } catch (IOException e) {
             // ignore - no such file, or IO error. Assume OK.
-=======
-    public void testNoSu() {
-        assertFalse("/sbin/su",        new File("/sbin/su").exists());
-        assertFalse("/system/bin/su",  new File("/system/bin/su").exists());
-        assertFalse("/system/sbin/su", new File("/system/sbin/su").exists());
-        assertFalse("/system/xbin/su", new File("/system/xbin/su").exists());
-        assertFalse("/vendor/bin/su",  new File("/vendor/bin/su").exists());
-    }
-
-    public void testNoSuInPath() {
-        String path = System.getenv("PATH");
-        if (path == null) {
-            return;
-        }
-        String[] elems = path.split(":");
-        for (String i : elems) {
-            File f = new File(i, "su");
-            assertFalse(f.getAbsolutePath() + " exists", f.exists());
->>>>>>> 4bd0d881
         }
     }
 
