--- conflicted
+++ resolved
@@ -48,11 +48,7 @@
 
         Set<String> deviceCertificates = getDeviceCertificates();
         deviceCertificates.retainAll(blockCertificates);
-<<<<<<< HEAD
-        assertTrue("Bad certificates: " + deviceCertificates, deviceCertificates.isEmpty());
-=======
         assertTrue("Blocked certificates: " + deviceCertificates, deviceCertificates.isEmpty());
->>>>>>> c7de5bb1
     }
 
     private Set<String> getExpectedCertificates() {
