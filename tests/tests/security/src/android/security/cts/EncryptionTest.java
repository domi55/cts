/*
 * Copyright (C) 2015 The Android Open Source Project
 *
 * Licensed under the Apache License, Version 2.0 (the "License");
 * you may not use this file except in compliance with the License.
 * You may obtain a copy of the License at
 *
 *      http://www.apache.org/licenses/LICENSE-2.0
 *
 * Unless required by applicable law or agreed to in writing, software
 * distributed under the License is distributed on an "AS IS" BASIS,
 * WITHOUT WARRANTIES OR CONDITIONS OF ANY KIND, either express or implied.
 * See the License for the specific language governing permissions and
 * limitations under the License.
 */

package android.security.cts;

import com.android.compatibility.common.util.PropertyUtil;

import android.platform.test.annotations.SecurityTest;
import android.test.AndroidTestCase;
import junit.framework.TestCase;

<<<<<<< HEAD
import android.app.ActivityManager;
=======
import android.content.pm.PackageManager;
>>>>>>> 4d4a4f71
import android.content.Context;
import android.util.Log;
import java.io.BufferedReader;
import java.io.FileReader;
import java.util.regex.Matcher;
import java.util.regex.Pattern;

@SecurityTest
public class EncryptionTest extends AndroidTestCase {

    static {
        System.loadLibrary("ctssecurity_jni");
    }

    private static final int MIN_API_LEVEL = 23;

    private static final String TAG = "EncryptionTest";

    private static native boolean deviceIsEncrypted();

    private static native boolean aesIsFast();

<<<<<<< HEAD
    private boolean hasLowRAM() {
        ActivityManager activityManager =
            (ActivityManager) getContext().getSystemService(Context.ACTIVITY_SERVICE);

        return activityManager.isLowRamDevice();
    }

    private boolean isRequired() {
        // Optional before MIN_API_LEVEL or if the device has low RAM
        return PropertyUtil.getFirstApiLevel() >= MIN_API_LEVEL && !hasLowRAM();
=======
    private boolean hasKernelCrypto(String driver) throws Exception {
        BufferedReader br = new BufferedReader(new FileReader(crypto));
        Pattern p = Pattern.compile("driver\\s*:\\s*" + driver);

        try {
            String line;
            while ((line = br.readLine()) != null) {
                if (p.matcher(line).matches()) {
                    Log.i(TAG, crypto + " has " + driver + " (" + line + ")");
                    return true;
                }
            }
       } finally {
           br.close();
       }

       return false;
    }

    private boolean isRequired() {
        // Optional before MIN_API_LEVEL
        return PropertyUtil.getFirstApiLevel() >= MIN_API_LEVEL && !isTelevision();
    }

    public void testConfig() throws Exception {
        if (!isRequired()) {
            return;
        }

        if (cpuHasAes()) {
            // If CPU has AES CE, it must be enabled in kernel
            assertTrue(crypto + " is missing xts-aes-ce or xts-aes-aesni",
                hasKernelCrypto("xts-aes-ce") ||
                hasKernelCrypto("xts-aes-aesni"));
        } else if (cpuHasNeon()) {
            // Otherwise, if CPU has NEON, it must be enabled
            assertTrue(crypto + " is missing xts-aes-neon (or xts-aes-neonbs)",
                hasKernelCrypto("xts-aes-neon") ||
                hasKernelCrypto("xts-aes-neonbs") ||
                hasKernelCrypto("aes-asm")); // Not recommended alone
        }

        if (cpuHasNeon()) {
            assertTrue("libcrypto must have NEON", neonIsEnabled());
        }
    }

    private boolean isTelevision() {
        PackageManager pm = getContext().getPackageManager();
        return pm.hasSystemFeature(PackageManager.FEATURE_TELEVISION)
                || pm.hasSystemFeature(PackageManager.FEATURE_LEANBACK);
>>>>>>> 4d4a4f71
    }

    public void testEncryption() throws Exception {
        if (!isRequired() || deviceIsEncrypted()) {
            return;
        }

        // Required if performance is sufficient
        assertFalse("Device encryption is required", aesIsFast());
    }
}<|MERGE_RESOLUTION|>--- conflicted
+++ resolved
@@ -22,11 +22,6 @@
 import android.test.AndroidTestCase;
 import junit.framework.TestCase;
 
-<<<<<<< HEAD
-import android.app.ActivityManager;
-=======
-import android.content.pm.PackageManager;
->>>>>>> 4d4a4f71
 import android.content.Context;
 import android.util.Log;
 import java.io.BufferedReader;
@@ -49,70 +44,9 @@
 
     private static native boolean aesIsFast();
 
-<<<<<<< HEAD
-    private boolean hasLowRAM() {
-        ActivityManager activityManager =
-            (ActivityManager) getContext().getSystemService(Context.ACTIVITY_SERVICE);
-
-        return activityManager.isLowRamDevice();
-    }
-
-    private boolean isRequired() {
-        // Optional before MIN_API_LEVEL or if the device has low RAM
-        return PropertyUtil.getFirstApiLevel() >= MIN_API_LEVEL && !hasLowRAM();
-=======
-    private boolean hasKernelCrypto(String driver) throws Exception {
-        BufferedReader br = new BufferedReader(new FileReader(crypto));
-        Pattern p = Pattern.compile("driver\\s*:\\s*" + driver);
-
-        try {
-            String line;
-            while ((line = br.readLine()) != null) {
-                if (p.matcher(line).matches()) {
-                    Log.i(TAG, crypto + " has " + driver + " (" + line + ")");
-                    return true;
-                }
-            }
-       } finally {
-           br.close();
-       }
-
-       return false;
-    }
-
     private boolean isRequired() {
         // Optional before MIN_API_LEVEL
-        return PropertyUtil.getFirstApiLevel() >= MIN_API_LEVEL && !isTelevision();
-    }
-
-    public void testConfig() throws Exception {
-        if (!isRequired()) {
-            return;
-        }
-
-        if (cpuHasAes()) {
-            // If CPU has AES CE, it must be enabled in kernel
-            assertTrue(crypto + " is missing xts-aes-ce or xts-aes-aesni",
-                hasKernelCrypto("xts-aes-ce") ||
-                hasKernelCrypto("xts-aes-aesni"));
-        } else if (cpuHasNeon()) {
-            // Otherwise, if CPU has NEON, it must be enabled
-            assertTrue(crypto + " is missing xts-aes-neon (or xts-aes-neonbs)",
-                hasKernelCrypto("xts-aes-neon") ||
-                hasKernelCrypto("xts-aes-neonbs") ||
-                hasKernelCrypto("aes-asm")); // Not recommended alone
-        }
-
-        if (cpuHasNeon()) {
-            assertTrue("libcrypto must have NEON", neonIsEnabled());
-        }
-    }
-
-    private boolean isTelevision() {
-        PackageManager pm = getContext().getPackageManager();
-        return pm.hasSystemFeature(PackageManager.FEATURE_TELEVISION)
-                || pm.hasSystemFeature(PackageManager.FEATURE_LEANBACK);
->>>>>>> 4d4a4f71
+        return PropertyUtil.getFirstApiLevel() >= MIN_API_LEVEL;
     }
 
     public void testEncryption() throws Exception {
