--- conflicted
+++ resolved
@@ -35,15 +35,14 @@
                     doPerfEventTest());
     }
 
-<<<<<<< HEAD
+    public void testPerfEvent2() throws Exception {
+        assertTrue(doPerfEventTest2());
+    }
+
     public void testSockDiag() throws Exception {
         int result = doSockDiagTest();
         assertFalse("Encountered unexpected error: " + result + ".", (result == -1));
         assertEquals(0, result);
-=======
-    public void testPerfEvent2() throws Exception {
-        assertTrue(doPerfEventTest2());
->>>>>>> bdc840b4
     }
 
     /**
@@ -54,12 +53,6 @@
     private static native boolean doPerfEventTest();
 
     /**
-<<<<<<< HEAD
-     * Hangs if device is vulnerable to CVE-2013-1763, returns -1 if
-     * unexpected error occurs, 0 otherwise.
-     */
-    private static native int doSockDiagTest();
-=======
      * CVE-2013-4254
      *
      * Verifies that
@@ -73,7 +66,12 @@
      * Credit: https://github.com/deater/perf_event_tests/blob/master/exploits/arm_perf_exploit.c
      */
     private static native boolean doPerfEventTest2();
->>>>>>> bdc840b4
+
+    /**
+     * Hangs if device is vulnerable to CVE-2013-1763, returns -1 if
+     * unexpected error occurs, 0 otherwise.
+     */
+    private static native int doSockDiagTest();
 
     /**
      * ANDROID-11234878
