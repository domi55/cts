--- conflicted
+++ resolved
@@ -55,19 +55,8 @@
         assertTrue(native_test_createEffect());
     }
 
-    /**
-     * Checks that IAudioFlinger::createEffect() does not leak information on the server side.
-     */
-    public void test_createEffect() throws Exception {
-        assertTrue(native_test_createEffect());
-    }
-
     private static native boolean native_test_setMasterMute();
     private static native boolean native_test_setMasterVolume();
     private static native boolean native_test_listAudioPorts();
-<<<<<<< HEAD
-    private static native boolean native_test_listAudioPatches();
-=======
->>>>>>> 0f25e1d1
     private static native boolean native_test_createEffect();
 }