--- conflicted
+++ resolved
@@ -642,7 +642,6 @@
         thr.join();
     }
 
-<<<<<<< HEAD
     @SecurityTest
     public void testBug36215950() throws Exception {
         doStagefrightTestRawBlob(R.raw.bug_36215950, "video/hevc", 320, 240);
@@ -705,47 +704,10 @@
                 synchronized(mpcl) {
                     mpcl.notify();
                 }
-=======
-    private void doStagefrightTestMediaPlayerANR(final int rid, final String uri) throws Exception {
-        String name = uri != null ? uri :
-            getInstrumentation().getContext().getResources().getResourceEntryName(rid);
-        Log.i(TAG, "start mediaplayerANR test for: " + name);
-
-        final MediaPlayerCrashListener mpl = new MediaPlayerCrashListener();
-
-        LooperThread t = new LooperThread(new Runnable() {
-            @Override
-            public void run() {
-                MediaPlayer mp = new MediaPlayer();
-                mp.setOnErrorListener(mpl);
-                mp.setOnPreparedListener(mpl);
-                mp.setOnCompletionListener(mpl);
-                Surface surface = getDummySurface();
-                mp.setSurface(surface);
-                AssetFileDescriptor fd = null;
-                try {
-                    if (uri == null) {
-                        fd = getInstrumentation().getContext().getResources()
-                                .openRawResourceFd(rid);
-
-                        mp.setDataSource(fd.getFileDescriptor(),
-                                fd.getStartOffset(),
-                                fd.getLength());
-                    } else {
-                        mp.setDataSource(uri);
-                    }
-                    mp.prepareAsync();
-                } catch (Exception e) {
-                } finally {
-                    closeQuietly(fd);
-                }
-
->>>>>>> 3dad5178
                 Looper.loop();
                 mp.release();
             }
         });
-<<<<<<< HEAD
         thr.start();
         // wait until the thread has initialized the MediaPlayer
         synchronized(mpcl) {
@@ -824,13 +786,51 @@
                     mpcl.waitForError() == MediaPlayer.MEDIA_ERROR_SERVER_DIED);
         thr.stopLooper();
         thr.join();
-=======
+    }
+
+    private void doStagefrightTestMediaPlayerANR(final int rid, final String uri) throws Exception {
+        String name = uri != null ? uri :
+            getInstrumentation().getContext().getResources().getResourceEntryName(rid);
+        Log.i(TAG, "start mediaplayerANR test for: " + name);
+
+        final MediaPlayerCrashListener mpl = new MediaPlayerCrashListener();
+
+        LooperThread t = new LooperThread(new Runnable() {
+            @Override
+            public void run() {
+                MediaPlayer mp = new MediaPlayer();
+                mp.setOnErrorListener(mpl);
+                mp.setOnPreparedListener(mpl);
+                mp.setOnCompletionListener(mpl);
+                Surface surface = getDummySurface();
+                mp.setSurface(surface);
+                AssetFileDescriptor fd = null;
+                try {
+                    if (uri == null) {
+                        fd = getInstrumentation().getContext().getResources()
+                                .openRawResourceFd(rid);
+
+                        mp.setDataSource(fd.getFileDescriptor(),
+                                fd.getStartOffset(),
+                                fd.getLength());
+                    } else {
+                        mp.setDataSource(uri);
+                    }
+                    mp.prepareAsync();
+                } catch (Exception e) {
+                } finally {
+                    closeQuietly(fd);
+                }
+
+                Looper.loop();
+                mp.release();
+            }
+        });
 
         t.start();
         String cve = name.replace("_", "-").toUpperCase();
         assertTrue("Device *IS* vulnerable to " + cve, mpl.waitForErrorOrCompletion());
         t.stopLooper();
         t.join(); // wait for thread to exit so we're sure the player was released
->>>>>>> 3dad5178
     }
 }