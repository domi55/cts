--- conflicted
+++ resolved
@@ -165,14 +165,12 @@
      before any existing test methods
      ***********************************************************/
 
-<<<<<<< HEAD
-    @SecurityTest
-=======
+    @SecurityTest
     public void testStagefright_bug_33818508() throws Exception {
         doStagefrightTest(R.raw.bug_33818508);
     }
 
->>>>>>> c6a0b350
+    @SecurityTest
     public void testStagefright_bug_32873375() throws Exception {
         doStagefrightTest(R.raw.bug_32873375);
     }
