--- conflicted
+++ resolved
@@ -866,7 +866,6 @@
         doStagefrightTestRawBlob(R.raw.bug_36895511, "video/hevc", 320, 240);
     }
 
-<<<<<<< HEAD
     public void testBug64836894() throws Exception {
         doStagefrightTestRawBlob(R.raw.bug_64836894, "video/avc", 320, 240);
     }
@@ -879,11 +878,11 @@
     @SecurityTest
     public void testCve_2017_0687() throws Exception {
         doStagefrightTestRawBlob(R.raw.cve_2017_0687, "video/avc", 320, 240);
-=======
+    }
+
     @SecurityTest
     public void testBug_37930177() throws Exception {
         doStagefrightTestRawBlob(R.raw.bug_37930177_hevc, "video/hevc", 320, 240);
->>>>>>> 0f54b271
     }
 
     private void runWithTimeout(Runnable runner, int timeout) {
