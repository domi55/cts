/*
 * Copyright (C) 2015 The Android Open Source Project
 *
 * Licensed under the Apache License, Version 2.0 (the "License");
 * you may not use this file except in compliance with the License.
 * You may obtain a copy of the License at
 *
 *      http://www.apache.org/licenses/LICENSE-2.0
 *
 * Unless required by applicable law or agreed to in writing, software
 * distributed under the License is distributed on an "AS IS" BASIS,
 * WITHOUT WARRANTIES OR CONDITIONS OF ANY KIND, either express or implied.
 * See the License for the specific language governing permissions and
 * limitations under the License.
 *
 *
 * This code was provided to AOSP by Zimperium Inc and was
 * written by:
 *
 * Simone "evilsocket" Margaritelli
 * Joshua "jduck" Drake
 */
package android.security.cts;

import android.content.Context;
import android.content.res.AssetFileDescriptor;
import android.content.res.Resources;
import android.graphics.SurfaceTexture;
import android.media.MediaCodec;
import android.media.MediaCodecInfo;
import android.media.MediaCodecList;
import android.media.MediaExtractor;
import android.media.MediaFormat;
import android.media.MediaPlayer;
import android.opengl.GLES20;
import android.opengl.GLES11Ext;
import android.os.Looper;
import android.os.SystemClock;
import android.test.InstrumentationTestCase;
import android.util.Log;
import android.view.Surface;

import java.io.IOException;
import java.util.ArrayList;
import java.util.concurrent.locks.Condition;
import java.util.concurrent.locks.ReentrantLock;

import com.android.cts.security.R;


/**
 * Verify that the device is not vulnerable to any known Stagefright
 * vulnerabilities.
 */
public class StagefrightTest extends InstrumentationTestCase {
    static final String TAG = "StagefrightTest";

    private final long TIMEOUT_NS = 10000000000L;  // 10 seconds.

    public StagefrightTest() {
    }

    public void testStagefright_cve_2015_1538_1() throws Exception {
        doStagefrightTest(R.raw.cve_2015_1538_1);
    }

    public void testStagefright_cve_2015_1538_2() throws Exception {
        doStagefrightTest(R.raw.cve_2015_1538_2);
    }

    public void testStagefright_cve_2015_1538_3() throws Exception {
        doStagefrightTest(R.raw.cve_2015_1538_3);
    }

    public void testStagefright_cve_2015_1538_4() throws Exception {
        doStagefrightTest(R.raw.cve_2015_1538_4);
    }

    public void testStagefright_cve_2015_1539() throws Exception {
        doStagefrightTest(R.raw.cve_2015_1539);
    }

    public void testStagefright_cve_2015_3824() throws Exception {
        doStagefrightTest(R.raw.cve_2015_3824);
    }

    public void testStagefright_cve_2015_3826() throws Exception {
        doStagefrightTest(R.raw.cve_2015_3826);
    }

    public void testStagefright_cve_2015_3827() throws Exception {
        doStagefrightTest(R.raw.cve_2015_3827);
    }

    public void testStagefright_cve_2015_3828() throws Exception {
        doStagefrightTest(R.raw.cve_2015_3828);
    }

    public void testStagefright_cve_2015_3829() throws Exception {
        doStagefrightTest(R.raw.cve_2015_3829);
    }

    public void testStagefright_cve_2015_3864() throws Exception {
        doStagefrightTest(R.raw.cve_2015_3864);
    }

    public void testStagefright_cve_2015_6598() throws Exception {
        doStagefrightTest(R.raw.cve_2015_6598);
    }

    public void testStagefright_bug_26366256() throws Exception {
        doStagefrightTest(R.raw.bug_26366256);
    }

<<<<<<< HEAD
    public void testStagefright_bug_25765591() throws Exception {
        doStagefrightTest(R.raw.bug_25765591);
    }
=======
    public void testStagefright_cve_2016_2429_b_27211885() throws Exception {
        doStagefrightTest(R.raw.cve_2016_2429_b_27211885);
    }

    private void doStagefrightTest(final int rid) throws Exception {
        class MediaPlayerCrashListener
                implements MediaPlayer.OnErrorListener,
                    MediaPlayer.OnPreparedListener,
                    MediaPlayer.OnCompletionListener {
            @Override
            public boolean onError(MediaPlayer mp, int newWhat, int extra) {
                what = newWhat;
                lock.lock();
                condition.signal();
                lock.unlock();
>>>>>>> 2466541a

    public void testStagefright_bug_25812590() throws Exception {
        doStagefrightTest(R.raw.bug_25812590);
    }

    public void testStagefright_bug_26070014() throws Exception {
        doStagefrightTest(R.raw.bug_26070014);
    }

    public void testStagefright_cve_2015_3867() throws Exception {
        doStagefrightTest(R.raw.cve_2015_3867);
    }

    public void testStagefright_cve_2015_3869() throws Exception {
        doStagefrightTest(R.raw.cve_2015_3869);
    }

    public void testStagefright_cve_2015_3873_b_23248776() throws Exception {
        doStagefrightTest(R.raw.cve_2015_3873_b_23248776);
    }

    public void testStagefright_cve_2015_3873_b_20718524() throws Exception {
        doStagefrightTest(R.raw.cve_2015_3873_b_20718524);
    }

    public void testStagefright_cve_2015_3862_b_22954006() throws Exception {
        doStagefrightTest(R.raw.cve_2015_3862_b_22954006);
    }

    public void testStagefright_cve_2015_3867_b_23213430() throws Exception {
        doStagefrightTest(R.raw.cve_2015_3867_b_23213430);
    }

    public void testStagefright_cve_2015_3873_b_21814993() throws Exception {
        doStagefrightTest(R.raw.cve_2015_3873_b_21814993);
    }

    public void testStagefright_bug_28333006() throws Exception {
        doStagefrightTest(R.raw.bug_28333006);
    }

    public void testStagefright_bug_14388161() throws Exception {
        doStagefrightTestMediaPlayer(R.raw.bug_14388161);
    }

    public void testStagefright_cve_2016_3755() throws Exception {
        doStagefrightTest(R.raw.cve_2016_3755);
    }

    public void testStagefright_cve_2016_3878_b_29493002() throws Exception {
        doStagefrightTest(R.raw.cve_2016_3878_b_29493002);
    }

    private void doStagefrightTest(final int rid) throws Exception {
        doStagefrightTestMediaPlayer(rid);
        doStagefrightTestMediaCodec(rid);
    }

    private Surface getDummySurface() {
        int[] textures = new int[1];
        GLES20.glGenTextures(1, textures, 0);
        GLES20.glBindTexture(GLES11Ext.GL_TEXTURE_EXTERNAL_OES, textures[0]);
        GLES20.glTexParameterf(GLES11Ext.GL_TEXTURE_EXTERNAL_OES,
                GLES20.GL_TEXTURE_MIN_FILTER,
                GLES20.GL_NEAREST);
        GLES20.glTexParameterf(GLES11Ext.GL_TEXTURE_EXTERNAL_OES,
                GLES20.GL_TEXTURE_MAG_FILTER,
                GLES20.GL_LINEAR);
        GLES20.glTexParameteri(GLES11Ext.GL_TEXTURE_EXTERNAL_OES,
                GLES20.GL_TEXTURE_WRAP_S,
                GLES20.GL_CLAMP_TO_EDGE);
        GLES20.glTexParameteri(GLES11Ext.GL_TEXTURE_EXTERNAL_OES,
                GLES20.GL_TEXTURE_WRAP_T,
                GLES20.GL_CLAMP_TO_EDGE);
        SurfaceTexture surfaceTex = new SurfaceTexture(textures[0]);
        surfaceTex.setOnFrameAvailableListener(new SurfaceTexture.OnFrameAvailableListener() {
            @Override
            public void onFrameAvailable(SurfaceTexture surfaceTexture) {
                Log.i(TAG, "new frame available");
            }
        });
        return new Surface(surfaceTex);
    }

    class MediaPlayerCrashListener
    implements MediaPlayer.OnErrorListener,
        MediaPlayer.OnPreparedListener,
        MediaPlayer.OnCompletionListener {
        @Override
        public boolean onError(MediaPlayer mp, int newWhat, int extra) {
            Log.i(TAG, "error: " + newWhat + "/" + extra);
            // don't overwrite a more severe error with a less severe one
            if (what != MediaPlayer.MEDIA_ERROR_SERVER_DIED) {
                what = newWhat;
            }
            lock.lock();
            condition.signal();
            lock.unlock();

            return true; // don't call oncompletion
        }

        @Override
        public void onPrepared(MediaPlayer mp) {
            mp.start();
        }

        @Override
        public void onCompletion(MediaPlayer mp) {
            // preserve error condition, if any
            lock.lock();
            condition.signal();
            lock.unlock();
        }

        public int waitForError() throws InterruptedException {
            lock.lock();
            if (condition.awaitNanos(TIMEOUT_NS) <= 0) {
                Log.d(TAG, "timed out on waiting for error");
            }
            lock.unlock();
            if (what != 0) {
                // Sometimes mediaserver signals a decoding error first, and *then* crashes
                // due to additional in-flight buffers being processed, so wait a little
                // and see if more errors show up.
                SystemClock.sleep(1000);
            }
            return what;
        }

        ReentrantLock lock = new ReentrantLock();
        Condition condition = lock.newCondition();
        int what;
    }

    class LooperThread extends Thread {
        private Looper mLooper;

        LooperThread(Runnable runner) {
            super(runner);
        }

        @Override
        public void run() {
            Looper.prepare();
            mLooper = Looper.myLooper();
            super.run();
        }

        public void stopLooper() {
            mLooper.quitSafely();
        }
    }

    private void doStagefrightTestMediaPlayer(final int rid) throws Exception {

        String name = getInstrumentation().getContext().getResources().getResourceEntryName(rid);
        Log.i(TAG, "start mediaplayer test for: " + name);

        final MediaPlayerCrashListener mpcl = new MediaPlayerCrashListener();


        LooperThread t = new LooperThread(new Runnable() {
            @Override
            public void run() {

                MediaPlayer mp = new MediaPlayer();
                mp.setOnErrorListener(mpcl);
                mp.setOnPreparedListener(mpcl);
                mp.setOnCompletionListener(mpcl);
                Surface surface = getDummySurface();
                mp.setSurface(surface);
                try {
                    AssetFileDescriptor fd = getInstrumentation().getContext().getResources()
                        .openRawResourceFd(rid);

                    mp.setDataSource(fd.getFileDescriptor(),
                                     fd.getStartOffset(),
                                     fd.getLength());

                    mp.prepareAsync();
                } catch (Exception e) {
                }

                Looper.loop();
                mp.release();
            }
        });

        t.start();
        String cve = name.replace("_", "-").toUpperCase();
        assertFalse("Device *IS* vulnerable to " + cve,
                    mpcl.waitForError() == MediaPlayer.MEDIA_ERROR_SERVER_DIED);
        t.stopLooper();
    }

    private void doStagefrightTestMediaCodec(final int rid) throws Exception {

        final MediaPlayerCrashListener mpcl = new MediaPlayerCrashListener();

        LooperThread thr = new LooperThread(new Runnable() {
            @Override
            public void run() {

                MediaPlayer mp = new MediaPlayer();
                mp.setOnErrorListener(mpcl);
                try {
                    AssetFileDescriptor fd = getInstrumentation().getContext().getResources()
                        .openRawResourceFd(R.raw.good);

                    // the onErrorListener won't receive MEDIA_ERROR_SERVER_DIED until
                    // setDataSource has been called
                    mp.setDataSource(fd.getFileDescriptor(),
                                     fd.getStartOffset(),
                                     fd.getLength());
                } catch (Exception e) {
                    // this is a known-good file, so no failure should occur
                    fail("setDataSource of known-good file failed");
                }

                synchronized(mpcl) {
                    mpcl.notify();
                }
                Looper.loop();
                mp.release();
            }
        });
        thr.start();
        // wait until the thread has initialized the MediaPlayer
        synchronized(mpcl) {
            mpcl.wait();
        }

        Resources resources =  getInstrumentation().getContext().getResources();
        AssetFileDescriptor fd = resources.openRawResourceFd(rid);
        MediaExtractor ex = new MediaExtractor();
        try {
            ex.setDataSource(fd.getFileDescriptor(), fd.getStartOffset(), fd.getLength());
        } catch (IOException e) {
            // ignore
        }
        MediaCodecList codecList = new MediaCodecList(MediaCodecList.REGULAR_CODECS);
        int numtracks = ex.getTrackCount();
        String rname = resources.getResourceEntryName(rid);
        Log.i(TAG, "start mediacodec test for: " + rname + ", which has " + numtracks + " tracks");
        for (int t = 0; t < numtracks; t++) {
            // find all the available decoders for this format
            ArrayList<String> matchingCodecs = new ArrayList<String>();
            MediaFormat format = ex.getTrackFormat(t);
            String mime = format.getString(MediaFormat.KEY_MIME);
            for (MediaCodecInfo info: codecList.getCodecInfos()) {
                if (info.isEncoder()) {
                    continue;
                }
                try {
                    MediaCodecInfo.CodecCapabilities caps = info.getCapabilitiesForType(mime);
                    if (caps != null && caps.isFormatSupported(format)) {
                        matchingCodecs.add(info.getName());
                    }
                } catch (IllegalArgumentException e) {
                    // type is not supported
                }
            }

            if (matchingCodecs.size() == 0) {
                Log.w(TAG, "no codecs for track " + t + ", type " + mime);
            }
            // decode this track once with each matching codec
            ex.selectTrack(t);
            for (String codecName: matchingCodecs) {
                Log.i(TAG, "Decoding track " + t + " using codec " + codecName);
                ex.seekTo(0, MediaExtractor.SEEK_TO_CLOSEST_SYNC);
                MediaCodec codec = MediaCodec.createByCodecName(codecName);
                Surface surface = null;
                if (mime.startsWith("video/")) {
                    surface = getDummySurface();
                }
                codec.configure(format, surface, null, 0);
                codec.start();
                MediaCodec.BufferInfo info = new MediaCodec.BufferInfo();
                try {
                    while (true) {
                        int flags = ex.getSampleFlags();
                        long time = ex.getSampleTime();
                        int bufidx = codec.dequeueInputBuffer(5000);
                        if (bufidx >= 0) {
                            int n = ex.readSampleData(codec.getInputBuffer(bufidx), 0);
                            if (n < 0) {
                                flags = MediaCodec.BUFFER_FLAG_END_OF_STREAM;
                                time = 0;
                                n = 0;
                            }
                            codec.queueInputBuffer(bufidx, 0, n, time, flags);
                            ex.advance();
                        }
                        int status = codec.dequeueOutputBuffer(info, 5000);
                        if (status >= 0) {
                            if ((info.flags & MediaCodec.BUFFER_FLAG_END_OF_STREAM) != 0) {
                                break;
                            }
                            if (info.presentationTimeUs > TIMEOUT_NS / 1000) {
                                Log.d(TAG, "stopping after 10 seconds worth of data");
                                break;
                            }
                            codec.releaseOutputBuffer(status, true);
                        }
                    }
                } catch (MediaCodec.CodecException ce) {
                    if (ce.getErrorCode() == MediaCodec.CodecException.ERROR_RECLAIMED) {
                        // This indicates that the remote service is dead, suggesting a crash.
                        throw new RuntimeException(ce);
                    }
                    // Other errors ignored.
                } catch (IllegalStateException ise) {
                    // Other errors ignored.
                } finally {
                    codec.release();
                }
            }
        }
        ex.release();
        String cve = rname.replace("_", "-").toUpperCase();
        assertFalse("Device *IS* vulnerable to " + cve,
                    mpcl.waitForError() == MediaPlayer.MEDIA_ERROR_SERVER_DIED);
        thr.stopLooper();

    }
}<|MERGE_RESOLUTION|>--- conflicted
+++ resolved
@@ -112,78 +112,64 @@
         doStagefrightTest(R.raw.bug_26366256);
     }
 
-<<<<<<< HEAD
     public void testStagefright_bug_25765591() throws Exception {
         doStagefrightTest(R.raw.bug_25765591);
     }
-=======
+
+    public void testStagefright_bug_25812590() throws Exception {
+        doStagefrightTest(R.raw.bug_25812590);
+    }
+
+    public void testStagefright_bug_26070014() throws Exception {
+        doStagefrightTest(R.raw.bug_26070014);
+    }
+
+    public void testStagefright_cve_2015_3867() throws Exception {
+        doStagefrightTest(R.raw.cve_2015_3867);
+    }
+
+    public void testStagefright_cve_2015_3869() throws Exception {
+        doStagefrightTest(R.raw.cve_2015_3869);
+    }
+
+    public void testStagefright_cve_2015_3873_b_23248776() throws Exception {
+        doStagefrightTest(R.raw.cve_2015_3873_b_23248776);
+    }
+
+    public void testStagefright_cve_2015_3873_b_20718524() throws Exception {
+        doStagefrightTest(R.raw.cve_2015_3873_b_20718524);
+    }
+
+    public void testStagefright_cve_2015_3862_b_22954006() throws Exception {
+        doStagefrightTest(R.raw.cve_2015_3862_b_22954006);
+    }
+
+    public void testStagefright_cve_2015_3867_b_23213430() throws Exception {
+        doStagefrightTest(R.raw.cve_2015_3867_b_23213430);
+    }
+
+    public void testStagefright_cve_2015_3873_b_21814993() throws Exception {
+        doStagefrightTest(R.raw.cve_2015_3873_b_21814993);
+    }
+
+    public void testStagefright_bug_28333006() throws Exception {
+        doStagefrightTest(R.raw.bug_28333006);
+    }
+
+    public void testStagefright_bug_14388161() throws Exception {
+        doStagefrightTestMediaPlayer(R.raw.bug_14388161);
+    }
+
+    public void testStagefright_cve_2016_3755() throws Exception {
+        doStagefrightTest(R.raw.cve_2016_3755);
+    }
+
+    public void testStagefright_cve_2016_3878_b_29493002() throws Exception {
+        doStagefrightTest(R.raw.cve_2016_3878_b_29493002);
+    }
+
     public void testStagefright_cve_2016_2429_b_27211885() throws Exception {
         doStagefrightTest(R.raw.cve_2016_2429_b_27211885);
-    }
-
-    private void doStagefrightTest(final int rid) throws Exception {
-        class MediaPlayerCrashListener
-                implements MediaPlayer.OnErrorListener,
-                    MediaPlayer.OnPreparedListener,
-                    MediaPlayer.OnCompletionListener {
-            @Override
-            public boolean onError(MediaPlayer mp, int newWhat, int extra) {
-                what = newWhat;
-                lock.lock();
-                condition.signal();
-                lock.unlock();
->>>>>>> 2466541a
-
-    public void testStagefright_bug_25812590() throws Exception {
-        doStagefrightTest(R.raw.bug_25812590);
-    }
-
-    public void testStagefright_bug_26070014() throws Exception {
-        doStagefrightTest(R.raw.bug_26070014);
-    }
-
-    public void testStagefright_cve_2015_3867() throws Exception {
-        doStagefrightTest(R.raw.cve_2015_3867);
-    }
-
-    public void testStagefright_cve_2015_3869() throws Exception {
-        doStagefrightTest(R.raw.cve_2015_3869);
-    }
-
-    public void testStagefright_cve_2015_3873_b_23248776() throws Exception {
-        doStagefrightTest(R.raw.cve_2015_3873_b_23248776);
-    }
-
-    public void testStagefright_cve_2015_3873_b_20718524() throws Exception {
-        doStagefrightTest(R.raw.cve_2015_3873_b_20718524);
-    }
-
-    public void testStagefright_cve_2015_3862_b_22954006() throws Exception {
-        doStagefrightTest(R.raw.cve_2015_3862_b_22954006);
-    }
-
-    public void testStagefright_cve_2015_3867_b_23213430() throws Exception {
-        doStagefrightTest(R.raw.cve_2015_3867_b_23213430);
-    }
-
-    public void testStagefright_cve_2015_3873_b_21814993() throws Exception {
-        doStagefrightTest(R.raw.cve_2015_3873_b_21814993);
-    }
-
-    public void testStagefright_bug_28333006() throws Exception {
-        doStagefrightTest(R.raw.bug_28333006);
-    }
-
-    public void testStagefright_bug_14388161() throws Exception {
-        doStagefrightTestMediaPlayer(R.raw.bug_14388161);
-    }
-
-    public void testStagefright_cve_2016_3755() throws Exception {
-        doStagefrightTest(R.raw.cve_2016_3755);
-    }
-
-    public void testStagefright_cve_2016_3878_b_29493002() throws Exception {
-        doStagefrightTest(R.raw.cve_2016_3878_b_29493002);
     }
 
     private void doStagefrightTest(final int rid) throws Exception {
