--- conflicted
+++ resolved
@@ -170,13 +170,12 @@
         doStagefrightTest(R.raw.cve_2016_3878_b_29493002);
     }
 
-<<<<<<< HEAD
     public void testStagefright_bug_19779574() throws Exception {
         doStagefrightTest(R.raw.bug_19779574);
-=======
+    }
+
     public void testStagefright_cve_2016_2429_b_27211885() throws Exception {
         doStagefrightTest(R.raw.cve_2016_2429_b_27211885);
->>>>>>> 43bae78a
     }
 
     private void doStagefrightTest(final int rid) throws Exception {
