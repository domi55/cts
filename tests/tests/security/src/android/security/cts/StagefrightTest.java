--- conflicted
+++ resolved
@@ -257,19 +257,15 @@
         doStagefrightTest(R.raw.cve_2015_3871);
     }
 
+    public void testStagefright_bug_26070014() throws Exception {
+        doStagefrightTest(R.raw.bug_26070014);
+    }
+
     public void testStagefright_bug_32915871() throws Exception {
         doStagefrightTest(R.raw.bug_32915871);
     }
 
     @SecurityTest
-<<<<<<< HEAD
-    public void testStagefright_bug_26070014() throws Exception {
-        doStagefrightTest(R.raw.bug_26070014);
-    }
-
-    @SecurityTest
-=======
->>>>>>> 3b01fca7
     public void testStagefright_bug_28333006() throws Exception {
         doStagefrightTest(R.raw.bug_28333006);
     }
@@ -424,7 +420,6 @@
     private void doStagefrightTestMediaPlayer(final int rid) throws Exception {
         doStagefrightTestMediaPlayer(rid, null);
     }
-<<<<<<< HEAD
 
     private void doStagefrightTestMediaPlayer(final String url) throws Exception {
         doStagefrightTestMediaPlayer(-1, url);
@@ -441,24 +436,6 @@
         }
     }
 
-=======
-
-    private void doStagefrightTestMediaPlayer(final String url) throws Exception {
-        doStagefrightTestMediaPlayer(-1, url);
-    }
-
-    private void closeQuietly(AutoCloseable closeable) {
-        if (closeable != null) {
-            try {
-                closeable.close();
-            } catch (RuntimeException rethrown) {
-                throw rethrown;
-            } catch (Exception ignored) {
-            }
-        }
-    }
-
->>>>>>> 3b01fca7
     private void doStagefrightTestMediaPlayer(final int rid, final String uri) throws Exception {
 
         String name = uri != null ? uri :
