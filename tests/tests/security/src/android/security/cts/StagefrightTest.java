/*
 * Copyright (C) 2016 The Android Open Source Project
 *
 * Licensed under the Apache License, Version 2.0 (the "License");
 * you may not use this file except in compliance with the License.
 * You may obtain a copy of the License at
 *
 *      http://www.apache.org/licenses/LICENSE-2.0
 *
 * Unless required by applicable law or agreed to in writing, software
 * distributed under the License is distributed on an "AS IS" BASIS,
 * WITHOUT WARRANTIES OR CONDITIONS OF ANY KIND, either express or implied.
 * See the License for the specific language governing permissions and
 * limitations under the License.
 *
 *
 * This code was provided to AOSP by Zimperium Inc and was
 * written by:
 *
 * Simone "evilsocket" Margaritelli
 * Joshua "jduck" Drake
 */
package android.security.cts;

import android.test.AndroidTestCase;
import android.util.Log;
import android.content.Context;
import android.content.res.AssetFileDescriptor;
import android.content.res.Resources;
import android.graphics.SurfaceTexture;
import android.media.MediaCodec;
import android.media.MediaCodecInfo;
import android.media.MediaCodecList;
import android.media.MediaExtractor;
import android.media.MediaFormat;
import android.media.MediaMetadataRetriever;
import android.media.MediaPlayer;
import android.opengl.GLES20;
import android.opengl.GLES11Ext;
import android.os.Looper;
import android.os.SystemClock;
import android.platform.test.annotations.SecurityTest;
import android.test.InstrumentationTestCase;
import android.util.Log;
import android.view.Surface;
import android.webkit.cts.CtsTestServer;

import java.io.IOException;
import java.nio.ByteBuffer;
import java.util.ArrayList;
import java.util.HashMap;
import java.util.concurrent.locks.Condition;
import java.util.concurrent.locks.ReentrantLock;

import android.security.cts.R;


/**
 * Verify that the device is not vulnerable to any known Stagefright
 * vulnerabilities.
 */
public class StagefrightTest extends InstrumentationTestCase {
    static final String TAG = "StagefrightTest";

    private final long TIMEOUT_NS = 10000000000L;  // 10 seconds.

    public StagefrightTest() {
    }

    /***********************************************************
     to prevent merge conflicts, add K tests below this comment,
     before any existing test methods
     ***********************************************************/

    @SecurityTest
    public void testStagefrightANR_bug_62673844() throws Exception {
        doStagefrightTestANR(R.raw.bug_62673844);
    }

    @SecurityTest
    public void testStagefright_bug_37079296() throws Exception {
        doStagefrightTest(R.raw.bug_37079296);
    }

    @SecurityTest
    public void testStagefright_bug_38342499() throws Exception {
        doStagefrightTest(R.raw.bug_38342499);
    }

    @SecurityTest
    public void testStagefright_bug_23270724() throws Exception {
        doStagefrightTest(R.raw.bug_23270724_1);
        doStagefrightTest(R.raw.bug_23270724_2);
    }

    @SecurityTest
    public void testStagefright_bug_22771132() throws Exception {
        doStagefrightTest(R.raw.bug_22771132);
    }

    public void testStagefright_bug_21443020() throws Exception {
        doStagefrightTest(R.raw.bug_21443020_webm);
    }

    public void testStagefright_bug_34360591() throws Exception {
        doStagefrightTest(R.raw.bug_34360591);
    }

    public void testStagefright_bug_35763994() throws Exception {
        doStagefrightTest(R.raw.bug_35763994);
    }

    @SecurityTest
    public void testStagefright_bug_33137046() throws Exception {
        doStagefrightTest(R.raw.bug_33137046);
    }

    @SecurityTest
    public void testStagefright_cve_2016_2507() throws Exception {
        doStagefrightTest(R.raw.cve_2016_2507);
    }

    @SecurityTest
    public void testStagefright_bug_31647370() throws Exception {
        doStagefrightTest(R.raw.bug_31647370);
    }

    @SecurityTest
    public void testStagefright_bug_32577290() throws Exception {
        doStagefrightTest(R.raw.bug_32577290);
    }

    @SecurityTest
    public void testStagefright_cve_2015_1538_1() throws Exception {
        doStagefrightTest(R.raw.cve_2015_1538_1);
    }

    @SecurityTest
    public void testStagefright_cve_2015_1538_2() throws Exception {
        doStagefrightTest(R.raw.cve_2015_1538_2);
    }

    @SecurityTest
    public void testStagefright_cve_2015_1538_3() throws Exception {
        doStagefrightTest(R.raw.cve_2015_1538_3);
    }

    @SecurityTest
    public void testStagefright_cve_2015_1538_4() throws Exception {
        doStagefrightTest(R.raw.cve_2015_1538_4);
    }

    @SecurityTest
    public void testStagefright_cve_2015_1539() throws Exception {
        doStagefrightTest(R.raw.cve_2015_1539);
    }

    @SecurityTest
    public void testStagefright_cve_2015_3824() throws Exception {
        doStagefrightTest(R.raw.cve_2015_3824);
    }

    @SecurityTest
    public void testStagefright_cve_2015_3826() throws Exception {
        doStagefrightTest(R.raw.cve_2015_3826);
    }

    @SecurityTest
    public void testStagefright_cve_2015_3827() throws Exception {
        doStagefrightTest(R.raw.cve_2015_3827);
    }

    @SecurityTest
    public void testStagefright_cve_2015_3828() throws Exception {
        doStagefrightTest(R.raw.cve_2015_3828);
    }

    @SecurityTest
    public void testStagefright_cve_2015_3829() throws Exception {
        doStagefrightTest(R.raw.cve_2015_3829);
    }

    @SecurityTest
    public void testStagefright_cve_2015_3836() throws Exception {
        doStagefrightTest(R.raw.cve_2015_3836);
    }

    @SecurityTest
    public void testStagefright_cve_2015_3864() throws Exception {
        doStagefrightTest(R.raw.cve_2015_3864);
    }

    @SecurityTest
    public void testStagefright_cve_2015_3864_b23034759() throws Exception {
        doStagefrightTest(R.raw.cve_2015_3864_b23034759);
    }

    public void testStagefright_cve_2015_6598() throws Exception {
        doStagefrightTest(R.raw.cve_2015_6598);
    }

    @SecurityTest
    public void testStagefright_bug_26366256() throws Exception {
        doStagefrightTest(R.raw.bug_26366256);
    }

    @SecurityTest
    public void testStagefright_cve_2016_2429_b_27211885() throws Exception {
        doStagefrightTest(R.raw.cve_2016_2429_b_27211885);
    }

    /***********************************************************
     to prevent merge conflicts, add M tests below this comment,
     before any existing test methods
     ***********************************************************/

    @SecurityTest
    public void testStagefright_bug_34097672() throws Exception {
        doStagefrightTest(R.raw.bug_34097672);
    }

    @SecurityTest
    public void testStagefright_bug_33818508() throws Exception {
        doStagefrightTest(R.raw.bug_33818508);
    }

    @SecurityTest
    public void testStagefright_bug_32873375() throws Exception {
        doStagefrightTest(R.raw.bug_32873375);
    }

    @SecurityTest
    public void testStagefright_bug_25765591() throws Exception {
        doStagefrightTest(R.raw.bug_25765591);
    }

    @SecurityTest
    public void testStagefright_cve_2015_3867() throws Exception {
        doStagefrightTest(R.raw.cve_2015_3867);
    }

    @SecurityTest
    public void testStagefright_cve_2015_3869() throws Exception {
        doStagefrightTest(R.raw.cve_2015_3869);
    }

    @SecurityTest
    public void testStagefright_bug_32322258() throws Exception {
        doStagefrightTest(R.raw.bug_32322258);
    }

    @SecurityTest
    public void testStagefright_cve_2015_3873_b_23248776() throws Exception {
        doStagefrightTest(R.raw.cve_2015_3873_b_23248776);
    }

    @SecurityTest
    public void testStagefright_cve_2015_3873_b_20718524() throws Exception {
        doStagefrightTest(R.raw.cve_2015_3873_b_20718524);
    }

    @SecurityTest
    public void testStagefright_cve_2015_3862_b_22954006() throws Exception {
        doStagefrightTest(R.raw.cve_2015_3862_b_22954006);
    }

    @SecurityTest
    public void testStagefright_cve_2015_3867_b_23213430() throws Exception {
        doStagefrightTest(R.raw.cve_2015_3867_b_23213430);
    }

    @SecurityTest
    public void testStagefright_cve_2015_3873_b_21814993() throws Exception {
        doStagefrightTest(R.raw.cve_2015_3873_b_21814993);
    }

    @SecurityTest
    public void testStagefright_bug_25812590() throws Exception {
        doStagefrightTest(R.raw.bug_25812590);
    }

    public void testStagefright_cve_2015_6600() throws Exception {
        doStagefrightTest(R.raw.cve_2015_6600);
    }

    public void testStagefright_cve_2015_6603() throws Exception {
        doStagefrightTest(R.raw.cve_2015_6603);
    }

    public void testStagefright_cve_2015_6604() throws Exception {
        doStagefrightTest(R.raw.cve_2015_6604);
    }

    public void testStagefright_cve_2015_3871() throws Exception {
        doStagefrightTest(R.raw.cve_2015_3871);
    }

    public void testStagefright_bug_26070014() throws Exception {
        doStagefrightTest(R.raw.bug_26070014);
    }

    public void testStagefright_bug_32915871() throws Exception {
        doStagefrightTest(R.raw.bug_32915871);
    }

    @SecurityTest
    public void testStagefright_bug_28333006() throws Exception {
        doStagefrightTest(R.raw.bug_28333006);
    }

    @SecurityTest
    public void testStagefright_bug_14388161() throws Exception {
        doStagefrightTestMediaPlayer(R.raw.bug_14388161);
    }

    @SecurityTest
    public void testStagefright_cve_2016_3755() throws Exception {
        doStagefrightTest(R.raw.cve_2016_3755);
    }

    @SecurityTest
    public void testStagefright_cve_2016_3878_b_29493002() throws Exception {
        doStagefrightTest(R.raw.cve_2016_3878_b_29493002);
    }

    @SecurityTest
    public void testStagefright_cve_2015_6608_b_23680780() throws Exception {
        doStagefrightTest(R.raw.cve_2015_6608_b_23680780);
    }

    @SecurityTest
    public void testStagefright_bug_27855419_CVE_2016_2463() throws Exception {
        doStagefrightTest(R.raw.bug_27855419);
    }

    /***********************************************************
     to prevent merge conflicts, add N tests below this comment,
     before any existing test methods
     ***********************************************************/

    @SecurityTest
    public void testStagefright_bug_35467107() throws Exception {
        doStagefrightTest(R.raw.bug_35467107);
    }

    public void testStagefright_bug_34031018() throws Exception {
        doStagefrightTest(R.raw.bug_34031018_32bit);
        doStagefrightTest(R.raw.bug_34031018_64bit);
    }

    private void doStagefrightTest(final int rid) throws Exception {
        doStagefrightTestMediaPlayer(rid);
        doStagefrightTestMediaCodec(rid);
        doStagefrightTestMediaMetadataRetriever(rid);

        Context context = getInstrumentation().getContext();
        Resources resources =  context.getResources();
        CtsTestServer server = new CtsTestServer(context);
        String rname = resources.getResourceEntryName(rid);
        String url = server.getAssetUrl("raw/" + rname);
        doStagefrightTestMediaPlayer(url);
        doStagefrightTestMediaCodec(url);
        doStagefrightTestMediaMetadataRetriever(url);
        server.shutdown();
    }

    private void doStagefrightTestANR(final int rid) throws Exception {
        doStagefrightTestMediaPlayerANR(rid, null);
    }

    private Surface getDummySurface() {
        int[] textures = new int[1];
        GLES20.glGenTextures(1, textures, 0);
        GLES20.glBindTexture(GLES11Ext.GL_TEXTURE_EXTERNAL_OES, textures[0]);
        GLES20.glTexParameterf(GLES11Ext.GL_TEXTURE_EXTERNAL_OES,
                GLES20.GL_TEXTURE_MIN_FILTER,
                GLES20.GL_NEAREST);
        GLES20.glTexParameterf(GLES11Ext.GL_TEXTURE_EXTERNAL_OES,
                GLES20.GL_TEXTURE_MAG_FILTER,
                GLES20.GL_LINEAR);
        GLES20.glTexParameteri(GLES11Ext.GL_TEXTURE_EXTERNAL_OES,
                GLES20.GL_TEXTURE_WRAP_S,
                GLES20.GL_CLAMP_TO_EDGE);
        GLES20.glTexParameteri(GLES11Ext.GL_TEXTURE_EXTERNAL_OES,
                GLES20.GL_TEXTURE_WRAP_T,
                GLES20.GL_CLAMP_TO_EDGE);
        SurfaceTexture surfaceTex = new SurfaceTexture(textures[0]);
        surfaceTex.setOnFrameAvailableListener(new SurfaceTexture.OnFrameAvailableListener() {
            @Override
            public void onFrameAvailable(SurfaceTexture surfaceTexture) {
                Log.i(TAG, "new frame available");
            }
        });
        return new Surface(surfaceTex);
    }

    class MediaPlayerCrashListener
    implements MediaPlayer.OnErrorListener,
        MediaPlayer.OnPreparedListener,
        MediaPlayer.OnCompletionListener {
        @Override
        public boolean onError(MediaPlayer mp, int newWhat, int extra) {
            Log.i(TAG, "error: " + newWhat + "/" + extra);
            // don't overwrite a more severe error with a less severe one
            if (what != MediaPlayer.MEDIA_ERROR_SERVER_DIED) {
                what = newWhat;
            }
            lock.lock();
            condition.signal();
            lock.unlock();

            return true; // don't call oncompletion
        }

        @Override
        public void onPrepared(MediaPlayer mp) {
            mp.start();
        }

        @Override
        public void onCompletion(MediaPlayer mp) {
            // preserve error condition, if any
            lock.lock();
            completed = true;
            condition.signal();
            lock.unlock();
        }

        public int waitForError() throws InterruptedException {
            lock.lock();
            if (condition.awaitNanos(TIMEOUT_NS) <= 0) {
                Log.d(TAG, "timed out on waiting for error");
            }
            lock.unlock();
            if (what != 0) {
                // Sometimes mediaserver signals a decoding error first, and *then* crashes
                // due to additional in-flight buffers being processed, so wait a little
                // and see if more errors show up.
                SystemClock.sleep(1000);
            }
            return what;
        }

        public boolean waitForErrorOrCompletion() throws InterruptedException {
            lock.lock();
            if (condition.awaitNanos(TIMEOUT_NS) <= 0) {
                Log.d(TAG, "timed out on waiting for error or completion");
            }
            lock.unlock();
            return (what != 0 && what != MediaPlayer.MEDIA_ERROR_SERVER_DIED) || completed;
        }

        ReentrantLock lock = new ReentrantLock();
        Condition condition = lock.newCondition();
        int what;
        boolean completed = false;
    }

    class LooperThread extends Thread {
        private Looper mLooper;

        LooperThread(Runnable runner) {
            super(runner);
        }

        @Override
        public void run() {
            Looper.prepare();
            mLooper = Looper.myLooper();
            super.run();
        }

        public void stopLooper() {
            mLooper.quitSafely();
        }
    }

    private void doStagefrightTestMediaPlayer(final int rid) throws Exception {
        doStagefrightTestMediaPlayer(rid, null);
    }

    private void doStagefrightTestMediaPlayer(final String url) throws Exception {
        doStagefrightTestMediaPlayer(-1, url);
    }

    private void closeQuietly(AutoCloseable closeable) {
        if (closeable != null) {
            try {
                closeable.close();
            } catch (RuntimeException rethrown) {
                throw rethrown;
            } catch (Exception ignored) {
            }
        }
    }

    private void doStagefrightTestMediaPlayer(final int rid, final String uri) throws Exception {

        String name = uri != null ? uri :
            getInstrumentation().getContext().getResources().getResourceEntryName(rid);
        Log.i(TAG, "start mediaplayer test for: " + name);

        final MediaPlayerCrashListener mpcl = new MediaPlayerCrashListener();

        LooperThread t = new LooperThread(new Runnable() {
            @Override
            public void run() {

                MediaPlayer mp = new MediaPlayer();
                mp.setOnErrorListener(mpcl);
                mp.setOnPreparedListener(mpcl);
                mp.setOnCompletionListener(mpcl);
                Surface surface = getDummySurface();
                mp.setSurface(surface);
                AssetFileDescriptor fd = null;
                try {
                    if (uri == null) {
                        fd = getInstrumentation().getContext().getResources()
                                .openRawResourceFd(rid);

                        mp.setDataSource(fd.getFileDescriptor(),
                                         fd.getStartOffset(),
                                         fd.getLength());

                    } else {
                        mp.setDataSource(uri);
                    }
                    mp.prepareAsync();
                } catch (Exception e) {
                } finally {
                    closeQuietly(fd);
                }

                Looper.loop();
                mp.release();
            }
        });

        t.start();
        String cve = name.replace("_", "-").toUpperCase();
        assertFalse("Device *IS* vulnerable to " + cve,
                    mpcl.waitForError() == MediaPlayer.MEDIA_ERROR_SERVER_DIED);
        t.stopLooper();
        t.join(); // wait for thread to exit so we're sure the player was released
    }

    private void doStagefrightTestMediaCodec(final int rid) throws Exception {
        doStagefrightTestMediaCodec(rid, null);
    }

    private void doStagefrightTestMediaCodec(final String url) throws Exception {
        doStagefrightTestMediaCodec(-1, url);
    }

    private void doStagefrightTestMediaCodec(final int rid, final String url) throws Exception {

        final MediaPlayerCrashListener mpcl = new MediaPlayerCrashListener();

        LooperThread thr = new LooperThread(new Runnable() {
            @Override
            public void run() {

                MediaPlayer mp = new MediaPlayer();
                mp.setOnErrorListener(mpcl);
                try {
                    AssetFileDescriptor fd = getInstrumentation().getContext().getResources()
                        .openRawResourceFd(R.raw.good);

                    // the onErrorListener won't receive MEDIA_ERROR_SERVER_DIED until
                    // setDataSource has been called
                    mp.setDataSource(fd.getFileDescriptor(),
                                     fd.getStartOffset(),
                                     fd.getLength());
                    fd.close();
                } catch (Exception e) {
                    // this is a known-good file, so no failure should occur
                    fail("setDataSource of known-good file failed");
                }

                synchronized(mpcl) {
                    mpcl.notify();
                }
                Looper.loop();
                mp.release();
            }
        });
        thr.start();
        // wait until the thread has initialized the MediaPlayer
        synchronized(mpcl) {
            mpcl.wait();
        }

        Resources resources =  getInstrumentation().getContext().getResources();
        MediaExtractor ex = new MediaExtractor();
        if (url == null) {
            AssetFileDescriptor fd = resources.openRawResourceFd(rid);
            try {
                ex.setDataSource(fd.getFileDescriptor(), fd.getStartOffset(), fd.getLength());
            } catch (IOException e) {
                // ignore
            } finally {
                closeQuietly(fd);
            }
        } else {
            try {
                ex.setDataSource(url);
            } catch (Exception e) {
                // indicative of problems with our tame CTS test web server
            }
        }
        int numtracks = ex.getTrackCount();
        String rname = url != null ? url: resources.getResourceEntryName(rid);
        Log.i(TAG, "start mediacodec test for: " + rname + ", which has " + numtracks + " tracks");
        for (int t = 0; t < numtracks; t++) {
            // find all the available decoders for this format
            ArrayList<String> matchingCodecs = new ArrayList<String>();
            MediaFormat format = null;
            try {
                format = ex.getTrackFormat(t);
            } catch (IllegalArgumentException e) {
                Log.e(TAG, "could not get track format for track " + t);
                continue;
            }
            String mime = format.getString(MediaFormat.KEY_MIME);
            int numCodecs = MediaCodecList.getCodecCount();
            for (int i = 0; i < numCodecs; i++) {
                MediaCodecInfo info = MediaCodecList.getCodecInfoAt(i);
                if (info.isEncoder()) {
                    continue;
                }
                try {
                    MediaCodecInfo.CodecCapabilities caps = info.getCapabilitiesForType(mime);
                    if (caps != null) {
                        matchingCodecs.add(info.getName());
                    }
                } catch (IllegalArgumentException e) {
                    // type is not supported
                }
            }

            if (matchingCodecs.size() == 0) {
                Log.w(TAG, "no codecs for track " + t + ", type " + mime);
            }
            // decode this track once with each matching codec
            ex.selectTrack(t);
            for (String codecName: matchingCodecs) {
                Log.i(TAG, "Decoding track " + t + " using codec " + codecName);
                ex.seekTo(0, MediaExtractor.SEEK_TO_CLOSEST_SYNC);
                MediaCodec codec = MediaCodec.createByCodecName(codecName);
                Surface surface = null;
                if (mime.startsWith("video/")) {
                    surface = getDummySurface();
                }
                try {
                    codec.configure(format, surface, null, 0);
                    codec.start();
                } catch (Exception e) {
                    Log.i(TAG, "Failed to start/configure:", e);
                }
                MediaCodec.BufferInfo info = new MediaCodec.BufferInfo();
                try {
                    ByteBuffer [] inputBuffers = codec.getInputBuffers();
                    while (true) {
                        int flags = ex.getSampleFlags();
                        long time = ex.getSampleTime();
                        ex.getCachedDuration();
                        int bufidx = codec.dequeueInputBuffer(5000);
                        if (bufidx >= 0) {
                            int n = ex.readSampleData(inputBuffers[bufidx], 0);
                            if (n < 0) {
                                flags = MediaCodec.BUFFER_FLAG_END_OF_STREAM;
                                time = 0;
                                n = 0;
                            }
                            codec.queueInputBuffer(bufidx, 0, n, time, flags);
                            ex.advance();
                        }
                        int status = codec.dequeueOutputBuffer(info, 5000);
                        if (status >= 0) {
                            if ((info.flags & MediaCodec.BUFFER_FLAG_END_OF_STREAM) != 0) {
                                break;
                            }
                            if (info.presentationTimeUs > TIMEOUT_NS / 1000) {
                                Log.d(TAG, "stopping after 10 seconds worth of data");
                                break;
                            }
                            codec.releaseOutputBuffer(status, true);
                        }
                    }
                } catch (Exception e) {
                    // local exceptions ignored, not security issues
                } finally {
                    codec.release();
                }
            }
            ex.unselectTrack(t);
        }
        ex.release();
        String cve = rname.replace("_", "-").toUpperCase();
        assertFalse("Device *IS* vulnerable to " + cve,
                    mpcl.waitForError() == MediaPlayer.MEDIA_ERROR_SERVER_DIED);
        thr.stopLooper();
        thr.join();
    }

    private void doStagefrightTestMediaMetadataRetriever(final int rid) throws Exception {
        doStagefrightTestMediaMetadataRetriever(rid, null);
    }

    private void doStagefrightTestMediaMetadataRetriever(final String url) throws Exception {
        doStagefrightTestMediaMetadataRetriever(-1, url);
    }

    private void doStagefrightTestMediaMetadataRetriever(
            final int rid, final String url) throws Exception {

        final MediaPlayerCrashListener mpcl = new MediaPlayerCrashListener();

        LooperThread thr = new LooperThread(new Runnable() {
            @Override
            public void run() {

                MediaPlayer mp = new MediaPlayer();
                mp.setOnErrorListener(mpcl);
                AssetFileDescriptor fd = null;
                try {
                    fd = getInstrumentation().getContext().getResources()
                        .openRawResourceFd(R.raw.good);

                    // the onErrorListener won't receive MEDIA_ERROR_SERVER_DIED until
                    // setDataSource has been called
                    mp.setDataSource(fd.getFileDescriptor(),
                                     fd.getStartOffset(),
                                     fd.getLength());
                    fd.close();
                } catch (Exception e) {
                    // this is a known-good file, so no failure should occur
                    fail("setDataSource of known-good file failed");
                }

                synchronized(mpcl) {
                    mpcl.notify();
                }
                Looper.loop();
                mp.release();
            }
        });
        thr.start();
        // wait until the thread has initialized the MediaPlayer
        synchronized(mpcl) {
            mpcl.wait();
        }

        Resources resources =  getInstrumentation().getContext().getResources();
        MediaMetadataRetriever retriever = new MediaMetadataRetriever();
        if (url == null) {
            AssetFileDescriptor fd = resources.openRawResourceFd(rid);
            try {
                retriever.setDataSource(fd.getFileDescriptor(), fd.getStartOffset(), fd.getLength());
            } catch (Exception e) {
                // ignore
            } finally {
                closeQuietly(fd);
            }
        } else {
            try {
                retriever.setDataSource(url, new HashMap<String, String>());
            } catch (Exception e) {
                // indicative of problems with our tame CTS test web server
            }
        }
        retriever.extractMetadata(MediaMetadataRetriever.METADATA_KEY_DURATION);
        retriever.getEmbeddedPicture();
        retriever.getFrameAtTime();

        retriever.release();
        String rname = url != null ? url : resources.getResourceEntryName(rid);
        String cve = rname.replace("_", "-").toUpperCase();
        assertFalse("Device *IS* vulnerable to " + cve,
                    mpcl.waitForError() == MediaPlayer.MEDIA_ERROR_SERVER_DIED);
        thr.stopLooper();
        thr.join();
    }
<<<<<<< HEAD
=======

    @SecurityTest
    public void testBug36215950() throws Exception {
        doStagefrightTestRawBlob(R.raw.bug_36215950, "video/hevc", 320, 240);
    }

    @SecurityTest
    public void testBug36895511() throws Exception {
        doStagefrightTestRawBlob(R.raw.bug_36895511, "video/hevc", 320, 240);
    }

    private void runWithTimeout(Runnable runner, int timeout) {
        Thread t = new Thread(runner);
        t.start();
        try {
            t.join(timeout);
        } catch (InterruptedException e) {
            fail("operation was interrupted");
        }
        if (t.isAlive()) {
            fail("operation not completed within timeout of " + timeout + "ms");
        }
    }

    private void releaseCodec(final MediaCodec codec) {
        runWithTimeout(new Runnable() {
            @Override
            public void run() {
                codec.release();
            }
        }, 5000);
    }

    private void doStagefrightTestRawBlob(int rid, String mime, int initWidth, int initHeight) throws Exception {

        final MediaPlayerCrashListener mpcl = new MediaPlayerCrashListener();
        final Context context = getInstrumentation().getContext();
        final Resources resources =  context.getResources();

        LooperThread thr = new LooperThread(new Runnable() {
            @Override
            public void run() {

                MediaPlayer mp = new MediaPlayer();
                mp.setOnErrorListener(mpcl);
                AssetFileDescriptor fd = null;
                try {
                    fd = resources.openRawResourceFd(R.raw.good);

                    // the onErrorListener won't receive MEDIA_ERROR_SERVER_DIED until
                    // setDataSource has been called
                    mp.setDataSource(fd.getFileDescriptor(),
                                     fd.getStartOffset(),
                                     fd.getLength());
                    fd.close();
                } catch (Exception e) {
                    // this is a known-good file, so no failure should occur
                    fail("setDataSource of known-good file failed");
                }

                synchronized(mpcl) {
                    mpcl.notify();
                }
                Looper.loop();
                mp.release();
            }
        });
        thr.start();
        // wait until the thread has initialized the MediaPlayer
        synchronized(mpcl) {
            mpcl.wait();
        }

        AssetFileDescriptor fd = resources.openRawResourceFd(rid);
        byte [] blob = new byte[(int)fd.getLength()];
        FileInputStream fis = fd.createInputStream();
        int numRead = fis.read(blob);
        fis.close();
        //Log.i("@@@@", "read " + numRead + " bytes");

        // find all the available decoders for this format
        ArrayList<String> matchingCodecs = new ArrayList<String>();
        int numCodecs = MediaCodecList.getCodecCount();
        for (int i = 0; i < numCodecs; i++) {
            MediaCodecInfo info = MediaCodecList.getCodecInfoAt(i);
            if (info.isEncoder()) {
                continue;
            }
            try {
                MediaCodecInfo.CodecCapabilities caps = info.getCapabilitiesForType(mime);
                if (caps != null) {
                    matchingCodecs.add(info.getName());
                }
            } catch (IllegalArgumentException e) {
                // type is not supported
            }
        }

        if (matchingCodecs.size() == 0) {
            Log.w(TAG, "no codecs for mime type " + mime);
        }
        String rname = resources.getResourceEntryName(rid);
        // decode this blob once with each matching codec
        for (String codecName: matchingCodecs) {
            Log.i(TAG, "Decoding blob " + rname + " using codec " + codecName);
            MediaCodec codec = MediaCodec.createByCodecName(codecName);
            MediaFormat format = MediaFormat.createVideoFormat(mime, initWidth, initHeight);
            codec.configure(format, null, null, 0);
            codec.start();

            try {
                MediaCodec.BufferInfo info = new MediaCodec.BufferInfo();
                ByteBuffer [] inputBuffers = codec.getInputBuffers();
                // enqueue the bad data a number of times, in case
                // the codec needs multiple buffers to fail.
                for(int i = 0; i < 64; i++) {
                    int bufidx = codec.dequeueInputBuffer(5000);
                    if (bufidx >= 0) {
                        Log.i(TAG, "got input buffer of size " + inputBuffers[bufidx].capacity());
                        inputBuffers[bufidx].rewind();
                        inputBuffers[bufidx].put(blob, 0, numRead);
                        codec.queueInputBuffer(bufidx, 0, numRead, 0, 0);
                    } else {
                        Log.i(TAG, "no input buffer");
                    }
                    bufidx = codec.dequeueOutputBuffer(info, 5000);
                    if (bufidx >= 0) {
                        Log.i(TAG, "got output buffer");
                        codec.releaseOutputBuffer(bufidx, false);
                    } else {
                        Log.i(TAG, "no output buffer");
                    }
                }
            } catch (Exception e) {
                // ignore, not a security issue
            } finally {
                releaseCodec(codec);
            }
        }

        String cve = rname.replace("_", "-").toUpperCase();
        assertFalse("Device *IS* vulnerable to " + cve,
                    mpcl.waitForError() == MediaPlayer.MEDIA_ERROR_SERVER_DIED);
        thr.stopLooper();
        thr.join();
    }

    private void doStagefrightTestMediaPlayerANR(final int rid, final String uri) throws Exception {
        String name = uri != null ? uri :
            getInstrumentation().getContext().getResources().getResourceEntryName(rid);
        Log.i(TAG, "start mediaplayerANR test for: " + name);

        final MediaPlayerCrashListener mpl = new MediaPlayerCrashListener();

        LooperThread t = new LooperThread(new Runnable() {
            @Override
            public void run() {
                MediaPlayer mp = new MediaPlayer();
                mp.setOnErrorListener(mpl);
                mp.setOnPreparedListener(mpl);
                mp.setOnCompletionListener(mpl);
                Surface surface = getDummySurface();
                mp.setSurface(surface);
                AssetFileDescriptor fd = null;
                try {
                    if (uri == null) {
                        fd = getInstrumentation().getContext().getResources()
                                .openRawResourceFd(rid);

                        mp.setDataSource(fd.getFileDescriptor(),
                                fd.getStartOffset(),
                                fd.getLength());
                    } else {
                        mp.setDataSource(uri);
                    }
                    mp.prepareAsync();
                } catch (Exception e) {
                } finally {
                    closeQuietly(fd);
                }

                Looper.loop();
                mp.release();
            }
        });

        t.start();
        String cve = name.replace("_", "-").toUpperCase();
        assertTrue("Device *IS* vulnerable to " + cve, mpl.waitForErrorOrCompletion());
        t.stopLooper();
        t.join(); // wait for thread to exit so we're sure the player was released
    }
>>>>>>> 97d58162
}<|MERGE_RESOLUTION|>--- conflicted
+++ resolved
@@ -781,154 +781,6 @@
         thr.stopLooper();
         thr.join();
     }
-<<<<<<< HEAD
-=======
-
-    @SecurityTest
-    public void testBug36215950() throws Exception {
-        doStagefrightTestRawBlob(R.raw.bug_36215950, "video/hevc", 320, 240);
-    }
-
-    @SecurityTest
-    public void testBug36895511() throws Exception {
-        doStagefrightTestRawBlob(R.raw.bug_36895511, "video/hevc", 320, 240);
-    }
-
-    private void runWithTimeout(Runnable runner, int timeout) {
-        Thread t = new Thread(runner);
-        t.start();
-        try {
-            t.join(timeout);
-        } catch (InterruptedException e) {
-            fail("operation was interrupted");
-        }
-        if (t.isAlive()) {
-            fail("operation not completed within timeout of " + timeout + "ms");
-        }
-    }
-
-    private void releaseCodec(final MediaCodec codec) {
-        runWithTimeout(new Runnable() {
-            @Override
-            public void run() {
-                codec.release();
-            }
-        }, 5000);
-    }
-
-    private void doStagefrightTestRawBlob(int rid, String mime, int initWidth, int initHeight) throws Exception {
-
-        final MediaPlayerCrashListener mpcl = new MediaPlayerCrashListener();
-        final Context context = getInstrumentation().getContext();
-        final Resources resources =  context.getResources();
-
-        LooperThread thr = new LooperThread(new Runnable() {
-            @Override
-            public void run() {
-
-                MediaPlayer mp = new MediaPlayer();
-                mp.setOnErrorListener(mpcl);
-                AssetFileDescriptor fd = null;
-                try {
-                    fd = resources.openRawResourceFd(R.raw.good);
-
-                    // the onErrorListener won't receive MEDIA_ERROR_SERVER_DIED until
-                    // setDataSource has been called
-                    mp.setDataSource(fd.getFileDescriptor(),
-                                     fd.getStartOffset(),
-                                     fd.getLength());
-                    fd.close();
-                } catch (Exception e) {
-                    // this is a known-good file, so no failure should occur
-                    fail("setDataSource of known-good file failed");
-                }
-
-                synchronized(mpcl) {
-                    mpcl.notify();
-                }
-                Looper.loop();
-                mp.release();
-            }
-        });
-        thr.start();
-        // wait until the thread has initialized the MediaPlayer
-        synchronized(mpcl) {
-            mpcl.wait();
-        }
-
-        AssetFileDescriptor fd = resources.openRawResourceFd(rid);
-        byte [] blob = new byte[(int)fd.getLength()];
-        FileInputStream fis = fd.createInputStream();
-        int numRead = fis.read(blob);
-        fis.close();
-        //Log.i("@@@@", "read " + numRead + " bytes");
-
-        // find all the available decoders for this format
-        ArrayList<String> matchingCodecs = new ArrayList<String>();
-        int numCodecs = MediaCodecList.getCodecCount();
-        for (int i = 0; i < numCodecs; i++) {
-            MediaCodecInfo info = MediaCodecList.getCodecInfoAt(i);
-            if (info.isEncoder()) {
-                continue;
-            }
-            try {
-                MediaCodecInfo.CodecCapabilities caps = info.getCapabilitiesForType(mime);
-                if (caps != null) {
-                    matchingCodecs.add(info.getName());
-                }
-            } catch (IllegalArgumentException e) {
-                // type is not supported
-            }
-        }
-
-        if (matchingCodecs.size() == 0) {
-            Log.w(TAG, "no codecs for mime type " + mime);
-        }
-        String rname = resources.getResourceEntryName(rid);
-        // decode this blob once with each matching codec
-        for (String codecName: matchingCodecs) {
-            Log.i(TAG, "Decoding blob " + rname + " using codec " + codecName);
-            MediaCodec codec = MediaCodec.createByCodecName(codecName);
-            MediaFormat format = MediaFormat.createVideoFormat(mime, initWidth, initHeight);
-            codec.configure(format, null, null, 0);
-            codec.start();
-
-            try {
-                MediaCodec.BufferInfo info = new MediaCodec.BufferInfo();
-                ByteBuffer [] inputBuffers = codec.getInputBuffers();
-                // enqueue the bad data a number of times, in case
-                // the codec needs multiple buffers to fail.
-                for(int i = 0; i < 64; i++) {
-                    int bufidx = codec.dequeueInputBuffer(5000);
-                    if (bufidx >= 0) {
-                        Log.i(TAG, "got input buffer of size " + inputBuffers[bufidx].capacity());
-                        inputBuffers[bufidx].rewind();
-                        inputBuffers[bufidx].put(blob, 0, numRead);
-                        codec.queueInputBuffer(bufidx, 0, numRead, 0, 0);
-                    } else {
-                        Log.i(TAG, "no input buffer");
-                    }
-                    bufidx = codec.dequeueOutputBuffer(info, 5000);
-                    if (bufidx >= 0) {
-                        Log.i(TAG, "got output buffer");
-                        codec.releaseOutputBuffer(bufidx, false);
-                    } else {
-                        Log.i(TAG, "no output buffer");
-                    }
-                }
-            } catch (Exception e) {
-                // ignore, not a security issue
-            } finally {
-                releaseCodec(codec);
-            }
-        }
-
-        String cve = rname.replace("_", "-").toUpperCase();
-        assertFalse("Device *IS* vulnerable to " + cve,
-                    mpcl.waitForError() == MediaPlayer.MEDIA_ERROR_SERVER_DIED);
-        thr.stopLooper();
-        thr.join();
-    }
 
     private void doStagefrightTestMediaPlayerANR(final int rid, final String uri) throws Exception {
         String name = uri != null ? uri :
@@ -975,5 +827,4 @@
         t.stopLooper();
         t.join(); // wait for thread to exit so we're sure the player was released
     }
->>>>>>> 97d58162
 }