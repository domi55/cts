/*
 * Copyright (C) 2015 The Android Open Source Project
 *
 * Licensed under the Apache License, Version 2.0 (the "License");
 * you may not use this file except in compliance with the License.
 * You may obtain a copy of the License at
 *
 *      http://www.apache.org/licenses/LICENSE-2.0
 *
 * Unless required by applicable law or agreed to in writing, software
 * distributed under the License is distributed on an "AS IS" BASIS,
 * WITHOUT WARRANTIES OR CONDITIONS OF ANY KIND, either express or implied.
 * See the License for the specific language governing permissions and
 * limitations under the License.
 *
 *
 * This code was provided to AOSP by Zimperium Inc and was
 * written by:
 *
 * Simone "evilsocket" Margaritelli
 * Joshua "jduck" Drake
 */
package android.security.cts;

import android.test.AndroidTestCase;
import android.util.Log;
import android.content.Context;
import android.content.res.AssetFileDescriptor;
import android.content.res.Resources;
import android.graphics.SurfaceTexture;
import android.media.MediaCodec;
import android.media.MediaCodecInfo;
import android.media.MediaCodecList;
import android.media.MediaExtractor;
import android.media.MediaFormat;
import android.media.MediaPlayer;
import android.opengl.GLES20;
import android.opengl.GLES11Ext;
import android.os.Looper;
import android.os.SystemClock;
import android.test.InstrumentationTestCase;
import android.util.Log;
import android.view.Surface;

import java.io.IOException;
import java.nio.ByteBuffer;
import java.util.ArrayList;
import java.util.concurrent.locks.Condition;
import java.util.concurrent.locks.ReentrantLock;

import android.security.cts.R;


/**
 * Verify that the device is not vulnerable to any known Stagefright
 * vulnerabilities.
 */
public class StagefrightTest extends InstrumentationTestCase {
    static final String TAG = "StagefrightTest";

    private final long TIMEOUT_NS = 10000000000L;  // 10 seconds.

    public StagefrightTest() {
    }

    /***********************************************************
     to prevent merge conflicts, add K tests below this comment,
     before any existing test methods
     ***********************************************************/

    public void testStagefright_cve_2016_2507() throws Exception {
        doStagefrightTest(R.raw.cve_2016_2507);
    }

    public void testStagefright_bug_31647370() throws Exception {
        doStagefrightTest(R.raw.bug_31647370);
    }

    public void testStagefright_bug_32577290() throws Exception {
        doStagefrightTest(R.raw.bug_32577290);
    }

    public void testStagefright_cve_2015_1538_1() throws Exception {
        doStagefrightTest(R.raw.cve_2015_1538_1);
    }

    public void testStagefright_cve_2015_1538_2() throws Exception {
        doStagefrightTest(R.raw.cve_2015_1538_2);
    }

    public void testStagefright_cve_2015_1538_3() throws Exception {
        doStagefrightTest(R.raw.cve_2015_1538_3);
    }

    public void testStagefright_cve_2015_1538_4() throws Exception {
        doStagefrightTest(R.raw.cve_2015_1538_4);
    }

    public void testStagefright_cve_2015_1539() throws Exception {
        doStagefrightTest(R.raw.cve_2015_1539);
    }

    public void testStagefright_cve_2015_3824() throws Exception {
        doStagefrightTest(R.raw.cve_2015_3824);
    }

    public void testStagefright_cve_2015_3826() throws Exception {
        doStagefrightTest(R.raw.cve_2015_3826);
    }

    public void testStagefright_cve_2015_3827() throws Exception {
        doStagefrightTest(R.raw.cve_2015_3827);
    }

    public void testStagefright_cve_2015_3828() throws Exception {
        doStagefrightTest(R.raw.cve_2015_3828);
    }

    public void testStagefright_cve_2015_3829() throws Exception {
        doStagefrightTest(R.raw.cve_2015_3829);
    }

    public void testStagefright_cve_2015_3864() throws Exception {
        doStagefrightTest(R.raw.cve_2015_3864);
    }

    public void testStagefright_cve_2015_6598() throws Exception {
        doStagefrightTest(R.raw.cve_2015_6598);
    }

    public void testStagefright_bug_26366256() throws Exception {
        doStagefrightTest(R.raw.bug_26366256);
    }

    public void testStagefright_cve_2016_2429_b_27211885() throws Exception {
        doStagefrightTest(R.raw.cve_2016_2429_b_27211885);
    }

    /***********************************************************
     to prevent merge conflicts, add M tests below this comment,
     before any existing test methods
     ***********************************************************/

    public void testStagefright_bug_32873375() throws Exception {
        doStagefrightTest(R.raw.bug_32873375);
    }

    public void testStagefright_bug_25765591() throws Exception {
        doStagefrightTest(R.raw.bug_25765591);
    }

    public void testStagefright_bug_25812590() throws Exception {
        doStagefrightTest(R.raw.bug_25812590);
    }

    public void testStagefright_bug_26070014() throws Exception {
        doStagefrightTest(R.raw.bug_26070014);
    }

    public void testStagefright_cve_2015_3867() throws Exception {
        doStagefrightTest(R.raw.cve_2015_3867);
    }

    public void testStagefright_cve_2015_3869() throws Exception {
        doStagefrightTest(R.raw.cve_2015_3869);
    }

    public void testStagefright_bug_32322258() throws Exception {
        doStagefrightTest(R.raw.bug_32322258);
    }

    public void testStagefright_cve_2015_3873_b_23248776() throws Exception {
        doStagefrightTest(R.raw.cve_2015_3873_b_23248776);
    }

    public void testStagefright_cve_2015_3873_b_20718524() throws Exception {
        doStagefrightTest(R.raw.cve_2015_3873_b_20718524);
    }

    public void testStagefright_cve_2015_3862_b_22954006() throws Exception {
        doStagefrightTest(R.raw.cve_2015_3862_b_22954006);
    }

    public void testStagefright_cve_2015_3867_b_23213430() throws Exception {
        doStagefrightTest(R.raw.cve_2015_3867_b_23213430);
    }

    public void testStagefright_cve_2015_3873_b_21814993() throws Exception {
        doStagefrightTest(R.raw.cve_2015_3873_b_21814993);
    }

    public void testStagefright_bug_32915871() throws Exception {
        doStagefrightTest(R.raw.bug_32915871);
    }

    public void testStagefright_bug_28333006() throws Exception {
        doStagefrightTest(R.raw.bug_28333006);
    }

    public void testStagefright_bug_14388161() throws Exception {
        doStagefrightTestMediaPlayer(R.raw.bug_14388161);
    }

    public void testStagefright_cve_2016_3755() throws Exception {
        doStagefrightTest(R.raw.cve_2016_3755);
    }

    public void testStagefright_cve_2016_3878_b_29493002() throws Exception {
        doStagefrightTest(R.raw.cve_2016_3878_b_29493002);
    }

<<<<<<< HEAD
    public void testStagefright_bug_19779574() throws Exception {
        doStagefrightTest(R.raw.bug_19779574);
    }

    public void testStagefright_cve_2016_2429_b_27211885() throws Exception {
        doStagefrightTest(R.raw.cve_2016_2429_b_27211885);
    }

=======
>>>>>>> 55a25d71
    public void testStagefright_bug_27855419_CVE_2016_2463() throws Exception {
        doStagefrightTest(R.raw.bug_27855419);
    }

    private void doStagefrightTest(final int rid) throws Exception {
        doStagefrightTestMediaPlayer(rid);
        doStagefrightTestMediaCodec(rid);
    }

    private Surface getDummySurface() {
        int[] textures = new int[1];
        GLES20.glGenTextures(1, textures, 0);
        GLES20.glBindTexture(GLES11Ext.GL_TEXTURE_EXTERNAL_OES, textures[0]);
        GLES20.glTexParameterf(GLES11Ext.GL_TEXTURE_EXTERNAL_OES,
                GLES20.GL_TEXTURE_MIN_FILTER,
                GLES20.GL_NEAREST);
        GLES20.glTexParameterf(GLES11Ext.GL_TEXTURE_EXTERNAL_OES,
                GLES20.GL_TEXTURE_MAG_FILTER,
                GLES20.GL_LINEAR);
        GLES20.glTexParameteri(GLES11Ext.GL_TEXTURE_EXTERNAL_OES,
                GLES20.GL_TEXTURE_WRAP_S,
                GLES20.GL_CLAMP_TO_EDGE);
        GLES20.glTexParameteri(GLES11Ext.GL_TEXTURE_EXTERNAL_OES,
                GLES20.GL_TEXTURE_WRAP_T,
                GLES20.GL_CLAMP_TO_EDGE);
        SurfaceTexture surfaceTex = new SurfaceTexture(textures[0]);
        surfaceTex.setOnFrameAvailableListener(new SurfaceTexture.OnFrameAvailableListener() {
            @Override
            public void onFrameAvailable(SurfaceTexture surfaceTexture) {
                Log.i(TAG, "new frame available");
            }
        });
        return new Surface(surfaceTex);
    }

    class MediaPlayerCrashListener
    implements MediaPlayer.OnErrorListener,
        MediaPlayer.OnPreparedListener,
        MediaPlayer.OnCompletionListener {
        @Override
        public boolean onError(MediaPlayer mp, int newWhat, int extra) {
            Log.i(TAG, "error: " + newWhat + "/" + extra);
            // don't overwrite a more severe error with a less severe one
            if (what != MediaPlayer.MEDIA_ERROR_SERVER_DIED) {
                what = newWhat;
            }
            lock.lock();
            condition.signal();
            lock.unlock();

            return true; // don't call oncompletion
        }

        @Override
        public void onPrepared(MediaPlayer mp) {
            mp.start();
        }

        @Override
        public void onCompletion(MediaPlayer mp) {
            // preserve error condition, if any
            lock.lock();
            condition.signal();
            lock.unlock();
        }

        public int waitForError() throws InterruptedException {
            lock.lock();
            if (condition.awaitNanos(TIMEOUT_NS) <= 0) {
                Log.d(TAG, "timed out on waiting for error");
            }
            lock.unlock();
            if (what != 0) {
                // Sometimes mediaserver signals a decoding error first, and *then* crashes
                // due to additional in-flight buffers being processed, so wait a little
                // and see if more errors show up.
                SystemClock.sleep(1000);
            }
            return what;
        }

        ReentrantLock lock = new ReentrantLock();
        Condition condition = lock.newCondition();
        int what;
    }

    class LooperThread extends Thread {
        private Looper mLooper;

        LooperThread(Runnable runner) {
            super(runner);
        }

        @Override
        public void run() {
            Looper.prepare();
            mLooper = Looper.myLooper();
            super.run();
        }

        public void stopLooper() {
            mLooper.quitSafely();
        }
    }

    private void doStagefrightTestMediaPlayer(final int rid) throws Exception {

        String name = getInstrumentation().getContext().getResources().getResourceEntryName(rid);
        Log.i(TAG, "start mediaplayer test for: " + name);

        final MediaPlayerCrashListener mpcl = new MediaPlayerCrashListener();

        LooperThread t = new LooperThread(new Runnable() {
            @Override
            public void run() {

                MediaPlayer mp = new MediaPlayer();
                mp.setOnErrorListener(mpcl);
                mp.setOnPreparedListener(mpcl);
                mp.setOnCompletionListener(mpcl);
                Surface surface = getDummySurface();
                mp.setSurface(surface);
                try {
                    AssetFileDescriptor fd = getInstrumentation().getContext().getResources()
                        .openRawResourceFd(rid);

                    mp.setDataSource(fd.getFileDescriptor(),
                                     fd.getStartOffset(),
                                     fd.getLength());

                    mp.prepareAsync();
                } catch (Exception e) {
                }

                Looper.loop();
                mp.release();
            }
        });

        t.start();
        String cve = name.replace("_", "-").toUpperCase();
        assertFalse("Device *IS* vulnerable to " + cve,
                    mpcl.waitForError() == MediaPlayer.MEDIA_ERROR_SERVER_DIED);
        t.stopLooper();
        t.join(); // wait for thread to exit so we're sure the player was released
    }

    private void doStagefrightTestMediaCodec(final int rid) throws Exception {

        final MediaPlayerCrashListener mpcl = new MediaPlayerCrashListener();

        LooperThread thr = new LooperThread(new Runnable() {
            @Override
            public void run() {

                MediaPlayer mp = new MediaPlayer();
                mp.setOnErrorListener(mpcl);
                try {
                    AssetFileDescriptor fd = getInstrumentation().getContext().getResources()
                        .openRawResourceFd(R.raw.good);

                    // the onErrorListener won't receive MEDIA_ERROR_SERVER_DIED until
                    // setDataSource has been called
                    mp.setDataSource(fd.getFileDescriptor(),
                                     fd.getStartOffset(),
                                     fd.getLength());
                } catch (Exception e) {
                    // this is a known-good file, so no failure should occur
                    fail("setDataSource of known-good file failed");
                }

                synchronized(mpcl) {
                    mpcl.notify();
                }
                Looper.loop();
                mp.release();
            }
        });
        thr.start();
        // wait until the thread has initialized the MediaPlayer
        synchronized(mpcl) {
            mpcl.wait();
        }

        Resources resources =  getInstrumentation().getContext().getResources();
        AssetFileDescriptor fd = resources.openRawResourceFd(rid);
        MediaExtractor ex = new MediaExtractor();
        try {
            ex.setDataSource(fd.getFileDescriptor(), fd.getStartOffset(), fd.getLength());
        } catch (IOException e) {
            // ignore
        }
        int numtracks = ex.getTrackCount();
        String rname = resources.getResourceEntryName(rid);
        Log.i(TAG, "start mediacodec test for: " + rname + ", which has " + numtracks + " tracks");
        for (int t = 0; t < numtracks; t++) {
            // find all the available decoders for this format
            ArrayList<String> matchingCodecs = new ArrayList<String>();
            MediaFormat format = null;
            try {
                format = ex.getTrackFormat(t);
            } catch (IllegalArgumentException e) {
                Log.e(TAG, "could not get track format for track " + t);
                continue;
            }
            String mime = format.getString(MediaFormat.KEY_MIME);
            int numCodecs = MediaCodecList.getCodecCount();
            for (int i = 0; i < numCodecs; i++) {
                MediaCodecInfo info = MediaCodecList.getCodecInfoAt(i);
                if (info.isEncoder()) {
                    continue;
                }
                try {
                    MediaCodecInfo.CodecCapabilities caps = info.getCapabilitiesForType(mime);
                    if (caps != null) {
                        matchingCodecs.add(info.getName());
                        Log.i(TAG, "Found matching codec " + info.getName() + " for track " + t);
                    }
                } catch (IllegalArgumentException e) {
                    // type is not supported
                }
            }

            if (matchingCodecs.size() == 0) {
                Log.w(TAG, "no codecs for track " + t + ", type " + mime);
            }
            // decode this track once with each matching codec
            try {
                ex.selectTrack(t);
            } catch (IllegalArgumentException e) {
                Log.w(TAG, "couldn't select track " + t);
                // continue on with codec initialization anyway, since that might still crash
            }
            for (String codecName: matchingCodecs) {
                Log.i(TAG, "Decoding track " + t + " using codec " + codecName);
                ex.seekTo(0, MediaExtractor.SEEK_TO_CLOSEST_SYNC);
                MediaCodec codec = MediaCodec.createByCodecName(codecName);
                Surface surface = null;
                if (mime.startsWith("video/")) {
                    surface = getDummySurface();
                }
                try {
                    codec.configure(format, surface, null, 0);
                    codec.start();
<<<<<<< HEAD
                    Log.i(TAG, "started codec " + codecName);
                } catch (MediaCodec.CodecException e) {
=======
                } catch (Exception e) {
>>>>>>> 55a25d71
                    Log.i(TAG, "Failed to start/configure:", e);
                }
                MediaCodec.BufferInfo info = new MediaCodec.BufferInfo();
                try {
                    ByteBuffer [] inputBuffers = codec.getInputBuffers();
                    while (true) {
                        int flags = ex.getSampleFlags();
                        long time = ex.getSampleTime();
                        int bufidx = codec.dequeueInputBuffer(5000);
                        if (bufidx >= 0) {
                            int n = ex.readSampleData(inputBuffers[bufidx], 0);
                            if (n < 0) {
                                flags = MediaCodec.BUFFER_FLAG_END_OF_STREAM;
                                time = 0;
                                n = 0;
                            }
                            codec.queueInputBuffer(bufidx, 0, n, time, flags);
                            ex.advance();
                        }
                        int status = codec.dequeueOutputBuffer(info, 5000);
                        if (status >= 0) {
                            if ((info.flags & MediaCodec.BUFFER_FLAG_END_OF_STREAM) != 0) {
                                break;
                            }
                            if (info.presentationTimeUs > TIMEOUT_NS / 1000) {
                                Log.d(TAG, "stopping after 10 seconds worth of data");
                                break;
                            }
                            codec.releaseOutputBuffer(status, true);
                        }
                    }
                } catch (Exception e) {
                    // local exceptions ignored, not security issues
                } finally {
                    codec.release();
                }
            }
        }
        ex.release();
        String cve = rname.replace("_", "-").toUpperCase();
        assertFalse("Device *IS* vulnerable to " + cve,
                    mpcl.waitForError() == MediaPlayer.MEDIA_ERROR_SERVER_DIED);
        thr.stopLooper();
        thr.join();
    }
}<|MERGE_RESOLUTION|>--- conflicted
+++ resolved
@@ -209,19 +209,12 @@
         doStagefrightTest(R.raw.cve_2016_3878_b_29493002);
     }
 
-<<<<<<< HEAD
+    public void testStagefright_bug_27855419_CVE_2016_2463() throws Exception {
+        doStagefrightTest(R.raw.bug_27855419);
+    }
+
     public void testStagefright_bug_19779574() throws Exception {
         doStagefrightTest(R.raw.bug_19779574);
-    }
-
-    public void testStagefright_cve_2016_2429_b_27211885() throws Exception {
-        doStagefrightTest(R.raw.cve_2016_2429_b_27211885);
-    }
-
-=======
->>>>>>> 55a25d71
-    public void testStagefright_bug_27855419_CVE_2016_2463() throws Exception {
-        doStagefrightTest(R.raw.bug_27855419);
     }
 
     private void doStagefrightTest(final int rid) throws Exception {
@@ -436,7 +429,6 @@
                     MediaCodecInfo.CodecCapabilities caps = info.getCapabilitiesForType(mime);
                     if (caps != null) {
                         matchingCodecs.add(info.getName());
-                        Log.i(TAG, "Found matching codec " + info.getName() + " for track " + t);
                     }
                 } catch (IllegalArgumentException e) {
                     // type is not supported
@@ -464,12 +456,7 @@
                 try {
                     codec.configure(format, surface, null, 0);
                     codec.start();
-<<<<<<< HEAD
-                    Log.i(TAG, "started codec " + codecName);
-                } catch (MediaCodec.CodecException e) {
-=======
                 } catch (Exception e) {
->>>>>>> 55a25d71
                     Log.i(TAG, "Failed to start/configure:", e);
                 }
                 MediaCodec.BufferInfo info = new MediaCodec.BufferInfo();
