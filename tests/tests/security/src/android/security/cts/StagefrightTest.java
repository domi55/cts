--- conflicted
+++ resolved
@@ -622,25 +622,18 @@
 
         Resources resources =  getInstrumentation().getContext().getResources();
         MediaMetadataRetriever retriever = new MediaMetadataRetriever();
-<<<<<<< HEAD
         if (url == null) {
             AssetFileDescriptor fd = resources.openRawResourceFd(rid);
             try {
                 retriever.setDataSource(fd.getFileDescriptor(), fd.getStartOffset(), fd.getLength());
                 fd.close();
-            } catch (IllegalArgumentException e) {
+            } catch (RuntimeException e) {
                 // ignore
             } finally {
                 closeQuietly(fd);
             }
         } else {
             retriever.setDataSource(url, new HashMap<String, String>());
-=======
-        try {
-            retriever.setDataSource(fd.getFileDescriptor(), fd.getStartOffset(), fd.getLength());
-        } catch (RuntimeException e) {
-            // ignore
->>>>>>> 0d5c1abd
         }
         retriever.extractMetadata(MediaMetadataRetriever.METADATA_KEY_DURATION);
         retriever.getEmbeddedPicture();
