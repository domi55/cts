/*
 * Copyright (C) 2015 The Android Open Source Project
 *
 * Licensed under the Apache License, Version 2.0 (the "License");
 * you may not use this file except in compliance with the License.
 * You may obtain a copy of the License at
 *
 *      http://www.apache.org/licenses/LICENSE-2.0
 *
 * Unless required by applicable law or agreed to in writing, software
 * distributed under the License is distributed on an "AS IS" BASIS,
 * WITHOUT WARRANTIES OR CONDITIONS OF ANY KIND, either express or implied.
 * See the License for the specific language governing permissions and
 * limitations under the License.
 *
 *
 * This code was provided to AOSP by Zimperium Inc and was
 * written by:
 *
 * Simone "evilsocket" Margaritelli
 * Joshua "jduck" Drake
 */
package android.security.cts;

import android.test.AndroidTestCase;
import android.util.Log;
import android.content.Context;
import android.content.res.AssetFileDescriptor;
import android.content.res.Resources;
import android.graphics.SurfaceTexture;
import android.media.MediaCodec;
import android.media.MediaCodecInfo;
import android.media.MediaCodecList;
import android.media.MediaExtractor;
import android.media.MediaFormat;
import android.media.MediaPlayer;
import android.opengl.GLES20;
import android.opengl.GLES11Ext;
import android.os.Looper;
import android.os.SystemClock;
import android.test.InstrumentationTestCase;
import android.util.Log;
import android.view.Surface;

import java.io.IOException;
import java.util.ArrayList;
import java.util.concurrent.locks.Condition;
import java.util.concurrent.locks.ReentrantLock;

import android.security.cts.R;


/**
 * Verify that the device is not vulnerable to any known Stagefright
 * vulnerabilities.
 */
public class StagefrightTest extends InstrumentationTestCase {
    static final String TAG = "StagefrightTest";

    private final long TIMEOUT_NS = 10000000000L;  // 10 seconds.

    public StagefrightTest() {
    }

    public void testStagefright_cve_2015_1538_1() throws Exception {
        doStagefrightTest(R.raw.cve_2015_1538_1);
    }

    public void testStagefright_cve_2015_1538_2() throws Exception {
        doStagefrightTest(R.raw.cve_2015_1538_2);
    }

    public void testStagefright_cve_2015_1538_3() throws Exception {
        doStagefrightTest(R.raw.cve_2015_1538_3);
    }

    public void testStagefright_cve_2015_1538_4() throws Exception {
        doStagefrightTest(R.raw.cve_2015_1538_4);
    }

    public void testStagefright_cve_2015_1539() throws Exception {
        doStagefrightTest(R.raw.cve_2015_1539);
    }

    public void testStagefright_cve_2015_3824() throws Exception {
        doStagefrightTest(R.raw.cve_2015_3824);
    }

    public void testStagefright_cve_2015_3826() throws Exception {
        doStagefrightTest(R.raw.cve_2015_3826);
    }

    public void testStagefright_cve_2015_3827() throws Exception {
        doStagefrightTest(R.raw.cve_2015_3827);
    }

    public void testStagefright_cve_2015_3828() throws Exception {
        doStagefrightTest(R.raw.cve_2015_3828);
    }

    public void testStagefright_cve_2015_3829() throws Exception {
        doStagefrightTest(R.raw.cve_2015_3829);
    }

    public void testStagefright_cve_2015_3864() throws Exception {
        doStagefrightTest(R.raw.cve_2015_3864);
    }

    public void testStagefright_cve_2015_6598() throws Exception {
        doStagefrightTest(R.raw.cve_2015_6598);
    }

    public void testStagefright_bug_26366256() throws Exception {
        doStagefrightTest(R.raw.bug_26366256);
    }

    public void testStagefright_bug_25765591() throws Exception {
        doStagefrightTest(R.raw.bug_25765591);
    }

    public void testStagefright_bug_25812590() throws Exception {
        doStagefrightTest(R.raw.bug_25812590);
    }

    public void testStagefright_bug_26070014() throws Exception {
        doStagefrightTest(R.raw.bug_26070014);
    }

    public void testStagefright_cve_2015_3867() throws Exception {
        doStagefrightTest(R.raw.cve_2015_3867);
    }

    public void testStagefright_cve_2015_3869() throws Exception {
        doStagefrightTest(R.raw.cve_2015_3869);
    }

    public void testStagefright_cve_2015_3873_b_23248776() throws Exception {
        doStagefrightTest(R.raw.cve_2015_3873_b_23248776);
    }

    public void testStagefright_cve_2015_3873_b_20718524() throws Exception {
        doStagefrightTest(R.raw.cve_2015_3873_b_20718524);
    }

    public void testStagefright_cve_2015_3862_b_22954006() throws Exception {
        doStagefrightTest(R.raw.cve_2015_3862_b_22954006);
    }

    public void testStagefright_cve_2015_3867_b_23213430() throws Exception {
        doStagefrightTest(R.raw.cve_2015_3867_b_23213430);
    }

    public void testStagefright_cve_2015_3873_b_21814993() throws Exception {
        doStagefrightTest(R.raw.cve_2015_3873_b_21814993);
    }

    public void testStagefright_bug_28333006() throws Exception {
        doStagefrightTest(R.raw.bug_28333006);
    }

    public void testStagefright_bug_14388161() throws Exception {
        doStagefrightTestMediaPlayer(R.raw.bug_14388161);
    }

<<<<<<< HEAD
    public void testStagefright_cve_2016_3755() throws Exception {
        doStagefrightTest(R.raw.cve_2016_3755);
    }

    public void testStagefright_cve_2016_3878_b_29493002() throws Exception {
        doStagefrightTest(R.raw.cve_2016_3878_b_29493002);
=======
    public void testStagefright_bug_27855419_CVE_2016_2463() throws Exception {
        doStagefrightTest(R.raw.bug_27855419);
>>>>>>> 217a1af8
    }

    private void doStagefrightTest(final int rid) throws Exception {
        doStagefrightTestMediaPlayer(rid);
        doStagefrightTestMediaCodec(rid);
    }

    private Surface getDummySurface() {
        int[] textures = new int[1];
        GLES20.glGenTextures(1, textures, 0);
        GLES20.glBindTexture(GLES11Ext.GL_TEXTURE_EXTERNAL_OES, textures[0]);
        GLES20.glTexParameterf(GLES11Ext.GL_TEXTURE_EXTERNAL_OES,
                GLES20.GL_TEXTURE_MIN_FILTER,
                GLES20.GL_NEAREST);
        GLES20.glTexParameterf(GLES11Ext.GL_TEXTURE_EXTERNAL_OES,
                GLES20.GL_TEXTURE_MAG_FILTER,
                GLES20.GL_LINEAR);
        GLES20.glTexParameteri(GLES11Ext.GL_TEXTURE_EXTERNAL_OES,
                GLES20.GL_TEXTURE_WRAP_S,
                GLES20.GL_CLAMP_TO_EDGE);
        GLES20.glTexParameteri(GLES11Ext.GL_TEXTURE_EXTERNAL_OES,
                GLES20.GL_TEXTURE_WRAP_T,
                GLES20.GL_CLAMP_TO_EDGE);
        SurfaceTexture surfaceTex = new SurfaceTexture(textures[0]);
        surfaceTex.setOnFrameAvailableListener(new SurfaceTexture.OnFrameAvailableListener() {
            @Override
            public void onFrameAvailable(SurfaceTexture surfaceTexture) {
                Log.i(TAG, "new frame available");
            }
        });
        return new Surface(surfaceTex);
    }

    class MediaPlayerCrashListener
    implements MediaPlayer.OnErrorListener,
        MediaPlayer.OnPreparedListener,
        MediaPlayer.OnCompletionListener {
        @Override
        public boolean onError(MediaPlayer mp, int newWhat, int extra) {
            Log.i(TAG, "error: " + newWhat + "/" + extra);
            // don't overwrite a more severe error with a less severe one
            if (what != MediaPlayer.MEDIA_ERROR_SERVER_DIED) {
                what = newWhat;
            }
            lock.lock();
            condition.signal();
            lock.unlock();

            return true; // don't call oncompletion
        }

        @Override
        public void onPrepared(MediaPlayer mp) {
            mp.start();
        }

        @Override
        public void onCompletion(MediaPlayer mp) {
            // preserve error condition, if any
            lock.lock();
            condition.signal();
            lock.unlock();
        }

        public int waitForError() throws InterruptedException {
            lock.lock();
            if (condition.awaitNanos(TIMEOUT_NS) <= 0) {
                Log.d(TAG, "timed out on waiting for error");
            }
            lock.unlock();
            if (what != 0) {
                // Sometimes mediaserver signals a decoding error first, and *then* crashes
                // due to additional in-flight buffers being processed, so wait a little
                // and see if more errors show up.
                SystemClock.sleep(1000);
            }
            return what;
        }

        ReentrantLock lock = new ReentrantLock();
        Condition condition = lock.newCondition();
        int what;
    }

    class LooperThread extends Thread {
        private Looper mLooper;

        LooperThread(Runnable runner) {
            super(runner);
        }

        @Override
        public void run() {
            Looper.prepare();
            mLooper = Looper.myLooper();
            super.run();
        }

        public void stopLooper() {
            mLooper.quitSafely();
        }
    }

    private void doStagefrightTestMediaPlayer(final int rid) throws Exception {

        String name = getInstrumentation().getContext().getResources().getResourceEntryName(rid);
        Log.i(TAG, "start mediaplayer test for: " + name);

        final MediaPlayerCrashListener mpcl = new MediaPlayerCrashListener();


        LooperThread t = new LooperThread(new Runnable() {
            @Override
            public void run() {

                MediaPlayer mp = new MediaPlayer();
                mp.setOnErrorListener(mpcl);
                mp.setOnPreparedListener(mpcl);
                mp.setOnCompletionListener(mpcl);
                Surface surface = getDummySurface();
                mp.setSurface(surface);
                try {
                    AssetFileDescriptor fd = getInstrumentation().getContext().getResources()
                        .openRawResourceFd(rid);

                    mp.setDataSource(fd.getFileDescriptor(),
                                     fd.getStartOffset(),
                                     fd.getLength());

                    mp.prepareAsync();
                } catch (Exception e) {
                }

                Looper.loop();
                mp.release();
            }
        });

        t.start();
        String cve = name.replace("_", "-").toUpperCase();
        assertFalse("Device *IS* vulnerable to " + cve,
                    mpcl.waitForError() == MediaPlayer.MEDIA_ERROR_SERVER_DIED);
        t.stopLooper();
    }

    private void doStagefrightTestMediaCodec(final int rid) throws Exception {

        final MediaPlayerCrashListener mpcl = new MediaPlayerCrashListener();

        LooperThread thr = new LooperThread(new Runnable() {
            @Override
            public void run() {

                MediaPlayer mp = new MediaPlayer();
                mp.setOnErrorListener(mpcl);
                try {
                    AssetFileDescriptor fd = getInstrumentation().getContext().getResources()
                        .openRawResourceFd(R.raw.good);

                    // the onErrorListener won't receive MEDIA_ERROR_SERVER_DIED until
                    // setDataSource has been called
                    mp.setDataSource(fd.getFileDescriptor(),
                                     fd.getStartOffset(),
                                     fd.getLength());
                } catch (Exception e) {
                    // this is a known-good file, so no failure should occur
                    fail("setDataSource of known-good file failed");
                }

                synchronized(mpcl) {
                    mpcl.notify();
                }
                Looper.loop();
                mp.release();
            }
        });
        thr.start();
        // wait until the thread has initialized the MediaPlayer
        synchronized(mpcl) {
            mpcl.wait();
        }

        Resources resources =  getInstrumentation().getContext().getResources();
        AssetFileDescriptor fd = resources.openRawResourceFd(rid);
        MediaExtractor ex = new MediaExtractor();
        try {
            ex.setDataSource(fd.getFileDescriptor(), fd.getStartOffset(), fd.getLength());
        } catch (IOException e) {
            // ignore
        }
        MediaCodecList codecList = new MediaCodecList(MediaCodecList.REGULAR_CODECS);
        int numtracks = ex.getTrackCount();
        String rname = resources.getResourceEntryName(rid);
        Log.i(TAG, "start mediacodec test for: " + rname + ", which has " + numtracks + " tracks");
        for (int t = 0; t < numtracks; t++) {
            // find all the available decoders for this format
            ArrayList<String> matchingCodecs = new ArrayList<String>();
            MediaFormat format = null;
            try {
                format = ex.getTrackFormat(t);
            } catch (IllegalArgumentException e) {
                Log.e(TAG, "could not get track format for track " + t);
                continue;
            }
            String mime = format.getString(MediaFormat.KEY_MIME);
            for (MediaCodecInfo info: codecList.getCodecInfos()) {
                if (info.isEncoder()) {
                    continue;
                }
                try {
                    MediaCodecInfo.CodecCapabilities caps = info.getCapabilitiesForType(mime);
                    if (caps != null && caps.isFormatSupported(format)) {
                        matchingCodecs.add(info.getName());
                    }
                } catch (IllegalArgumentException e) {
                    // type is not supported
                }
            }

            if (matchingCodecs.size() == 0) {
                Log.w(TAG, "no codecs for track " + t + ", type " + mime);
            }
            // decode this track once with each matching codec
            ex.selectTrack(t);
            for (String codecName: matchingCodecs) {
                Log.i(TAG, "Decoding track " + t + " using codec " + codecName);
                ex.seekTo(0, MediaExtractor.SEEK_TO_CLOSEST_SYNC);
                MediaCodec codec = MediaCodec.createByCodecName(codecName);
                Surface surface = null;
                if (mime.startsWith("video/")) {
                    surface = getDummySurface();
                }
                codec.configure(format, surface, null, 0);
                codec.start();
                MediaCodec.BufferInfo info = new MediaCodec.BufferInfo();
                try {
                    while (true) {
                        int flags = ex.getSampleFlags();
                        long time = ex.getSampleTime();
                        int bufidx = codec.dequeueInputBuffer(5000);
                        if (bufidx >= 0) {
                            int n = ex.readSampleData(codec.getInputBuffer(bufidx), 0);
                            if (n < 0) {
                                flags = MediaCodec.BUFFER_FLAG_END_OF_STREAM;
                                time = 0;
                                n = 0;
                            }
                            codec.queueInputBuffer(bufidx, 0, n, time, flags);
                            ex.advance();
                        }
                        int status = codec.dequeueOutputBuffer(info, 5000);
                        if (status >= 0) {
                            if ((info.flags & MediaCodec.BUFFER_FLAG_END_OF_STREAM) != 0) {
                                break;
                            }
                            if (info.presentationTimeUs > TIMEOUT_NS / 1000) {
                                Log.d(TAG, "stopping after 10 seconds worth of data");
                                break;
                            }
                            codec.releaseOutputBuffer(status, true);
                        }
                    }
                } catch (MediaCodec.CodecException ce) {
                    if (ce.getErrorCode() == MediaCodec.CodecException.ERROR_RECLAIMED) {
                        // This indicates that the remote service is dead, suggesting a crash.
                        throw new RuntimeException(ce);
                    }
                    // Other errors ignored.
                } catch (IllegalStateException ise) {
                    // Other errors ignored.
                } finally {
                    codec.release();
                }
            }
        }
        ex.release();
        String cve = rname.replace("_", "-").toUpperCase();
        assertFalse("Device *IS* vulnerable to " + cve,
                    mpcl.waitForError() == MediaPlayer.MEDIA_ERROR_SERVER_DIED);
        thr.stopLooper();

    }
}<|MERGE_RESOLUTION|>--- conflicted
+++ resolved
@@ -162,17 +162,16 @@
         doStagefrightTestMediaPlayer(R.raw.bug_14388161);
     }
 
-<<<<<<< HEAD
     public void testStagefright_cve_2016_3755() throws Exception {
         doStagefrightTest(R.raw.cve_2016_3755);
     }
 
     public void testStagefright_cve_2016_3878_b_29493002() throws Exception {
         doStagefrightTest(R.raw.cve_2016_3878_b_29493002);
-=======
+    }
+
     public void testStagefright_bug_27855419_CVE_2016_2463() throws Exception {
         doStagefrightTest(R.raw.bug_27855419);
->>>>>>> 217a1af8
     }
 
     private void doStagefrightTest(final int rid) throws Exception {
