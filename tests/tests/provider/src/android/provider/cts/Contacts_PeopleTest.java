/*
 * Copyright (C) 2008 The Android Open Source Project
 *
 * Licensed under the Apache License, Version 2.0 (the "License");
 * you may not use this file except in compliance with the License.
 * You may obtain a copy of the License at
 *
 *      http://www.apache.org/licenses/LICENSE-2.0
 *
 * Unless required by applicable law or agreed to in writing, software
 * distributed under the License is distributed on an "AS IS" BASIS,
 * WITHOUT WARRANTIES OR CONDITIONS OF ANY KIND, either express or implied.
 * See the License for the specific language governing permissions and
 * limitations under the License.
 */

package android.provider.cts;


import android.content.ContentResolver;
import android.content.ContentUris;
import android.content.ContentValues;
import android.content.Context;
import android.content.IContentProvider;
import android.database.Cursor;
import android.graphics.Bitmap;
import android.graphics.BitmapFactory;
import android.net.Uri;
import android.os.RemoteException;
import android.provider.Contacts;
import android.provider.Contacts.Groups;
import android.provider.Contacts.GroupsColumns;
import android.provider.Contacts.People;
import android.test.InstrumentationTestCase;

import java.io.IOException;
import java.io.InputStream;
import java.util.ArrayList;
import java.util.List;

public class Contacts_PeopleTest extends InstrumentationTestCase {
    private ContentResolver mContentResolver;
    private IContentProvider mProvider;

    private ArrayList<Uri> mPeopleRowsAdded;
    private ArrayList<Uri> mGroupRowsAdded;
    private ArrayList<Uri> mRowsAdded;

    private static final String[] PEOPLE_PROJECTION = new String[] {
            People._ID,
            People.LAST_TIME_CONTACTED
        };
    private static final int PEOPLE_ID_INDEX = 0;
    private static final int PEOPLE_LAST_CONTACTED_INDEX = 1;

    private static final int MEMBERSHIP_PERSON_ID_INDEX = 1;
    private static final int MEMBERSHIP_GROUP_ID_INDEX = 5;

    private static final String[] GROUPS_PROJECTION = new String[] {
        Groups._ID,
        Groups.NAME
    };
    private static final int GROUPS_ID_INDEX = 0;
    private static final int GROUPS_NAME_INDEX = 1;

    @Override
    protected void setUp() throws Exception {
        super.setUp();
        mContentResolver = getInstrumentation().getTargetContext().getContentResolver();
        mProvider = mContentResolver.acquireProvider(Contacts.AUTHORITY);

        mPeopleRowsAdded = new ArrayList<Uri>();
        mGroupRowsAdded = new ArrayList<Uri>();
        mRowsAdded = new ArrayList<Uri>();

        // insert some lines in people table and groups table to be used in test case.
        for (int i=0; i<3; i++) {
            ContentValues value = new ContentValues();
            value.put(People.NAME, "test_people_" + i);
            value.put(People.TIMES_CONTACTED, 0);
            value.put(People.LAST_TIME_CONTACTED, 0);
            mPeopleRowsAdded.add(mProvider.insert(People.CONTENT_URI, value));
        }

        ContentValues value = new ContentValues();
        value.put(Groups.NAME, "test_group_0");
        mGroupRowsAdded.add(mProvider.insert(Groups.CONTENT_URI, value));
        value.put(Groups.NAME, "test_group_1");
        mGroupRowsAdded.add(mProvider.insert(Groups.CONTENT_URI, value));
    }

    @Override
    protected void tearDown() throws Exception {
        // remove the lines we inserted in setup and added in test cases.
        for (Uri row : mRowsAdded) {
            mProvider.delete(row, null, null);
        }
        mRowsAdded.clear();

        for (Uri row : mPeopleRowsAdded) {
            mProvider.delete(row, null, null);
        }
        mPeopleRowsAdded.clear();

        for (Uri row : mGroupRowsAdded) {
            mProvider.delete(row, null, null);
        }
        mGroupRowsAdded.clear();

        super.tearDown();
    }

    public void testAddToGroup() {
        Cursor cursor;
        try {
            // Add the My Contacts group, since it is no longer automatically created.
            ContentValues testValues = new ContentValues();
            testValues.put(GroupsColumns.SYSTEM_ID, Groups.GROUP_MY_CONTACTS);
            mProvider.insert(Groups.CONTENT_URI, testValues);

            // People: test_people_0, Group: Groups.GROUP_MY_CONTACTS
            cursor = mProvider.query(mPeopleRowsAdded.get(0), PEOPLE_PROJECTION,
                    null, null, null, null);
            cursor.moveToFirst();
            int personId = cursor.getInt(PEOPLE_ID_INDEX);
            cursor.close();
            mRowsAdded.add(People.addToMyContactsGroup(mContentResolver, personId));
            cursor = mProvider.query(Groups.CONTENT_URI, GROUPS_PROJECTION,
                    Groups.SYSTEM_ID + "='" + Groups.GROUP_MY_CONTACTS + "'", null, null, null);
            cursor.moveToFirst();
            int groupId = cursor.getInt(GROUPS_ID_INDEX);
            cursor.close();
            cursor = People.queryGroups(mContentResolver, personId);
            cursor.moveToFirst();
            assertEquals(personId, cursor.getInt(MEMBERSHIP_PERSON_ID_INDEX));
            assertEquals(groupId, cursor.getInt(MEMBERSHIP_GROUP_ID_INDEX));
            cursor.close();

            // People: test_people_create, Group: Groups.GROUP_MY_CONTACTS
            ContentValues values = new ContentValues();
            values.put(People.NAME, "test_people_create");
            values.put(People.TIMES_CONTACTED, 0);
            values.put(People.LAST_TIME_CONTACTED, 0);
            mRowsAdded.add(People.createPersonInMyContactsGroup(mContentResolver, values));
            cursor = mProvider.query(People.CONTENT_URI, PEOPLE_PROJECTION,
                    People.NAME + " = 'test_people_create'", null, null, null);

            cursor.moveToFirst();
            personId = cursor.getInt(PEOPLE_ID_INDEX);
            mRowsAdded.add(ContentUris.withAppendedId(People.CONTENT_URI, personId));
            cursor.close();
            cursor = mProvider.query(Groups.CONTENT_URI, GROUPS_PROJECTION,
                    Groups.SYSTEM_ID + "='" + Groups.GROUP_MY_CONTACTS + "'", null, null, null);
            cursor.moveToFirst();
            groupId = cursor.getInt(GROUPS_ID_INDEX);
            cursor.close();
            cursor = People.queryGroups(mContentResolver, personId);
            cursor.moveToFirst();
            assertEquals(personId, cursor.getInt(MEMBERSHIP_PERSON_ID_INDEX));
            assertEquals(groupId, cursor.getInt(MEMBERSHIP_GROUP_ID_INDEX));
            cursor.close();

            // People: test_people_1, Group: test_group_0
            cursor = mProvider.query(mPeopleRowsAdded.get(1), PEOPLE_PROJECTION,
                    null, null, null, null);
            cursor.moveToFirst();
            personId = cursor.getInt(PEOPLE_ID_INDEX);
            cursor.close();
            cursor = mProvider.query(mGroupRowsAdded.get(0), GROUPS_PROJECTION,
                    null, null, null, null);
            cursor.moveToFirst();
            groupId = cursor.getInt(GROUPS_ID_INDEX);
            cursor.close();
            mRowsAdded.add(People.addToGroup(mContentResolver, personId, groupId));
            cursor = People.queryGroups(mContentResolver, personId);
            boolean found = false;
            while (cursor.moveToNext()) {
                assertEquals(personId, cursor.getInt(MEMBERSHIP_PERSON_ID_INDEX));
                if (cursor.getInt(MEMBERSHIP_GROUP_ID_INDEX) == groupId) {
                    found = true;
                    break;
                }
            }
            assertTrue(found);

            cursor.close();

            // People: test_people_2, Group: test_group_1
            cursor = mProvider.query(mPeopleRowsAdded.get(2), PEOPLE_PROJECTION,
                    null, null, null, null);
            cursor.moveToFirst();
            personId = cursor.getInt(PEOPLE_ID_INDEX);
            cursor.close();
            String groupName = "test_group_1";
            mRowsAdded.add(People.addToGroup(mContentResolver, personId, groupName));
            cursor = People.queryGroups(mContentResolver, personId);
            List<Integer> groupIds = new ArrayList<Integer>();
            while (cursor.moveToNext()) {
                assertEquals(personId, cursor.getInt(MEMBERSHIP_PERSON_ID_INDEX));
                groupIds.add(cursor.getInt(MEMBERSHIP_GROUP_ID_INDEX));
            }
            cursor.close();
<<<<<<< HEAD
            cursor = mProvider.query(Groups.CONTENT_URI, GROUPS_PROJECTION,
                    Groups._ID + "=" + groupId, null, null, null);
            cursor.moveToFirst();
            assertEquals(groupName, cursor.getString(GROUPS_NAME_INDEX));
=======

            found = false;
            for (int id : groupIds) {
                cursor = mProvider.query(Groups.CONTENT_URI, GROUPS_PROJECTION,
                        Groups._ID + "=" + id, null, null);
                cursor.moveToFirst();
                if (groupName.equals(cursor.getString(GROUPS_NAME_INDEX))) {
                    found = true;
                    break;
                }
            }
            assertTrue(found);
>>>>>>> 852d5874
            cursor.close();
        } catch (RemoteException e) {
            fail("Unexpected RemoteException");
        }
    }

    public void testMarkAsContacted() {
        Cursor cursor;
        try {
            cursor = mProvider.query(mPeopleRowsAdded.get(0), PEOPLE_PROJECTION,
                    null, null, null, null);
            cursor.moveToFirst();
            int personId = cursor.getInt(PEOPLE_ID_INDEX);
            long oldLastContacted = cursor.getLong(PEOPLE_LAST_CONTACTED_INDEX);
            cursor.close();
            People.markAsContacted(mContentResolver, personId);
            cursor = mProvider.query(mPeopleRowsAdded.get(0), PEOPLE_PROJECTION,
                    null, null, null, null);
            cursor.moveToFirst();
            long lastContacted = cursor.getLong(PEOPLE_LAST_CONTACTED_INDEX);
            assertTrue(oldLastContacted < lastContacted);
            oldLastContacted = lastContacted;
            cursor.close();

            People.markAsContacted(mContentResolver, personId);
            cursor = mProvider.query(mPeopleRowsAdded.get(0), PEOPLE_PROJECTION,
                    null, null, null, null);
            cursor.moveToFirst();
            lastContacted = cursor.getLong(PEOPLE_LAST_CONTACTED_INDEX);
            assertTrue(oldLastContacted < lastContacted);
            cursor.close();
        } catch (RemoteException e) {
            fail("Unexpected RemoteException");
        }
    }

    public void testAccessPhotoData() {
        Context context = getInstrumentation().getTargetContext();
        try {
            InputStream inputStream = context.getResources().openRawResource(
                    com.android.cts.stub.R.drawable.testimage);
            int size = inputStream.available();
            byte[] data =  new byte[size];
            inputStream.read(data);

            People.setPhotoData(mContentResolver, mPeopleRowsAdded.get(0), data);
            InputStream photoStream = People.openContactPhotoInputStream(
                    mContentResolver, mPeopleRowsAdded.get(0));
            assertNotNull(photoStream);
            Bitmap bitmap = BitmapFactory.decodeStream(photoStream, null, null);
            assertEquals(96, bitmap.getWidth());
            assertEquals(64, bitmap.getHeight());

            photoStream = People.openContactPhotoInputStream(mContentResolver,
                    mPeopleRowsAdded.get(1));
            assertNull(photoStream);

            bitmap = People.loadContactPhoto(context, mPeopleRowsAdded.get(0),
                    com.android.cts.stub.R.drawable.size_48x48, null);
            assertEquals(96, bitmap.getWidth());
            assertEquals(64, bitmap.getHeight());

            bitmap = People.loadContactPhoto(context, null,
                    com.android.cts.stub.R.drawable.size_48x48, null);
            assertNotNull(bitmap);
        } catch (IOException e) {
            fail("Unexpected IOException");
        }
    }
}
<|MERGE_RESOLUTION|>--- conflicted
+++ resolved
@@ -200,17 +200,11 @@
                 groupIds.add(cursor.getInt(MEMBERSHIP_GROUP_ID_INDEX));
             }
             cursor.close();
-<<<<<<< HEAD
-            cursor = mProvider.query(Groups.CONTENT_URI, GROUPS_PROJECTION,
-                    Groups._ID + "=" + groupId, null, null, null);
-            cursor.moveToFirst();
-            assertEquals(groupName, cursor.getString(GROUPS_NAME_INDEX));
-=======
 
             found = false;
             for (int id : groupIds) {
                 cursor = mProvider.query(Groups.CONTENT_URI, GROUPS_PROJECTION,
-                        Groups._ID + "=" + id, null, null);
+                        Groups._ID + "=" + id, null, null, null);
                 cursor.moveToFirst();
                 if (groupName.equals(cursor.getString(GROUPS_NAME_INDEX))) {
                     found = true;
@@ -218,7 +212,6 @@
                 }
             }
             assertTrue(found);
->>>>>>> 852d5874
             cursor.close();
         } catch (RemoteException e) {
             fail("Unexpected RemoteException");
@@ -288,4 +281,4 @@
             fail("Unexpected IOException");
         }
     }
-}
+}