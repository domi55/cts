/*
 * Copyright (C) 2016 The Android Open Source Project
 *
 * Licensed under the Apache License, Version 2.0 (the "License");
 * you may not use this file except in compliance with the License.
 * You may obtain a copy of the License at
 *
 *      http://www.apache.org/licenses/LICENSE-2.0
 *
 * Unless required by applicable law or agreed to in writing, software
 * distributed under the License is distributed on an "AS IS" BASIS,
 * WITHOUT WARRANTIES OR CONDITIONS OF ANY KIND, either express or implied.
 * See the License for the specific language governing permissions and
 * limitations under the License.
 */
package android.content.pm.cts.shortcutmanager;


import static android.content.pm.cts.shortcutmanager.common.Constants.INLINE_REPLY_REMOTE_INPUT_CAPTION;

import static com.android.server.pm.shortcutmanagertest.ShortcutManagerTestUtils.resetThrottling;
import static com.android.server.pm.shortcutmanagertest.ShortcutManagerTestUtils.retryUntil;
import static com.android.server.pm.shortcutmanagertest.ShortcutManagerTestUtils.runCommandForNoOutput;

import android.content.BroadcastReceiver;
import android.content.ComponentName;
import android.content.Context;
import android.content.Intent;
import android.content.IntentFilter;
import android.content.pm.cts.shortcutmanager.common.Constants;
import android.support.test.uiautomator.By;
import android.support.test.uiautomator.UiDevice;
import android.support.test.uiautomator.UiObject2;
import android.support.test.uiautomator.Until;
import android.test.suitebuilder.annotation.SmallTest;
import android.test.suitebuilder.annotation.Suppress;
import android.view.KeyEvent;

import java.util.concurrent.atomic.AtomicReference;

/**
 * The actual test is implemented in the CtsShortcutManagerThrottlingTest module.
 * This class uses broadcast receivers to communicate with it, because if we just used an
 * instrumentation test, the target process would never been throttled.
 */
@SmallTest
public class ShortcutManagerThrottlingTest extends ShortcutManagerCtsTestsBase {

    private static final int UI_TIMEOUT = 5000;

    private static final String TARGET_PACKAGE =
            "android.content.pm.cts.shortcutmanager.throttling";

    private void callTest(String method) {

        final AtomicReference<Intent> ret = new AtomicReference<>();

        // Register the reply receiver

        // Use a random reply action every time.
        final String replyAction = Constants.ACTION_THROTTLING_REPLY + sRandom.nextLong();
        final IntentFilter filter = new IntentFilter(replyAction);

        final BroadcastReceiver r = new BroadcastReceiver() {
            @Override
            public void onReceive(Context context, Intent intent) {
                ret.set(intent);
            }
        };

        getTestContext().registerReceiver(r, filter);

        try {
            // Send the request broadcast.

            final Intent i = new Intent(Constants.ACTION_THROTTLING_TEST);
            i.putExtra(Constants.EXTRA_METHOD, method);
            i.putExtra(Constants.EXTRA_REPLY_ACTION, replyAction);
            i.setComponent(ComponentName.unflattenFromString(
                    TARGET_PACKAGE + "/.ShortcutManagerThrottlingTestReceiver"));
            getTestContext().sendBroadcast(i);

            // Wait for the response.
            retryUntil(() -> ret.get() != null, "Didn't receive result broadcast",
                    120); // Wait much longer

            if (ret.get().getExtras().getBoolean("success")) {
                return;
            }
            fail(ret.get().getExtras().getString("error"));
        } finally {
            getTestContext().unregisterReceiver(r);
        }
    }

    @Override
    protected void setUp() throws Exception {
        super.setUp();

        resetThrottling(getInstrumentation());

        UiDevice.getInstance(getInstrumentation()).pressHome();

        runCommandForNoOutput(getInstrumentation(), "am force-stop " + TARGET_PACKAGE);
    }

    public void testSetDynamicShortcuts() throws InterruptedException {
        callTest(Constants.TEST_SET_DYNAMIC_SHORTCUTS);
    }

    public void testAddDynamicShortcuts() throws InterruptedException {
        callTest(Constants.TEST_ADD_DYNAMIC_SHORTCUTS);
    }

    public void testUpdateShortcuts() throws InterruptedException {
        callTest(Constants.TEST_UPDATE_SHORTCUTS);
    }

    public void testBgServiceThrottled() throws InterruptedException {
        callTest(Constants.TEST_BG_SERVICE_THROTTLED);
    }

    public void testActivityUnthrottled() throws InterruptedException {
        callTest(Constants.TEST_ACTIVITY_UNTHROTTLED);
    }

    public void testFgServiceUnthrottled() throws InterruptedException {
        callTest(Constants.TEST_FG_SERVICE_UNTHROTTLED);
    }

<<<<<<< HEAD
=======
    /**
     * Flakey and may not work on OEM devices, so disabled.
     */
>>>>>>> 7586fa19
    @Suppress
    public void testInlineReply() throws Exception {
        clearNotifications();

        callTest(Constants.TEST_INLINE_REPLY_SHOW);

        performInlineReply();

        callTest(Constants.TEST_INLINE_REPLY_CHECK);
    }

    private void clearNotifications() throws InterruptedException {
        final UiDevice ud = UiDevice.getInstance(getInstrumentation());

        // Open the notification shade.
        ud.openNotification();

        // Press "clear all", if found.
        final UiObject2 clearAll = ud.wait(Until.findObject(By.text("CLEAR ALL")), UI_TIMEOUT);

        // Just skip if not found.
        if (clearAll != null) {
            clearAll.clear();
            ud.wait(Until.gone(By.text("CLEAR ALL")), UI_TIMEOUT);
            Thread.sleep(1000);
        }
        // Close the notification.
        ud.pressHome();
        Thread.sleep(1000);
    }

    private void performInlineReply() throws InterruptedException {
        final UiDevice ud = UiDevice.getInstance(getInstrumentation());

        // Open the notification shade.
        Thread.sleep(1000);
        ud.openNotification();

        // Find the inline reply part.
        ud.wait(Until.findObject(By.text(INLINE_REPLY_REMOTE_INPUT_CAPTION)), UI_TIMEOUT).click();

        Thread.sleep(1000);

        // Type something.
        ud.pressKeyCode(KeyEvent.KEYCODE_A);
        ud.pressKeyCode(KeyEvent.KEYCODE_B);
        ud.pressKeyCode(KeyEvent.KEYCODE_C);
        ud.pressEnter();

        Thread.sleep(1000);
        ud.pressHome();

        ud.wait(Until.gone(By.text(INLINE_REPLY_REMOTE_INPUT_CAPTION)), UI_TIMEOUT);

        Thread.sleep(1000);
    }
}<|MERGE_RESOLUTION|>--- conflicted
+++ resolved
@@ -128,12 +128,9 @@
         callTest(Constants.TEST_FG_SERVICE_UNTHROTTLED);
     }
 
-<<<<<<< HEAD
-=======
     /**
      * Flakey and may not work on OEM devices, so disabled.
      */
->>>>>>> 7586fa19
     @Suppress
     public void testInlineReply() throws Exception {
         clearNotifications();
