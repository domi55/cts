--- conflicted
+++ resolved
@@ -28,6 +28,7 @@
 import android.os.Handler;
 import android.os.Looper;
 import android.os.Message;
+import android.util.Log;
 
 import com.android.compatibility.common.util.DeviceReportLog;
 import com.android.compatibility.common.util.ResultType;
@@ -955,13 +956,8 @@
         }
 
         // report this
-<<<<<<< HEAD
         DeviceReportLog log = new DeviceReportLog();
-        log.addValue(reportName + ": startRecording lag", firstSampleTime - startTime,
-=======
-        ReportLog log = getReportLog();
-        log.printValue(reportName + ": startRecording lag", coldInputStartTime,
->>>>>>> 9a6194c9
+        log.addValue(reportName + ": startRecording lag", coldInputStartTime,
                 ResultType.LOWER_BETTER, ResultUnit.MS);
         log.addValue(reportName + ": stop execution time", stopTime - stopRequestTime,
                 ResultType.LOWER_BETTER, ResultUnit.MS);
