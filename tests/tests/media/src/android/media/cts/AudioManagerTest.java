--- conflicted
+++ resolved
@@ -58,12 +58,9 @@
     private AudioManager mAudioManager;
     private boolean mHasVibrator;
     private boolean mUseFixedVolume;
-<<<<<<< HEAD
     private int[] mMasterVolumeRamp;
     private TreeMap<Integer, Integer> mMasterVolumeMap = new TreeMap<Integer, Integer>();
-=======
     private boolean mIsTelevision;
->>>>>>> 7cd77bff
 
     @Override
     protected void setUp() throws Exception {
@@ -73,19 +70,16 @@
         mHasVibrator = (vibrator != null) && vibrator.hasVibrator();
         mUseFixedVolume = mContext.getResources().getBoolean(
                 Resources.getSystem().getIdentifier("config_useFixedVolume", "bool", "android"));
-<<<<<<< HEAD
         mMasterVolumeRamp = mContext.getResources().getIntArray(
                 Resources.getSystem().getIdentifier("config_masterVolumeRamp", "array", "android"));
         assertTrue((mMasterVolumeRamp.length > 0) && (mMasterVolumeRamp.length % 2 == 0));
         for (int i = 0; i < mMasterVolumeRamp.length; i+=2) {
             mMasterVolumeMap.put(mMasterVolumeRamp[i], mMasterVolumeRamp[i+1]);
         }
-=======
         PackageManager packageManager = mContext.getPackageManager();
         mIsTelevision = packageManager != null
                 && (packageManager.hasSystemFeature(PackageManager.FEATURE_LEANBACK)
                         || packageManager.hasSystemFeature(PackageManager.FEATURE_TELEVISION));
->>>>>>> 7cd77bff
     }
 
     public void testMicrophoneMute() throws Exception {
