/*
 * Copyright (C) 2009 The Android Open Source Project
 *
 * Licensed under the Apache License, Version 2.0 (the "License");
 * you may not use this file except in compliance with the License.
 * You may obtain a copy of the License at
 *
 *      http://www.apache.org/licenses/LICENSE-2.0
 *
 * Unless required by applicable law or agreed to in writing, software
 * distributed under the License is distributed on an "AS IS" BASIS,
 * WITHOUT WARRANTIES OR CONDITIONS OF ANY KIND, either express or implied.
 * See the License for the specific language governing permissions and
 * limitations under the License.
 */
package android.media.cts;

import android.content.pm.PackageManager;
import android.cts.util.MediaUtils;
import android.graphics.Canvas;
import android.graphics.Color;
import android.graphics.Paint;
import android.hardware.Camera;
import android.media.CamcorderProfile;
import android.media.EncoderCapabilities;
import android.media.MediaCodec;
import android.media.MediaFormat;
import android.media.MediaMetadataRetriever;
import android.media.MediaRecorder;
import android.media.EncoderCapabilities.VideoEncoderCap;
import android.media.MediaRecorder.OnErrorListener;
import android.media.MediaRecorder.OnInfoListener;
import android.media.MediaMetadataRetriever;
import android.os.Environment;
import android.os.ConditionVariable;
import android.test.ActivityInstrumentationTestCase2;
import android.test.UiThreadTest;
import android.view.Surface;

import android.util.Log;

import java.io.File;
import java.io.FileDescriptor;
import java.io.FileOutputStream;
import java.lang.InterruptedException;
import java.lang.Runnable;
import java.util.List;
import java.util.concurrent.CountDownLatch;
import java.util.concurrent.TimeUnit;

public class MediaRecorderTest extends ActivityInstrumentationTestCase2<MediaStubActivity> {
    private final String TAG = "MediaRecorderTest";
    private final String OUTPUT_PATH;
    private final String OUTPUT_PATH2;
    private static final float TOLERANCE = 0.0002f;
    private static final int RECORD_TIME_MS = 3000;
    private static final int RECORD_TIME_LAPSE_MS = 6000;
    private static final int RECORD_TIME_LONG_MS = 20000;
    private static final int RECORDED_DUR_TOLERANCE_MS = 1000;
    // Tolerate 4 frames off at maximum
    private static final float RECORDED_DUR_TOLERANCE_FRAMES = 4f;
    private static final int VIDEO_WIDTH = 176;
    private static final int VIDEO_HEIGHT = 144;
    private static int mVideoWidth = VIDEO_WIDTH;
    private static int mVideoHeight = VIDEO_HEIGHT;
    private static final int VIDEO_BIT_RATE_IN_BPS = 128000;
    private static final double VIDEO_TIMELAPSE_CAPTURE_RATE_FPS = 1.0;
    private static final int AUDIO_BIT_RATE_IN_BPS = 12200;
    private static final int AUDIO_NUM_CHANNELS = 1;
    private static final int AUDIO_SAMPLE_RATE_HZ = 8000;
    private static final long MAX_FILE_SIZE = 5000;
    private static final int MAX_FILE_SIZE_TIMEOUT_MS = 5 * 60 * 1000;
    private static final int MAX_DURATION_MSEC = 2000;
    private static final float LATITUDE = 0.0000f;
    private static final float LONGITUDE  = -180.0f;
    private static final int NORMAL_FPS = 30;
    private static final int TIME_LAPSE_FPS = 5;
    private static final int SLOW_MOTION_FPS = 120;
    private static final List<VideoEncoderCap> mVideoEncoders =
            EncoderCapabilities.getVideoEncoders();

    private boolean mOnInfoCalled;
    private boolean mOnErrorCalled;
    private File mOutFile;
    private File mOutFile2;
    private Camera mCamera;
    private MediaStubActivity mActivity = null;

    private MediaRecorder mMediaRecorder;
    private ConditionVariable mMaxDurationCond;
    private ConditionVariable mMaxFileSizeCond;

    public MediaRecorderTest() {
        super("android.media.cts", MediaStubActivity.class);
        OUTPUT_PATH = new File(Environment.getExternalStorageDirectory(),
                "record.out").getAbsolutePath();
        OUTPUT_PATH2 = new File(Environment.getExternalStorageDirectory(),
                "record2.out").getAbsolutePath();
    }

    private void completeOnUiThread(final Runnable runnable) {
        final CountDownLatch latch = new CountDownLatch(1);
        getActivity().runOnUiThread(new Runnable() {
            @Override
            public void run() {
                runnable.run();
                latch.countDown();
            }
        });
        try {
            // if UI thread does not run, things will fail anyway
            assertTrue(latch.await(10, TimeUnit.SECONDS));
        } catch (java.lang.InterruptedException e) {
            fail("should not be interrupted");
        }
    }

    @Override
    protected void setUp() throws Exception {
        mActivity = getActivity();
        completeOnUiThread(new Runnable() {
            @Override
            public void run() {
                mMediaRecorder = new MediaRecorder();
                mOutFile = new File(OUTPUT_PATH);
                mOutFile2 = new File(OUTPUT_PATH2);

                mMaxDurationCond = new ConditionVariable();
                mMaxFileSizeCond = new ConditionVariable();

                mMediaRecorder.setOutputFile(OUTPUT_PATH);
                mMediaRecorder.setOnInfoListener(new OnInfoListener() {
                    public void onInfo(MediaRecorder mr, int what, int extra) {
                        mOnInfoCalled = true;
                        if (what ==
                            MediaRecorder.MEDIA_RECORDER_INFO_MAX_DURATION_REACHED) {
                            Log.v(TAG, "max duration reached");
                            mMaxDurationCond.open();
                        } else if (what ==
                            MediaRecorder.MEDIA_RECORDER_INFO_MAX_FILESIZE_REACHED) {
                            Log.v(TAG, "max file size reached");
                            mMaxFileSizeCond.open();
                        }
                    }
                });
                mMediaRecorder.setOnErrorListener(new OnErrorListener() {
                    public void onError(MediaRecorder mr, int what, int extra) {
                        mOnErrorCalled = true;
                    }
                });
            }
        });
        super.setUp();
    }

    @Override
    protected void tearDown() throws Exception {
        if (mMediaRecorder != null) {
            mMediaRecorder.release();
            mMediaRecorder = null;
        }
        if (mOutFile != null && mOutFile.exists()) {
            mOutFile.delete();
        }
        if (mOutFile2 != null && mOutFile2.exists()) {
            mOutFile2.delete();
        }
        if (mCamera != null)  {
            mCamera.release();
            mCamera = null;
        }
        mMaxDurationCond.close();
        mMaxDurationCond = null;
        mMaxFileSizeCond.close();
        mMaxFileSizeCond = null;
        mActivity = null;
        super.tearDown();
    }

    public void testRecorderCamera() throws Exception {
        int width;
        int height;
        Camera camera = null;
        if (!hasCamera()) {
            return;
        }
        // Try to get camera profile for QUALITY_LOW; if unavailable,
        // set the video size to default value.
        CamcorderProfile profile = CamcorderProfile.get(
                0 /* cameraId */, CamcorderProfile.QUALITY_LOW);
        if (profile != null) {
            width = profile.videoFrameWidth;
            height = profile.videoFrameHeight;
        } else {
            width = VIDEO_WIDTH;
            height = VIDEO_HEIGHT;
        }
        mMediaRecorder.setVideoSource(MediaRecorder.VideoSource.CAMERA);
        mMediaRecorder.setOutputFormat(MediaRecorder.OutputFormat.DEFAULT);
        mMediaRecorder.setVideoEncoder(MediaRecorder.VideoEncoder.DEFAULT);
        mMediaRecorder.setVideoSize(width, height);
        mMediaRecorder.setVideoEncodingBitRate(VIDEO_BIT_RATE_IN_BPS);
        mMediaRecorder.setPreviewDisplay(mActivity.getSurfaceHolder().getSurface());
        mMediaRecorder.prepare();
        mMediaRecorder.start();
        Thread.sleep(RECORD_TIME_MS);
        mMediaRecorder.stop();
        checkOutputExist();
    }

    @UiThreadTest
    public void testSetCamera() throws Exception {
        recordVideoUsingCamera(false, false);
    }

    public void testRecorderTimelapsedVideo() throws Exception {
        recordVideoUsingCamera(true, false);
    }

    public void testRecorderPauseResume() throws Exception {
        recordVideoUsingCamera(false, true);
    }

    public void testRecorderPauseResumeOnTimeLapse() throws Exception {
        recordVideoUsingCamera(true, true);
    }

    private void recordVideoUsingCamera(boolean timelapse, boolean pause) throws Exception {
        int nCamera = Camera.getNumberOfCameras();
        int durMs = timelapse? RECORD_TIME_LAPSE_MS: RECORD_TIME_MS;
        for (int cameraId = 0; cameraId < nCamera; cameraId++) {
            mCamera = Camera.open(cameraId);
            setSupportedResolution(mCamera);
            recordVideoUsingCamera(mCamera, OUTPUT_PATH, durMs, timelapse, pause);
            mCamera.release();
            mCamera = null;
            assertTrue(checkLocationInFile(OUTPUT_PATH));
        }
    }

    private void setSupportedResolution(Camera camera) {
        Camera.Parameters parameters = camera.getParameters();
<<<<<<< HEAD
        List<Camera.Size> previewSizes = parameters.getSupportedPreviewSizes();
        for (Camera.Size size : previewSizes)
=======
        List<Camera.Size> videoSizes = parameters.getSupportedVideoSizes();
        // getSupportedVideoSizes returns null when separate video/preview size
        // is not supported.
        if (videoSizes == null) {
            videoSizes = parameters.getSupportedPreviewSizes();
        }
        for (Camera.Size size : videoSizes)
>>>>>>> f6822cc8
        {
            if (size.width == VIDEO_WIDTH && size.height == VIDEO_HEIGHT) {
                mVideoWidth = VIDEO_WIDTH;
                mVideoHeight = VIDEO_HEIGHT;
                return;
            }
        }
        mVideoWidth = previewSizes.get(0).width;
        mVideoHeight = previewSizes.get(0).height;
    }

    private void recordVideoUsingCamera(
            Camera camera, String fileName, int durMs, boolean timelapse, boolean pause)
        throws Exception {
        // FIXME:
        // We should add some test case to use Camera.Parameters.getPreviewFpsRange()
        // to get the supported video frame rate range.
        Camera.Parameters params = camera.getParameters();
        int frameRate = params.getPreviewFrameRate();

        camera.unlock();
        mMediaRecorder.setCamera(camera);
        mMediaRecorder.setVideoSource(MediaRecorder.VideoSource.CAMERA);
        mMediaRecorder.setAudioSource(MediaRecorder.AudioSource.DEFAULT);
        mMediaRecorder.setOutputFormat(MediaRecorder.OutputFormat.DEFAULT);
        mMediaRecorder.setVideoEncoder(MediaRecorder.VideoEncoder.DEFAULT);
        mMediaRecorder.setAudioEncoder(MediaRecorder.AudioEncoder.DEFAULT);
        mMediaRecorder.setVideoFrameRate(frameRate);
        mMediaRecorder.setVideoSize(mVideoWidth, mVideoHeight);
        mMediaRecorder.setPreviewDisplay(mActivity.getSurfaceHolder().getSurface());
        mMediaRecorder.setOutputFile(fileName);
        mMediaRecorder.setLocation(LATITUDE, LONGITUDE);
        final double captureRate = VIDEO_TIMELAPSE_CAPTURE_RATE_FPS;
        if (timelapse) {
            mMediaRecorder.setCaptureRate(captureRate);
        }

        mMediaRecorder.prepare();
        mMediaRecorder.start();
        if (pause) {
            Thread.sleep(durMs / 2);
            mMediaRecorder.pause();
            Thread.sleep(durMs / 2);
            mMediaRecorder.resume();
            Thread.sleep(durMs / 2);
        } else {
            Thread.sleep(durMs);
        }
        mMediaRecorder.stop();
        assertTrue(mOutFile.exists());

        int targetDurMs = timelapse? ((int) (durMs * (captureRate / frameRate))): durMs;
        boolean hasVideo = true;
        boolean hasAudio = timelapse? false: true;
        checkTracksAndDuration(targetDurMs, hasVideo, hasAudio, fileName, frameRate);
    }

    private void checkTracksAndDuration(
            int targetMs, boolean hasVideo, boolean hasAudio, String fileName,
            float frameRate) throws Exception {
        MediaMetadataRetriever retriever = new MediaMetadataRetriever();
        retriever.setDataSource(fileName);
        String hasVideoStr = retriever.extractMetadata(MediaMetadataRetriever.METADATA_KEY_HAS_VIDEO);
        String hasAudioStr = retriever.extractMetadata(MediaMetadataRetriever.METADATA_KEY_HAS_AUDIO);
        assertTrue(hasVideo? hasVideoStr != null : hasVideoStr == null);
        assertTrue(hasAudio? hasAudioStr != null : hasAudioStr == null);
        // FIXME:
        // If we could use fixed frame rate for video recording, we could also do more accurate
        // check on the duration.
        String durStr = retriever.extractMetadata(MediaMetadataRetriever.METADATA_KEY_DURATION);
        assertTrue(durStr != null);
        int duration = Integer.parseInt(durStr);
        assertTrue("duration is non-positive: dur = " + duration, duration > 0);
        if (targetMs != 0) {
            float toleranceMs = RECORDED_DUR_TOLERANCE_FRAMES * (1000f / frameRate);
            assertTrue(String.format("duration is too large: dur = %d, target = %d, tolerance = %f",
                        duration, targetMs, toleranceMs),
                    duration <= targetMs + toleranceMs);
        }

        retriever.release();
        retriever = null;
    }

    private boolean checkLocationInFile(String fileName) {
        MediaMetadataRetriever retriever = new MediaMetadataRetriever();
        retriever.setDataSource(fileName);
        String location = retriever.extractMetadata(MediaMetadataRetriever.METADATA_KEY_LOCATION);
        if (location == null) {
            retriever.release();
            Log.v(TAG, "No location information found in file " + fileName);
            return false;
        }

        // parsing String location and recover the location inforamtion in floats
        // Make sure the tolerance is very small - due to rounding errors?.
        Log.v(TAG, "location: " + location);

        // Get the position of the -/+ sign in location String, which indicates
        // the beginning of the longtitude.
        int index = location.lastIndexOf('-');
        if (index == -1) {
            index = location.lastIndexOf('+');
        }
        assertTrue("+ or - is not found", index != -1);
        assertTrue("+ or - is only found at the beginning", index != 0);
        float latitude = Float.parseFloat(location.substring(0, index - 1));
        float longitude = Float.parseFloat(location.substring(index));
        assertTrue("Incorrect latitude: " + latitude, Math.abs(latitude - LATITUDE) <= TOLERANCE);
        assertTrue("Incorrect longitude: " + longitude, Math.abs(longitude - LONGITUDE) <= TOLERANCE);
        retriever.release();
        return true;
    }

    private void checkOutputExist() {
        assertTrue(mOutFile.exists());
        assertTrue(mOutFile.length() > 0);
        assertTrue(mOutFile.delete());
    }

    public void testRecorderVideo() throws Exception {
        if (!hasCamera()) {
            return;
        }
        mMediaRecorder.setVideoSource(MediaRecorder.VideoSource.CAMERA);
        mMediaRecorder.setOutputFormat(MediaRecorder.OutputFormat.DEFAULT);
        mMediaRecorder.setOutputFile(OUTPUT_PATH2);
        mMediaRecorder.setVideoEncoder(MediaRecorder.VideoEncoder.DEFAULT);
        mMediaRecorder.setPreviewDisplay(mActivity.getSurfaceHolder().getSurface());
        mMediaRecorder.setVideoSize(VIDEO_WIDTH, VIDEO_HEIGHT);

        FileOutputStream fos = new FileOutputStream(OUTPUT_PATH2);
        FileDescriptor fd = fos.getFD();
        mMediaRecorder.setOutputFile(fd);
        long maxFileSize = MAX_FILE_SIZE * 10;
        recordMedia(maxFileSize, mOutFile2);
        assertFalse(checkLocationInFile(OUTPUT_PATH2));
        fos.close();
    }

    public void testRecordingAudioInRawFormats() throws Exception {
        int testsRun = 0;
        if (hasAmrNb()) {
            testsRun += testRecordAudioInRawFormat(
                    MediaRecorder.OutputFormat.AMR_NB,
                    MediaRecorder.AudioEncoder.AMR_NB);
        }

        if (hasAmrWb()) {
            testsRun += testRecordAudioInRawFormat(
                    MediaRecorder.OutputFormat.AMR_WB,
                    MediaRecorder.AudioEncoder.AMR_WB);
        }

        if (hasAac()) {
            testsRun += testRecordAudioInRawFormat(
                    MediaRecorder.OutputFormat.AAC_ADTS,
                    MediaRecorder.AudioEncoder.AAC);
        }
        if (testsRun == 0) {
            MediaUtils.skipTest("no audio codecs or microphone");
        }
    }

    private int testRecordAudioInRawFormat(
            int fileFormat, int codec) throws Exception {
        if (!hasMicrophone()) {
            return 0; // skip
        }
        mMediaRecorder.setAudioSource(MediaRecorder.AudioSource.MIC);
        mMediaRecorder.setOutputFormat(fileFormat);
        mMediaRecorder.setOutputFile(OUTPUT_PATH);
        mMediaRecorder.setAudioEncoder(codec);
        recordMedia(MAX_FILE_SIZE, mOutFile);
        return 1;
    }

    public void testRecordAudioFromAudioSourceUnprocessed() throws Exception {
        if (!hasMicrophone()) {
            return; // skip
        }
        mMediaRecorder.setAudioSource(MediaRecorder.AudioSource.UNPROCESSED);
        mMediaRecorder.setOutputFormat(MediaRecorder.OutputFormat.DEFAULT);
        mMediaRecorder.setOutputFile(OUTPUT_PATH);
        mMediaRecorder.setAudioEncoder(MediaRecorder.AudioEncoder.DEFAULT);
        recordMedia(MAX_FILE_SIZE, mOutFile);
    }

    public void testGetAudioSourceMax() throws Exception {
        final int max = MediaRecorder.getAudioSourceMax();
        assertTrue(MediaRecorder.AudioSource.DEFAULT <= max);
        assertTrue(MediaRecorder.AudioSource.MIC <= max);
        assertTrue(MediaRecorder.AudioSource.CAMCORDER <= max);
        assertTrue(MediaRecorder.AudioSource.VOICE_CALL <= max);
        assertTrue(MediaRecorder.AudioSource.VOICE_COMMUNICATION <= max);
        assertTrue(MediaRecorder.AudioSource.VOICE_DOWNLINK <= max);
        assertTrue(MediaRecorder.AudioSource.VOICE_RECOGNITION <= max);
        assertTrue(MediaRecorder.AudioSource.VOICE_UPLINK <= max);
        assertTrue(MediaRecorder.AudioSource.UNPROCESSED <= max);
    }

    public void testRecorderAudio() throws Exception {
        if (!hasMicrophone() || !hasAmrNb()) {
            MediaUtils.skipTest("no audio codecs or microphone");
            return;
        }
        mMediaRecorder.setAudioSource(MediaRecorder.AudioSource.MIC);
        assertEquals(0, mMediaRecorder.getMaxAmplitude());
        mMediaRecorder.setOutputFormat(MediaRecorder.OutputFormat.THREE_GPP);
        mMediaRecorder.setOutputFile(OUTPUT_PATH);
        mMediaRecorder.setAudioEncoder(MediaRecorder.AudioEncoder.AMR_NB);
        mMediaRecorder.setAudioChannels(AUDIO_NUM_CHANNELS);
        mMediaRecorder.setAudioSamplingRate(AUDIO_SAMPLE_RATE_HZ);
        mMediaRecorder.setAudioEncodingBitRate(AUDIO_BIT_RATE_IN_BPS);
        recordMedia(MAX_FILE_SIZE, mOutFile);
    }

    public void testOnInfoListener() throws Exception {
        if (!hasMicrophone() || !hasAmrNb()) {
            MediaUtils.skipTest("no audio codecs or microphone");
            return;
        }
        mMediaRecorder.setAudioSource(MediaRecorder.AudioSource.MIC);
        mMediaRecorder.setOutputFormat(MediaRecorder.OutputFormat.THREE_GPP);
        mMediaRecorder.setMaxDuration(MAX_DURATION_MSEC);
        mMediaRecorder.setAudioEncoder(MediaRecorder.AudioEncoder.AMR_NB);
        mMediaRecorder.prepare();
        mMediaRecorder.start();
        Thread.sleep(RECORD_TIME_MS);
        assertTrue(mOnInfoCalled);
    }

    public void testSetMaxDuration() throws Exception {
        if (!hasMicrophone() || !hasAmrNb()) {
            MediaUtils.skipTest("no audio codecs or microphone");
            return;
        }
        testSetMaxDuration(RECORD_TIME_LONG_MS, RECORDED_DUR_TOLERANCE_MS);
    }

    private void testSetMaxDuration(long durationMs, long toleranceMs) throws Exception {
        mMediaRecorder.setAudioSource(MediaRecorder.AudioSource.MIC);
        mMediaRecorder.setOutputFormat(MediaRecorder.OutputFormat.THREE_GPP);
        mMediaRecorder.setMaxDuration((int)durationMs);
        mMediaRecorder.setAudioEncoder(MediaRecorder.AudioEncoder.AMR_NB);
        mMediaRecorder.prepare();
        mMediaRecorder.start();
        long startTimeMs = System.currentTimeMillis();
        if (!mMaxDurationCond.block(durationMs + toleranceMs)) {
            fail("timed out waiting for MEDIA_RECORDER_INFO_MAX_DURATION_REACHED");
        }
        long endTimeMs = System.currentTimeMillis();
        long actualDurationMs = endTimeMs - startTimeMs;
        mMediaRecorder.stop();
        checkRecordedTime(durationMs, actualDurationMs, toleranceMs);
    }

    private void checkRecordedTime(long expectedMs, long actualMs, long tolerance) {
        assertEquals(expectedMs, actualMs, tolerance);
        long actualFileDurationMs = getRecordedFileDurationMs(OUTPUT_PATH);
        assertEquals(actualFileDurationMs, actualMs, tolerance);
    }

    private int getRecordedFileDurationMs(final String fileName) {
        MediaMetadataRetriever retriever = new MediaMetadataRetriever();
        retriever.setDataSource(fileName);
        String durationStr = retriever.extractMetadata(MediaMetadataRetriever.METADATA_KEY_DURATION);
        assertNotNull(durationStr);
        return Integer.parseInt(durationStr);
    }

    public void testSetMaxFileSize() throws Exception {
        testSetMaxFileSize(512 * 1024, 50 * 1024);
    }

    private void testSetMaxFileSize(
            long fileSize, long tolerance) throws Exception {
        if (!hasMicrophone() || !hasCamera() || !hasAmrNb() || !hasH264()) {
            MediaUtils.skipTest("no microphone, camera, or codecs");
            return;
        }
        mMediaRecorder.setAudioSource(MediaRecorder.AudioSource.MIC);
        mMediaRecorder.setVideoSource(MediaRecorder.VideoSource.CAMERA);
        mMediaRecorder.setOutputFormat(MediaRecorder.OutputFormat.THREE_GPP);
        mMediaRecorder.setAudioEncoder(MediaRecorder.AudioEncoder.AMR_NB);
        mMediaRecorder.setVideoEncoder(MediaRecorder.VideoEncoder.H264);
        mMediaRecorder.setVideoSize(VIDEO_WIDTH, VIDEO_HEIGHT);
        mMediaRecorder.setVideoEncodingBitRate(256000);
        mMediaRecorder.setPreviewDisplay(mActivity.getSurfaceHolder().getSurface());
        mMediaRecorder.setMaxFileSize(fileSize);
        mMediaRecorder.prepare();
        mMediaRecorder.start();

        // Recording a scene with moving objects would greatly help reduce
        // the time for waiting.
        if (!mMaxFileSizeCond.block(MAX_FILE_SIZE_TIMEOUT_MS)) {
            fail("timed out waiting for MEDIA_RECORDER_INFO_MAX_FILESIZE_REACHED");
        }
        mMediaRecorder.stop();
        checkOutputFileSize(OUTPUT_PATH, fileSize, tolerance);
    }

    private void checkOutputFileSize(final String fileName, long fileSize, long tolerance) {
        assertTrue(mOutFile.exists());
        assertEquals(fileSize, mOutFile.length(), tolerance);
        assertTrue(mOutFile.delete());
    }

    public void testOnErrorListener() throws Exception {
        if (!hasMicrophone() || !hasAmrNb()) {
            MediaUtils.skipTest("no audio codecs or microphone");
            return;
        }
        mMediaRecorder.setAudioSource(MediaRecorder.AudioSource.DEFAULT);
        mMediaRecorder.setOutputFormat(MediaRecorder.OutputFormat.THREE_GPP);
        mMediaRecorder.setAudioEncoder(MediaRecorder.AudioEncoder.AMR_NB);

        recordMedia(MAX_FILE_SIZE, mOutFile);
        // TODO: how can we trigger a recording error?
        assertFalse(mOnErrorCalled);
    }

    private void setupRecorder(String filename, boolean useSurface, boolean hasAudio)
            throws Exception {
        int codec = MediaRecorder.VideoEncoder.H264;
        int frameRate = getMaxFrameRateForCodec(codec);
        if (mMediaRecorder == null) {
            mMediaRecorder = new MediaRecorder();
        }

        if (!useSurface) {
            mCamera = Camera.open(0);
            Camera.Parameters params = mCamera.getParameters();
            frameRate = params.getPreviewFrameRate();
            mCamera.unlock();
            mMediaRecorder.setCamera(mCamera);
            mMediaRecorder.setPreviewDisplay(mActivity.getSurfaceHolder().getSurface());
        }

        mMediaRecorder.setVideoSource(useSurface ?
                MediaRecorder.VideoSource.SURFACE : MediaRecorder.VideoSource.CAMERA);

        if (hasAudio) {
            mMediaRecorder.setAudioSource(MediaRecorder.AudioSource.MIC);
        }

        mMediaRecorder.setOutputFormat(MediaRecorder.OutputFormat.THREE_GPP);
        mMediaRecorder.setOutputFile(filename);

        mMediaRecorder.setVideoEncoder(MediaRecorder.VideoEncoder.H264);
        mMediaRecorder.setVideoFrameRate(frameRate);
        mMediaRecorder.setVideoSize(VIDEO_WIDTH, VIDEO_HEIGHT);

        if (hasAudio) {
            mMediaRecorder.setAudioEncoder(MediaRecorder.AudioEncoder.AMR_NB);
        }
    }

    private Surface tryGetSurface(boolean shouldThrow) throws Exception {
        Surface surface = null;
        try {
            surface = mMediaRecorder.getSurface();
            assertFalse("failed to throw IllegalStateException", shouldThrow);
        } catch (IllegalStateException e) {
            assertTrue("threw unexpected exception: " + e, shouldThrow);
        }
        return surface;
    }

    private boolean validateGetSurface(boolean useSurface) {
        Log.v(TAG,"validateGetSurface, useSurface=" + useSurface);
        if (!useSurface && !hasCamera()) {
            // pass if testing camera source but no hardware
            return true;
        }
        Surface surface = null;
        boolean success = true;
        try {
            setupRecorder(OUTPUT_PATH, useSurface, false /* hasAudio */);

            /* Test: getSurface() before prepare()
             * should throw IllegalStateException
             */
            surface = tryGetSurface(true /* shouldThow */);

            mMediaRecorder.prepare();

            /* Test: getSurface() after prepare()
             * should succeed for surface source
             * should fail for camera source
             */
            surface = tryGetSurface(!useSurface);

            mMediaRecorder.start();

            /* Test: getSurface() after start()
             * should succeed for surface source
             * should fail for camera source
             */
            surface = tryGetSurface(!useSurface);

            try {
                mMediaRecorder.stop();
            } catch (Exception e) {
                // stop() could fail if the recording is empty, as we didn't render anything.
                // ignore any failure in stop, we just want it stopped.
            }

            /* Test: getSurface() after stop()
             * should throw IllegalStateException
             */
            surface = tryGetSurface(true /* shouldThow */);
        } catch (Exception e) {
            Log.d(TAG, e.toString());
            success = false;
        } finally {
            // reset to clear states, as stop() might have failed
            mMediaRecorder.reset();

            if (mCamera != null) {
                mCamera.release();
                mCamera = null;
            }
            if (surface != null) {
                surface.release();
                surface = null;
            }
        }

        return success;
    }

    private void trySetInputSurface(Surface surface) throws Exception {
        boolean testBadArgument = (surface == null);
        try {
            mMediaRecorder.setInputSurface(testBadArgument ? new Surface() : surface);
            fail("failed to throw exception");
        } catch (IllegalArgumentException e) {
            // OK only if testing bad arg
            assertTrue("threw unexpected exception: " + e, testBadArgument);
        } catch (IllegalStateException e) {
            // OK only if testing error case other than bad arg
            assertFalse("threw unexpected exception: " + e, testBadArgument);
        }
    }

    private boolean validatePersistentSurface(boolean errorCase) {
        Log.v(TAG, "validatePersistentSurface, errorCase=" + errorCase);

        Surface surface = MediaCodec.createPersistentInputSurface();
        if (surface == null) {
            return false;
        }
        Surface dummy = null;

        boolean success = true;
        try {
            setupRecorder(OUTPUT_PATH, true /* useSurface */, false /* hasAudio */);

            if (errorCase) {
                /*
                 * Test: should throw if called with non-persistent surface
                 */
                trySetInputSurface(null);
            } else {
                /*
                 * Test: should succeed if called with a persistent surface before prepare()
                 */
                mMediaRecorder.setInputSurface(surface);
            }

            /*
             * Test: getSurface() should fail before prepare
             */
            dummy = tryGetSurface(true /* shouldThow */);

            mMediaRecorder.prepare();

            /*
             * Test: setInputSurface() should fail after prepare
             */
            trySetInputSurface(surface);

            /*
             * Test: getSurface() should fail if setInputSurface() succeeded
             */
            dummy = tryGetSurface(!errorCase /* shouldThow */);

            mMediaRecorder.start();

            /*
             * Test: setInputSurface() should fail after start
             */
            trySetInputSurface(surface);

            /*
             * Test: getSurface() should fail if setInputSurface() succeeded
             */
            dummy = tryGetSurface(!errorCase /* shouldThow */);

            try {
                mMediaRecorder.stop();
            } catch (Exception e) {
                // stop() could fail if the recording is empty, as we didn't render anything.
                // ignore any failure in stop, we just want it stopped.
            }

            /*
             * Test: getSurface() should fail after stop
             */
            dummy = tryGetSurface(true /* shouldThow */);
        } catch (Exception e) {
            Log.d(TAG, e.toString());
            success = false;
        } finally {
            // reset to clear states, as stop() might have failed
            mMediaRecorder.reset();

            if (mCamera != null) {
                mCamera.release();
                mCamera = null;
            }
            if (surface != null) {
                surface.release();
                surface = null;
            }
            if (dummy != null) {
                dummy.release();
                dummy = null;
            }
        }

        return success;
    }

    public void testGetSurfaceApi() {
        if (!hasH264()) {
            MediaUtils.skipTest("no codecs");
            return;
        }

        if (hasCamera()) {
            // validate getSurface() with CAMERA source
            assertTrue(validateGetSurface(false /* useSurface */));
        }

        // validate getSurface() with SURFACE source
        assertTrue(validateGetSurface(true /* useSurface */));
    }

    public void testPersistentSurfaceApi() {
        if (!hasH264()) {
            MediaUtils.skipTest("no codecs");
            return;
        }

        // test valid use case
        assertTrue(validatePersistentSurface(false /* errorCase */));

        // test invalid use case
        assertTrue(validatePersistentSurface(true /* errorCase */));
    }

    private static int getMaxFrameRateForCodec(int codec) {
        for (VideoEncoderCap cap : mVideoEncoders) {
            if (cap.mCodec == codec) {
                return cap.mMaxFrameRate < NORMAL_FPS ? cap.mMaxFrameRate : NORMAL_FPS;
            }
        }
        fail("didn't find max FPS for codec");
        return -1;
    }

    private boolean recordFromSurface(
            String filename,
            int captureRate,
            boolean hasAudio,
            Surface persistentSurface) {
        Log.v(TAG, "recordFromSurface");
        Surface surface = null;
        try {
            setupRecorder(filename, true /* useSurface */, hasAudio);

            int sleepTimeMs;
            if (captureRate > 0) {
                mMediaRecorder.setCaptureRate(captureRate);
                sleepTimeMs = 1000 / captureRate;
            } else {
                sleepTimeMs = 1000 / getMaxFrameRateForCodec(MediaRecorder.VideoEncoder.H264);
            }

            if (persistentSurface != null) {
                Log.v(TAG, "using persistent surface");
                surface = persistentSurface;
                mMediaRecorder.setInputSurface(surface);
            }

            mMediaRecorder.prepare();

            if (persistentSurface == null) {
                surface = mMediaRecorder.getSurface();
            }

            Paint paint = new Paint();
            paint.setTextSize(16);
            paint.setColor(Color.RED);
            int i;

            /* Test: draw 10 frames at 30fps before start
             * these should be dropped and not causing malformed stream.
             */
            for(i = 0; i < 10; i++) {
                Canvas canvas = surface.lockCanvas(null);
                int background = (i * 255 / 99);
                canvas.drawARGB(255, background, background, background);
                String text = "Frame #" + i;
                canvas.drawText(text, 50, 50, paint);
                surface.unlockCanvasAndPost(canvas);
                Thread.sleep(sleepTimeMs);
            }

            Log.v(TAG, "start");
            mMediaRecorder.start();

            /* Test: draw another 90 frames at 30fps after start */
            for(i = 10; i < 100; i++) {
                Canvas canvas = surface.lockCanvas(null);
                int background = (i * 255 / 99);
                canvas.drawARGB(255, background, background, background);
                String text = "Frame #" + i;
                canvas.drawText(text, 50, 50, paint);
                surface.unlockCanvasAndPost(canvas);
                Thread.sleep(sleepTimeMs);
            }

            Log.v(TAG, "stop");
            mMediaRecorder.stop();
        } catch (Exception e) {
            Log.v(TAG, "record video failed: " + e.toString());
            return false;
        } finally {
            // We need to test persistent surface across multiple MediaRecorder
            // instances, so must destroy mMediaRecorder here.
            if (mMediaRecorder != null) {
                mMediaRecorder.release();
                mMediaRecorder = null;
            }

            // release surface if not using persistent surface
            if (persistentSurface == null && surface != null) {
                surface.release();
                surface = null;
            }
        }
        return true;
    }

    private boolean checkCaptureFps(String filename, int captureRate) {
        MediaMetadataRetriever retriever = new MediaMetadataRetriever();

        retriever.setDataSource(filename);

        // verify capture rate meta key is present and correct
        String captureFps = retriever.extractMetadata(
                MediaMetadataRetriever.METADATA_KEY_CAPTURE_FRAMERATE);

        if (captureFps == null) {
            Log.d(TAG, "METADATA_KEY_CAPTURE_FRAMERATE is missing");
            return false;
        }

        if (Math.abs(Float.parseFloat(captureFps) - captureRate) > 0.001) {
            Log.d(TAG, "METADATA_KEY_CAPTURE_FRAMERATE is incorrect: "
                    + captureFps + "vs. " + captureRate);
            return false;
        }

        // verify other meta keys here if necessary
        return true;
    }

    private boolean testRecordFromSurface(boolean persistent, boolean timelapse) {
        Log.v(TAG, "testRecordFromSurface: " +
                   "persistent=" + persistent + ", timelapse=" + timelapse);
        boolean success = false;
        Surface surface = null;
        int noOfFailure = 0;
        final float frameRate = getMaxFrameRateForCodec(MediaRecorder.VideoEncoder.H264);

        if (!hasH264()) {
            MediaUtils.skipTest("no codecs");
            return true;
        }

        try {
            if (persistent) {
                surface = MediaCodec.createPersistentInputSurface();
            }

            for (int k = 0; k < 2; k++) {
                String filename = (k == 0) ? OUTPUT_PATH : OUTPUT_PATH2;
                boolean hasAudio = false;
                int captureRate = 0;

                if (timelapse) {
                    // if timelapse/slow-mo, k chooses between low/high capture fps
                    captureRate = (k == 0) ? TIME_LAPSE_FPS : SLOW_MOTION_FPS;
                } else {
                    // otherwise k chooses between no-audio and audio
                    hasAudio = (k == 0) ? false : true;
                }

                if (hasAudio && (!hasMicrophone() || !hasAmrNb())) {
                    // audio test waived if no audio support
                    continue;
                }

                Log.v(TAG, "testRecordFromSurface - round " + k);
                success = recordFromSurface(filename, captureRate, hasAudio, surface);
                if (success) {
                    checkTracksAndDuration(0, true /* hasVideo */, hasAudio, filename, frameRate);

                    // verify capture fps meta key
                    if (timelapse && !checkCaptureFps(filename, captureRate)) {
                        noOfFailure++;
                    }
                }
                if (!success) {
                    noOfFailure++;
                }
            }
        } catch (Exception e) {
            Log.v(TAG, e.toString());
            noOfFailure++;
        } finally {
            if (surface != null) {
                Log.v(TAG, "releasing persistent surface");
                surface.release();
                surface = null;
            }
        }
        return (noOfFailure == 0);
    }

    // Test recording from surface source with/without audio)
    public void testSurfaceRecording() {
        assertTrue(testRecordFromSurface(false /* persistent */, false /* timelapse */));
    }

    // Test recording from persistent surface source with/without audio
    public void testPersistentSurfaceRecording() {
        assertTrue(testRecordFromSurface(true /* persistent */, false /* timelapse */));
    }

    // Test timelapse recording from surface without audio
    public void testSurfaceRecordingTimeLapse() {
        assertTrue(testRecordFromSurface(false /* persistent */, true /* timelapse */));
    }

    // Test timelapse recording from persisent surface without audio
    public void testPersistentSurfaceRecordingTimeLapse() {
        assertTrue(testRecordFromSurface(true /* persistent */, true /* timelapse */));
    }

    private void recordMedia(long maxFileSize, File outFile) throws Exception {
        mMediaRecorder.setMaxFileSize(maxFileSize);
        mMediaRecorder.prepare();
        mMediaRecorder.start();
        Thread.sleep(RECORD_TIME_MS);
        mMediaRecorder.stop();

        assertTrue(outFile.exists());

        // The max file size is always guaranteed.
        // We just make sure that the margin is not too big
        assertTrue(outFile.length() < 1.1 * maxFileSize);
        assertTrue(outFile.length() > 0);
    }

    private boolean hasCamera() {
        return mActivity.getPackageManager().hasSystemFeature(PackageManager.FEATURE_CAMERA);
    }

    private boolean hasMicrophone() {
        return mActivity.getPackageManager().hasSystemFeature(
                PackageManager.FEATURE_MICROPHONE);
    }

    private static boolean hasAmrNb() {
        return MediaUtils.hasEncoder(MediaFormat.MIMETYPE_AUDIO_AMR_NB);
    }

    private static boolean hasAmrWb() {
        return MediaUtils.hasEncoder(MediaFormat.MIMETYPE_AUDIO_AMR_WB);
    }

    private static boolean hasAac() {
        return MediaUtils.hasEncoder(MediaFormat.MIMETYPE_AUDIO_AAC);
    }

    private static boolean hasH264() {
        return MediaUtils.hasEncoder(MediaFormat.MIMETYPE_VIDEO_AVC);
    }
}<|MERGE_RESOLUTION|>--- conflicted
+++ resolved
@@ -240,10 +240,6 @@
 
     private void setSupportedResolution(Camera camera) {
         Camera.Parameters parameters = camera.getParameters();
-<<<<<<< HEAD
-        List<Camera.Size> previewSizes = parameters.getSupportedPreviewSizes();
-        for (Camera.Size size : previewSizes)
-=======
         List<Camera.Size> videoSizes = parameters.getSupportedVideoSizes();
         // getSupportedVideoSizes returns null when separate video/preview size
         // is not supported.
@@ -251,7 +247,6 @@
             videoSizes = parameters.getSupportedPreviewSizes();
         }
         for (Camera.Size size : videoSizes)
->>>>>>> f6822cc8
         {
             if (size.width == VIDEO_WIDTH && size.height == VIDEO_HEIGHT) {
                 mVideoWidth = VIDEO_WIDTH;
@@ -259,8 +254,8 @@
                 return;
             }
         }
-        mVideoWidth = previewSizes.get(0).width;
-        mVideoHeight = previewSizes.get(0).height;
+        mVideoWidth = videoSizes.get(0).width;
+        mVideoHeight = videoSizes.get(0).height;
     }
 
     private void recordVideoUsingCamera(
