--- conflicted
+++ resolved
@@ -199,36 +199,6 @@
             mServer.shutdown();
         }
     }
-
-<<<<<<< HEAD
-    public void testPlayHlsStream() throws Throwable {
-        localHlsTest("hls.m3u8", false, false);
-    }
-
-    public void testPlayHlsStreamWithQueryString() throws Throwable {
-        localHlsTest("hls.m3u8", true, false);
-    }
-
-    public void testPlayHlsStreamWithRedirect() throws Throwable {
-        localHlsTest("hls.m3u8", false, true);
-    }
-
-    private void localHlsTest(final String name, boolean appendQueryString, boolean redirect)
-            throws Throwable {
-        mServer = new CtsTestServer(mContext);
-        try {
-            String stream_url = null;
-            if (redirect) {
-                stream_url = mServer.getQueryRedirectingAssetUrl(name);
-            } else {
-                stream_url = mServer.getAssetUrl(name);
-            }
-            if (appendQueryString) {
-                stream_url += "?foo=bar/baz";
-            }
-
-            playLiveVideoTest(stream_url, 10);
-=======
     private void localHttpsAudioStreamTest(final String name, boolean redirect, boolean nolength)
             throws Throwable {
         mServer = new CtsTestServer(mContext, true);
@@ -272,9 +242,40 @@
                 return;
             }
             fail("https playback should have failed");
->>>>>>> 9e32c537
         } finally {
             mServer.shutdown();
         }
     }
+
+    public void testPlayHlsStream() throws Throwable {
+        localHlsTest("hls.m3u8", false, false);
+    }
+
+    public void testPlayHlsStreamWithQueryString() throws Throwable {
+        localHlsTest("hls.m3u8", true, false);
+    }
+
+    public void testPlayHlsStreamWithRedirect() throws Throwable {
+        localHlsTest("hls.m3u8", false, true);
+    }
+
+    private void localHlsTest(final String name, boolean appendQueryString, boolean redirect)
+            throws Throwable {
+        mServer = new CtsTestServer(mContext);
+        try {
+            String stream_url = null;
+            if (redirect) {
+                stream_url = mServer.getQueryRedirectingAssetUrl(name);
+            } else {
+                stream_url = mServer.getAssetUrl(name);
+            }
+            if (appendQueryString) {
+                stream_url += "?foo=bar/baz";
+            }
+
+            playLiveVideoTest(stream_url, 10);
+        } finally {
+            mServer.shutdown();
+        }
+    }
 }