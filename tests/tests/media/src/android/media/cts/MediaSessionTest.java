--- conflicted
+++ resolved
@@ -30,10 +30,7 @@
 import android.os.Bundle;
 import android.os.Handler;
 import android.os.Looper;
-<<<<<<< HEAD
 import android.os.Message;
-=======
->>>>>>> b6b9760c
 import android.os.Parcel;
 import android.test.AndroidTestCase;
 
@@ -43,21 +40,12 @@
 
 public class MediaSessionTest extends AndroidTestCase {
     // The maximum time to wait for an operation.
-<<<<<<< HEAD
-    private static final long TIME_OUT_MS = 5000L;
-    private static final String SESSION_TAG = "test-session";
-    private static final String EXTRAS_KEY = "test-key";
-    private static final String EXTRAS_VALUE = "test-val";
-    private static final String SESSION_EVENT = "test-session-event";
-
-    private AudioManager mAudioManager;
-    private Handler mHandler = new Handler(Looper.getMainLooper());
-=======
     private static final long TIME_OUT_MS = 3000L;
     private static final int MAX_AUDIO_INFO_CHANGED_CALLBACK_COUNT = 10;
     private static final String TEST_SESSION_TAG = "test-session-tag";
     private static final String TEST_KEY = "test-key";
     private static final String TEST_VALUE = "test-val";
+    private static final String TEST_SESSION_EVENT = "test-session-event";
     private static final int TEST_CURRENT_VOLUME = 10;
     private static final int TEST_MAX_VOLUME = 11;
     private static final long TEST_QUEUE_ID = 12L;
@@ -68,15 +56,11 @@
     private Object mWaitLock = new Object();
     private MediaControllerCallback mCallback = new MediaControllerCallback();
     private MediaSession mSession;
->>>>>>> b6b9760c
 
     @Override
     protected void setUp() throws Exception {
         super.setUp();
-<<<<<<< HEAD
         mAudioManager = (AudioManager) getContext().getSystemService(Context.AUDIO_SERVICE);
-=======
-        mAudioManager = (AudioManager) mContext.getSystemService(Context.AUDIO_SERVICE);
         mSession = new MediaSession(getContext(), TEST_SESSION_TAG);
     }
 
@@ -85,7 +69,6 @@
         // It is OK to call release() twice.
         mSession.release();
         super.tearDown();
->>>>>>> b6b9760c
     }
 
     /**
@@ -93,35 +76,20 @@
      * initialized correctly.
      */
     public void testCreateSession() throws Exception {
-<<<<<<< HEAD
-        MediaSession session = new MediaSession(getContext(), SESSION_TAG);
-        assertNotNull(session.getSessionToken());
-        assertFalse("New session should not be active", session.isActive());
-=======
         assertNotNull(mSession.getSessionToken());
         assertFalse("New session should not be active", mSession.isActive());
->>>>>>> b6b9760c
 
         // Verify by getting the controller and checking all its fields
         MediaController controller = mSession.getController();
         assertNotNull(controller);
-<<<<<<< HEAD
-        verifyNewSession(controller, SESSION_TAG);
-=======
         verifyNewSession(controller, TEST_SESSION_TAG);
->>>>>>> b6b9760c
     }
 
     /**
      * Tests MediaSession.Token created in the constructor of MediaSession.
      */
     public void testSessionToken() throws Exception {
-<<<<<<< HEAD
-        MediaSession session = new MediaSession(getContext(), SESSION_TAG);
-        MediaSession.Token sessionToken = session.getSessionToken();
-=======
         MediaSession.Token sessionToken = mSession.getSessionToken();
->>>>>>> b6b9760c
 
         assertNotNull(sessionToken);
         assertEquals(0, sessionToken.describeContents());
@@ -140,93 +108,6 @@
      * controller.
      */
     public void testConfigureSession() throws Exception {
-<<<<<<< HEAD
-        MediaSession session = new MediaSession(getContext(), SESSION_TAG);
-        MediaController controller = session.getController();
-
-        // test setExtras
-        Bundle extras = new Bundle();
-        extras.putString(EXTRAS_KEY, EXTRAS_VALUE);
-        session.setExtras(extras);
-        Bundle extrasOut = controller.getExtras();
-        assertNotNull(extrasOut);
-        assertEquals(EXTRAS_VALUE, extrasOut.get(EXTRAS_KEY));
-
-        // test setFlags
-        session.setFlags(5);
-        assertEquals(5, controller.getFlags());
-
-        // test setMetadata
-        MediaMetadata metadata =
-                new MediaMetadata.Builder().putString(EXTRAS_KEY, EXTRAS_VALUE).build();
-        session.setMetadata(metadata);
-        MediaMetadata metadataOut = controller.getMetadata();
-        assertNotNull(metadataOut);
-        assertEquals(EXTRAS_VALUE, metadataOut.getString(EXTRAS_KEY));
-
-        // test setPlaybackState
-        PlaybackState state = new PlaybackState.Builder().setActions(55).build();
-        session.setPlaybackState(state);
-        PlaybackState stateOut = controller.getPlaybackState();
-        assertNotNull(stateOut);
-        assertEquals(55L, stateOut.getActions());
-
-        // test setPlaybackToRemote, do this before testing setPlaybackToLocal
-        // to ensure it switches correctly.
-        try {
-            session.setPlaybackToRemote(null);
-            fail("Expected IAE for setPlaybackToRemote(null)");
-        } catch (IllegalArgumentException e) {
-            // expected
-        }
-        VolumeProvider vp = new VolumeProvider(VolumeProvider.VOLUME_CONTROL_FIXED, 11, 11) {};
-        session.setPlaybackToRemote(vp);
-        MediaController.PlaybackInfo info = controller.getPlaybackInfo();
-        assertNotNull(info);
-        assertEquals(MediaController.PlaybackInfo.PLAYBACK_TYPE_REMOTE, info.getPlaybackType());
-        assertEquals(11, info.getMaxVolume());
-        assertEquals(11, info.getCurrentVolume());
-        assertEquals(VolumeProvider.VOLUME_CONTROL_FIXED, info.getVolumeControl());
-
-        // test setPlaybackToLocal
-        AudioAttributes attrs = new AudioAttributes.Builder().addTag(EXTRAS_VALUE).build();
-        session.setPlaybackToLocal(attrs);
-        info = controller.getPlaybackInfo();
-        assertNotNull(info);
-        assertEquals(MediaController.PlaybackInfo.PLAYBACK_TYPE_LOCAL, info.getPlaybackType());
-        Set<String> tags = info.getAudioAttributes().getTags();
-        assertNotNull(tags);
-        assertTrue(tags.contains(EXTRAS_VALUE));
-
-        // test setQueue and setQueueTitle
-        ArrayList<MediaSession.QueueItem> queue = new ArrayList<MediaSession.QueueItem>();
-        MediaSession.QueueItem item = new MediaSession.QueueItem(new MediaDescription.Builder()
-                .setMediaId(EXTRAS_VALUE).setTitle("title").build(), 11);
-        queue.add(item);
-        session.setQueue(queue);
-        session.setQueueTitle(EXTRAS_VALUE);
-
-        assertEquals(EXTRAS_VALUE, controller.getQueueTitle());
-        assertEquals(1, controller.getQueue().size());
-        assertEquals(11, controller.getQueue().get(0).getQueueId());
-        assertEquals(EXTRAS_VALUE, controller.getQueue().get(0).getDescription().getMediaId());
-
-        session.setQueue(null);
-        session.setQueueTitle(null);
-
-        assertNull(controller.getQueueTitle());
-        assertNull(controller.getQueue());
-
-        // test setSessionActivity
-        Intent intent = new Intent("cts.MEDIA_SESSION_ACTION");
-        PendingIntent pi = PendingIntent.getActivity(getContext(), 555, intent, 0);
-        session.setSessionActivity(pi);
-        assertEquals(pi, controller.getSessionActivity());
-
-        // test setActivity
-        session.setActive(true);
-        assertTrue(session.isActive());
-=======
         MediaController controller = mSession.getController();
         controller.registerCallback(mCallback, mHandler);
 
@@ -330,30 +211,20 @@
             mSession.setActive(true);
             assertTrue(mSession.isActive());
 
+            // test sendSessionEvent
+            mCallback.resetLocked();
+            mSession.sendSessionEvent(TEST_SESSION_EVENT, extras);
+            mWaitLock.wait(TIME_OUT_MS);
+
+            assertTrue(mCallback.mOnSessionEventCalled);
+            assertEquals(TEST_SESSION_EVENT, mCallback.mEvent);
+            assertEquals(TEST_VALUE, mCallback.mExtras.getString(TEST_KEY));
+
             // test release
             mCallback.resetLocked();
             mSession.release();
             mWaitLock.wait(TIME_OUT_MS);
             assertTrue(mCallback.mOnSessionDestroyedCalled);
-        }
->>>>>>> b6b9760c
-    }
-
-    public void testSendSessionEvent() throws Exception {
-        MediaSession session = new MediaSession(getContext(), SESSION_TAG);
-        MediaController controller = new MediaController(getContext(), session.getSessionToken());
-        Object lock = new Object();
-        MediaControllerCallback callback = new MediaControllerCallback(lock);
-        controller.registerCallback(callback, mHandler);
-
-        Bundle extras = new Bundle();
-        extras.putString(EXTRAS_KEY, EXTRAS_VALUE);
-
-        synchronized (lock) {
-            session.sendSessionEvent(SESSION_EVENT, extras);
-            lock.wait(TIME_OUT_MS);
-            assertEquals(SESSION_EVENT, callback.mEvent);
-            assertEquals(EXTRAS_VALUE, callback.mExtras.getString(EXTRAS_KEY));
         }
     }
 
@@ -386,8 +257,9 @@
                 info = mCallback.mPlaybackInfo;
                 if (info != null && info.getCurrentVolume() == TEST_CURRENT_VOLUME
                         && info.getMaxVolume() == TEST_MAX_VOLUME
-                        && info.getPlaybackType() == MediaController.PlaybackInfo.PLAYBACK_TYPE_REMOTE
-                        && info.getVolumeControl() == VolumeProvider.VOLUME_CONTROL_FIXED) {
+                        && info.getVolumeControl() == VolumeProvider.VOLUME_CONTROL_FIXED
+                        && info.getPlaybackType()
+                                == MediaController.PlaybackInfo.PLAYBACK_TYPE_REMOTE) {
                     break;
                 }
             }
@@ -451,22 +323,6 @@
     }
 
     private class MediaControllerCallback extends MediaController.Callback {
-<<<<<<< HEAD
-        private Object mLock;
-        private String mEvent;
-        private Bundle mExtras;
-
-        MediaControllerCallback(Object lock) {
-            mLock = lock;
-        }
-
-        @Override
-        public void onSessionEvent(String event, Bundle extras) {
-            synchronized (mLock) {
-                mEvent = event;
-                mExtras = (Bundle) extras.clone();
-                mLock.notify();
-=======
         private volatile boolean mOnPlaybackStateChangedCalled;
         private volatile boolean mOnMetadataChangedCalled;
         private volatile boolean mOnQueueChangedCalled;
@@ -474,11 +330,13 @@
         private volatile boolean mOnExtraChangedCalled;
         private volatile boolean mOnAudioInfoChangedCalled;
         private volatile boolean mOnSessionDestroyedCalled;
+        private volatile boolean mOnSessionEventCalled;
 
         private volatile PlaybackState mPlaybackState;
         private volatile MediaMetadata mMediaMetadata;
         private volatile List<MediaSession.QueueItem> mQueue;
         private volatile CharSequence mTitle;
+        private volatile String mEvent;
         private volatile Bundle mExtras;
         private volatile MediaController.PlaybackInfo mPlaybackInfo;
 
@@ -490,6 +348,7 @@
             mOnExtraChangedCalled = false;
             mOnAudioInfoChangedCalled = false;
             mOnSessionDestroyedCalled = false;
+            mOnSessionEventCalled = false;
 
             mPlaybackState = null;
             mMediaMetadata = null;
@@ -558,7 +417,16 @@
             synchronized (mWaitLock) {
                 mOnSessionDestroyedCalled = true;
                 mWaitLock.notify();
->>>>>>> b6b9760c
+            }
+        }
+
+        @Override
+        public void onSessionEvent(String event, Bundle extras) {
+            synchronized (mWaitLock) {
+                mOnSessionEventCalled = true;
+                mEvent = event;
+                mExtras = (Bundle) extras.clone();
+                mWaitLock.notify();
             }
         }
     }
