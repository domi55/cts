/*
 * Copyright (C) 2011 The Android Open Source Project
 *
 * Licensed under the Apache License, Version 2.0 (the "License");
 * you may not use this file except in compliance with the License.
 * You may obtain a copy of the License at
 *
 *      http://www.apache.org/licenses/LICENSE-2.0
 *
 * Unless required by applicable law or agreed to in writing, software
 * distributed under the License is distributed on an "AS IS" BASIS,
 * WITHOUT WARRANTIES OR CONDITIONS OF ANY KIND, either express or implied.
 * See the License for the specific language governing permissions and
 * limitations under the License.
 */
package android.media.cts;

import android.media.MediaPlayer;
import android.webkit.cts.CtsTestServer;


/**
 * Tests of MediaPlayer streaming capabilities.
 */
public class MediaPlayerStreamingTest extends MediaPlayerTestBase {
    private CtsTestServer mServer;

    // Streaming RTSP video from YouTube
    public void testRTSP_H263_AMR_Video1() throws Exception {
        playVideoTest("rtsp://v2.cache7.c.youtube.com/video.3gp?cid=0x271de9756065677e"
                + "&fmt=13&user=android-device-test", 176, 144);
    }
    public void testRTSP_H263_AMR_Video2() throws Exception {
        playVideoTest("rtsp://v2.cache7.c.youtube.com/video.3gp?cid=0xc80658495af60617"
                + "&fmt=13&user=android-device-test", 176, 144);
    }

    public void testRTSP_MPEG4SP_AAC_Video1() throws Exception {
        playVideoTest("rtsp://v2.cache7.c.youtube.com/video.3gp?cid=0x271de9756065677e"
                + "&fmt=17&user=android-device-test", 176, 144);
    }
    public void testRTSP_MPEG4SP_AAC_Video2() throws Exception {
        playVideoTest("rtsp://v2.cache7.c.youtube.com/video.3gp?cid=0xc80658495af60617"
                + "&fmt=17&user=android-device-test", 176, 144);
    }

    public void testRTSP_H264Base_AAC_Video1() throws Exception {
        playVideoTest("rtsp://v2.cache7.c.youtube.com/video.3gp?cid=0x271de9756065677e"
                + "&fmt=18&user=android-device-test", 480, 270);
    }
    public void testRTSP_H264Base_AAC_Video2() throws Exception {
        playVideoTest("rtsp://v2.cache7.c.youtube.com/video.3gp?cid=0xc80658495af60617"
                + "&fmt=18&user=android-device-test", 480, 270);
    }

    // Streaming HTTP video from YouTube
    public void testHTTP_H263_AMR_Video1() throws Exception {
        playVideoTest("http://v20.lscache8.c.youtube.com/videoplayback?id=271de9756065677e"
                + "&itag=13&ip=0.0.0.0&ipbits=0&expire=999999999999999999"
                + "&sparams=ip,ipbits,expire,ip,ipbits,expire,id,itag"
                + "&signature=372FA4C532AA49D14EAF049BCDA66460EEE161E9"
                + ".6D8BF096B73B7A68A7032CA8685053CFB498D30A"
                + "&key=test_key1&user=android-device-test", 176, 144);
    }
    public void testHTTP_H263_AMR_Video2() throws Exception {
        playVideoTest("http://v20.lscache8.c.youtube.com/videoplayback?id=c80658495af60617"
                + "&itag=13&ip=0.0.0.0&ipbits=0&expire=999999999999999999"
                + "&sparams=ip,ipbits,expire,ip,ipbits,expire,id,itag"
                + "&signature=191FCD5C4B7400065C20845D7AC2B437B1291F26"
                + ".66F8B8D7EFF7F144141AC67E8E35E078468CE6FB"
                + "&key=test_key1&user=android-device-test", 176, 144);
    }

    public void testHTTP_MPEG4SP_AAC_Video1() throws Exception {
        playVideoTest("http://v20.lscache8.c.youtube.com/videoplayback?id=271de9756065677e"
                + "&itag=17&ip=0.0.0.0&ipbits=0&expire=999999999999999999"
                + "&sparams=ip,ipbits,expire,ip,ipbits,expire,id,itag"
                + "&signature=3DCD3F79E045F95B6AF661765F046FB0440FF016"
                + ".06A42661B3AF6BAF046F012549CC9BA34EBC80A9"
                + "&key=test_key1&user=android-device-test", 176, 144);
    }
    public void testHTTP_MPEG4SP_AAC_Video2() throws Exception {
        playVideoTest("http://v20.lscache8.c.youtube.com/videoplayback?id=c80658495af60617"
                + "&itag=17&ip=0.0.0.0&ipbits=0&expire=999999999999999999"
                + "&sparams=ip,ipbits,expire,ip,ipbits,expire,id,itag"
                + "&signature=242B7AEF3AB38519F593203FDEF420E2A585DA6E"
                + ".4A57C03AF6859FE4694CD69C3225E386373A98B0"
                + "&key=test_key1&user=android-device-test", 176, 144);
    }

    public void testHTTP_H264Base_AAC_Video1() throws Exception {
        playVideoTest("http://v20.lscache8.c.youtube.com/videoplayback?id=271de9756065677e"
                + "&itag=18&ip=0.0.0.0&ipbits=0&expire=999999999999999999"
                + "&sparams=ip,ipbits,expire,ip,ipbits,expire,id,itag"
                + "&signature=1219C2B07AF0638C27916307A6093C0E43CB894E"
                + ".126B6B916BD57157782738AA7C03E59F21DBC168"
                + "&key=test_key1&user=android-device-test", 480, 270);
    }
    public void testHTTP_H264Base_AAC_Video2() throws Exception {
        playVideoTest("http://v20.lscache8.c.youtube.com/videoplayback?id=c80658495af60617"
                + "&itag=18&ip=0.0.0.0&ipbits=0&expire=999999999999999999"
                + "&sparams=ip,ipbits,expire,ip,ipbits,expire,id,itag"
                + "&signature=61674BC069F2C812A18C390DE785CECD296228C7"
                + ".11F5FCE823FB8FA31269A06A483C2F9B2C22F357"
                + "&key=test_key1&user=android-device-test", 480, 270);
    }

    // Streaming HLS video from YouTube
    public void testHLS() throws Exception {
        // Play stream for 60 seconds
        playLiveVideoTest("http://www.youtube.com/api/manifest/hls/ns/yt-live/id/UeHRu5LFHaU"
                + "?ip=0.0.0.0&ipbits=0&expire=19000000000&sparams=ip,ipbits,expire&signature"
<<<<<<< HEAD
                + "=313BE90526F2D815EB207156E1460C7E8EEC2503.799EE7B8B7CE3F2957060DB27C2160770303EBD2"
                + "&key=test_key1&user=android-device-test&m3u8=1", 60 * 1000);
=======
                + "=313BE90526F2D815EB207156E1460C7E8EEC2503.799EE7B8B7CE3F2957060DB27C216077"
                + "0303EBD2&key=test_key1&user=android-device-test&m3u8=1", 60 * 1000);
>>>>>>> 88970b8f
    }

    // Streaming audio from local HTTP server
    public void testPlayMp3Stream1() throws Throwable {
        localHttpAudioStreamTest("ringer.mp3", false, false);
    }
    public void testPlayMp3Stream2() throws Throwable {
        localHttpAudioStreamTest("ringer.mp3", false, false);
    }
    public void testPlayMp3StreamRedirect() throws Throwable {
        localHttpAudioStreamTest("ringer.mp3", true, false);
    }
    public void testPlayMp3StreamNoLength() throws Throwable {
        localHttpAudioStreamTest("noiseandchirps.mp3", false, true);
    }
    public void testPlayOggStream() throws Throwable {
        localHttpAudioStreamTest("noiseandchirps.ogg", false, false);
    }
    public void testPlayOggStreamRedirect() throws Throwable {
        localHttpAudioStreamTest("noiseandchirps.ogg", true, false);
    }
    public void testPlayOggStreamNoLength() throws Throwable {
        localHttpAudioStreamTest("noiseandchirps.ogg", false, true);
    }

    private void localHttpAudioStreamTest(final String name, boolean redirect, boolean nolength)
            throws Throwable {
        mServer = new CtsTestServer(mContext);
        try {
            String stream_url = null;
            if (redirect) {
                // Stagefright doesn't have a limit, but we can't test support of infinite redirects
                // Up to 4 redirects seems reasonable though.
                stream_url = mServer.getRedirectingAssetUrl(name, 4);
            } else {
                stream_url = mServer.getAssetUrl(name);
            }
            if (nolength) {
                stream_url = stream_url + "?" + CtsTestServer.NOLENGTH_POSTFIX;
            }

            mMediaPlayer.setDataSource(stream_url);

            mMediaPlayer.setDisplay(getActivity().getSurfaceHolder());
            mMediaPlayer.setScreenOnWhilePlaying(true);

            mOnBufferingUpdateCalled.reset();
            mMediaPlayer.setOnBufferingUpdateListener(new MediaPlayer.OnBufferingUpdateListener() {
                @Override
                public void onBufferingUpdate(MediaPlayer mp, int percent) {
                    mOnBufferingUpdateCalled.signal();
                }
            });
            mMediaPlayer.setOnErrorListener(new MediaPlayer.OnErrorListener() {
                @Override
                public boolean onError(MediaPlayer mp, int what, int extra) {
                    fail("Media player had error " + what + " playing " + name);
                    return true;
                }
            });

            assertFalse(mOnBufferingUpdateCalled.isSignalled());
            mMediaPlayer.prepare();

            if (nolength) {
                mMediaPlayer.start();
                Thread.sleep(LONG_SLEEP_TIME);
                assertFalse(mMediaPlayer.isPlaying());
            } else {
                mOnBufferingUpdateCalled.waitForSignal();
                mMediaPlayer.start();
                Thread.sleep(SLEEP_TIME);
            }
            mMediaPlayer.stop();
            mMediaPlayer.reset();
        } finally {
            mServer.shutdown();
        }
    }
}<|MERGE_RESOLUTION|>--- conflicted
+++ resolved
@@ -110,13 +110,8 @@
         // Play stream for 60 seconds
         playLiveVideoTest("http://www.youtube.com/api/manifest/hls/ns/yt-live/id/UeHRu5LFHaU"
                 + "?ip=0.0.0.0&ipbits=0&expire=19000000000&sparams=ip,ipbits,expire&signature"
-<<<<<<< HEAD
-                + "=313BE90526F2D815EB207156E1460C7E8EEC2503.799EE7B8B7CE3F2957060DB27C2160770303EBD2"
-                + "&key=test_key1&user=android-device-test&m3u8=1", 60 * 1000);
-=======
                 + "=313BE90526F2D815EB207156E1460C7E8EEC2503.799EE7B8B7CE3F2957060DB27C216077"
                 + "0303EBD2&key=test_key1&user=android-device-test&m3u8=1", 60 * 1000);
->>>>>>> 88970b8f
     }
 
     // Streaming audio from local HTTP server
