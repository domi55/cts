--- conflicted
+++ resolved
@@ -111,14 +111,10 @@
         }
     }
 
-<<<<<<< HEAD
-    public native static int getImageChecksum(CodecImage image);
-=======
     /* two native image checksum functions */
     public native static int getImageChecksumAdler32(CodecImage image);
     public native static String getImageChecksumMD5(CodecImage image);
 
->>>>>>> f2d52bc4
     public native static void copyFlexYUVImage(CodecImage target, CodecImage source);
 
     public static void copyFlexYUVImage(Image target, CodecImage source) {
