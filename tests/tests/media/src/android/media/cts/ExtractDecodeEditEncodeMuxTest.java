--- conflicted
+++ resolved
@@ -220,7 +220,8 @@
         mWidth = width;
         mHeight = height;
 
-        return isAvcSupportedSize(width, height);
+	// TODO: remove this logic in setSize as it is now handled when configuring codecs
+        return true;
     }
 
     /**
@@ -1140,90 +1141,4 @@
     private static String getMimeTypeFor(MediaFormat format) {
         return format.getString(MediaFormat.KEY_MIME);
     }
-<<<<<<< HEAD
-
-    /**
-     * Returns the first codec capable of encoding the specified MIME type, or null if no match was
-     * found.
-     */
-    private static MediaCodecInfo selectCodec(String mimeType) {
-        int numCodecs = MediaCodecList.getCodecCount();
-        for (int i = 0; i < numCodecs; i++) {
-            MediaCodecInfo codecInfo = MediaCodecList.getCodecInfoAt(i);
-
-            if (!codecInfo.isEncoder()) {
-                continue;
-            }
-
-            String[] types = codecInfo.getSupportedTypes();
-            for (int j = 0; j < types.length; j++) {
-                if (types[j].equalsIgnoreCase(mimeType)) {
-                    return codecInfo;
-                }
-            }
-        }
-        return null;
-    }
-
-  /**
-   * Checks whether the given resolution is supported by the AVC codec.
-   */
-    private static boolean isAvcSupportedSize(int width, int height) {
-        MediaCodecInfo mediaCodecInfo = selectCodec(OUTPUT_VIDEO_MIME_TYPE);
-        CodecCapabilities cap = mediaCodecInfo.getCapabilitiesForType(OUTPUT_VIDEO_MIME_TYPE);
-        if (cap == null) { // not supported
-            return false;
-        }
-        int highestLevel = 0;
-        for (CodecProfileLevel lvl : cap.profileLevels) {
-            if (lvl.level > highestLevel) {
-                highestLevel = lvl.level;
-            }
-        }
-        int maxW = 0;
-        int maxH = 0;
-        int bitRate = 0;
-        int fps = 0; // frame rate for the max resolution
-        switch(highestLevel) {
-            // Do not support Level 1 to 2.
-            case CodecProfileLevel.AVCLevel1:
-            case CodecProfileLevel.AVCLevel11:
-            case CodecProfileLevel.AVCLevel12:
-            case CodecProfileLevel.AVCLevel13:
-            case CodecProfileLevel.AVCLevel1b:
-            case CodecProfileLevel.AVCLevel2:
-                return false;
-            case CodecProfileLevel.AVCLevel21:
-                maxW = 352;
-                maxH = 576;
-                break;
-            case CodecProfileLevel.AVCLevel22:
-                maxW = 720;
-                maxH = 480;
-                break;
-            case CodecProfileLevel.AVCLevel3:
-                maxW = 720;
-                maxH = 480;
-                break;
-            case CodecProfileLevel.AVCLevel31:
-                maxW = 1280;
-                maxH = 720;
-                break;
-            case CodecProfileLevel.AVCLevel32:
-                maxW = 1280;
-                maxH = 720;
-                break;
-            case CodecProfileLevel.AVCLevel4: // only try up to 1080p
-            default:
-                maxW = 1920;
-                maxH = 1080;
-                break;
-        }
-        if(maxW*maxH < width*height)
-            return false;
-        else
-            return true;
-    }
-=======
->>>>>>> b3630c8b
 }