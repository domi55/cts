--- conflicted
+++ resolved
@@ -1140,8 +1140,6 @@
     private static String getMimeTypeFor(MediaFormat format) {
         return format.getString(MediaFormat.KEY_MIME);
     }
-<<<<<<< HEAD
-=======
 
     /**
      * Returns the first codec capable of encoding the specified MIME type, or null if no match was
@@ -1225,5 +1223,4 @@
         else
             return true;
     }
->>>>>>> 31d26e1a
 }