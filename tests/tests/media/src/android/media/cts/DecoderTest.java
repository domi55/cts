/*
 * Copyright (C) 2012 The Android Open Source Project
 *
 * Licensed under the Apache License, Version 2.0 (the "License");
 * you may not use this file except in compliance with the License.
 * You may obtain a copy of the License at
 *
 *      http://www.apache.org/licenses/LICENSE-2.0
 *
 * Unless required by applicable law or agreed to in writing, software
 * distributed under the License is distributed on an "AS IS" BASIS,
 * WITHOUT WARRANTIES OR CONDITIONS OF ANY KIND, either express or implied.
 * See the License for the specific language governing permissions and
 * limitations under the License.
 */

package android.media.cts;

import com.android.cts.media.R;

import android.content.res.AssetFileDescriptor;
import android.content.res.Resources;
import android.media.MediaCodec;
import android.media.MediaCodecInfo;
import android.media.MediaExtractor;
import android.media.MediaFormat;
import android.util.Log;
import android.view.Surface;

import java.io.BufferedInputStream;
import java.io.IOException;
import java.io.InputStream;
import java.nio.ByteBuffer;
import java.util.ArrayList;
import java.util.Arrays;
import java.util.List;
import java.util.zip.CRC32;

public class DecoderTest extends MediaPlayerTestBase {
    private static final String TAG = "DecoderTest";

    private static final int RESET_MODE_NONE = 0;
    private static final int RESET_MODE_RECONFIGURE = 1;
    private static final int RESET_MODE_FLUSH = 2;

    private Resources mResources;
    short[] mMasterBuffer;

    @Override
    protected void setUp() throws Exception {
        super.setUp();
        mResources = mContext.getResources();

        // read master file into memory
        AssetFileDescriptor masterFd = mResources.openRawResourceFd(R.raw.sinesweepraw);
        long masterLength = masterFd.getLength();
        mMasterBuffer = new short[(int) (masterLength / 2)];
        InputStream is = masterFd.createInputStream();
        BufferedInputStream bis = new BufferedInputStream(is);
        for (int i = 0; i < mMasterBuffer.length; i++) {
            int lo = bis.read();
            int hi = bis.read();
            if (hi >= 128) {
                hi -= 256;
            }
            int sample = hi * 256 + lo;
            mMasterBuffer[i] = (short) sample;
        }
        bis.close();
        masterFd.close();
    }

    // The allowed errors in the following tests are the actual maximum measured
    // errors with the standard decoders, plus 10%.
    // This should allow for some variation in decoders, while still detecting
    // phase and delay errors, channel swap, etc.
    public void testDecodeMp3Lame() throws Exception {
        decode(R.raw.sinesweepmp3lame, 804.f);
    }
    public void testDecodeMp3Smpb() throws Exception {
        decode(R.raw.sinesweepmp3smpb, 413.f);
    }
    public void testDecodeM4a() throws Exception {
        decode(R.raw.sinesweepm4a, 124.f);
    }
    public void testDecodeOgg() throws Exception {
        decode(R.raw.sinesweepogg, 168.f);
    }
    public void testDecodeWav() throws Exception {
        decode(R.raw.sinesweepwav, 0.0f);
    }
    public void testDecodeFlac() throws Exception {
        decode(R.raw.sinesweepflac, 0.0f);
    }

    public void testDecodeMonoMp3() throws Exception {
        monoTest(R.raw.monotestmp3);
    }

    public void testDecodeMonoM4a() throws Exception {
        monoTest(R.raw.monotestm4a);
    }

    public void testDecodeMonoOgg() throws Exception {
        monoTest(R.raw.monotestogg);
    }

    private void monoTest(int res) throws Exception {
<<<<<<< HEAD
        short [] mono = decodeToMemory(res, false, -1, null);
=======
        short [] mono = decodeToMemory(res, RESET_MODE_NONE);
>>>>>>> 822fc9cb
        if (mono.length == 44100) {
            // expected
        } else if (mono.length == 88200) {
            // the decoder output 2 channels instead of 1, check that the left and right channel
            // are identical
            for (int i = 0; i < mono.length; i += 2) {
                assertEquals("mismatched samples at " + i, mono[i], mono[i+1]);
            }
        } else {
            fail("wrong number of samples: " + mono.length);
        }

        // we should get the same data when reconfiguring the codec
<<<<<<< HEAD
        short [] mono2 = decodeToMemory(res, true, -1, null);
=======
        short [] mono2 = decodeToMemory(res, RESET_MODE_RECONFIGURE);
>>>>>>> 822fc9cb
        assertTrue(Arrays.equals(mono, mono2));

        // NOTE: coming soon
        // and when flushing it
//        short [] mono3 = decodeToMemory(res, RESET_MODE_FLUSH);
//        assertTrue(Arrays.equals(mono, mono3));
    }

    /**
     * @param testinput the file to decode
     * @param maxerror the maximum allowed root mean squared error
     * @throws IOException
     */
    private void decode(int testinput, float maxerror) throws IOException {

<<<<<<< HEAD
        short [] decoded = decodeToMemory(testinput, false, -1, null);
=======
        short [] decoded = decodeToMemory(testinput, RESET_MODE_NONE);
>>>>>>> 822fc9cb

        assertEquals("wrong data size", mMasterBuffer.length, decoded.length);

        long totalErrorSquared = 0;

        for (int i = 0; i < decoded.length; i++) {
            short sample = decoded[i];
            short mastersample = mMasterBuffer[i];
            int d = sample - mastersample;
            totalErrorSquared += d * d;
        }

        long avgErrorSquared = (totalErrorSquared / decoded.length);
        double rmse = Math.sqrt(avgErrorSquared);
        assertTrue("decoding error too big: " + rmse, rmse <= maxerror);

<<<<<<< HEAD
        short [] decoded2 = decodeToMemory(testinput, true, -1, null);
=======
        short [] decoded2 = decodeToMemory(testinput, RESET_MODE_RECONFIGURE);
>>>>>>> 822fc9cb
        assertEquals("count different with reconfigure", decoded.length, decoded2.length);
        for (int i = 0; i < decoded.length; i++) {
            assertEquals("samples don't match", decoded[i], decoded2[i]);
        }

        // NOTE: coming soon
//        short [] decoded3 = decodeToMemory(testinput, RESET_MODE_FLUSH);
//        assertEquals("count different with flush", decoded.length, decoded3.length);
//        for (int i = 0; i < decoded.length; i++) {
//            assertEquals("samples don't match", decoded[i], decoded3[i]);
//        }
    }

<<<<<<< HEAD
    private short[] decodeToMemory(int testinput, boolean reconfigure,
            int eossample, List<Long> timestamps) throws IOException {
=======
    private short[] decodeToMemory(int testinput, int resetMode) throws IOException {
>>>>>>> 822fc9cb

        short [] decoded = new short[0];
        int decodedIdx = 0;

        AssetFileDescriptor testFd = mResources.openRawResourceFd(testinput);

        MediaExtractor extractor;
        MediaCodec codec;
        ByteBuffer[] codecInputBuffers;
        ByteBuffer[] codecOutputBuffers;

        extractor = new MediaExtractor();
        extractor.setDataSource(testFd.getFileDescriptor(), testFd.getStartOffset(),
                testFd.getLength());
        testFd.close();

        assertEquals("wrong number of tracks", 1, extractor.getTrackCount());
        MediaFormat format = extractor.getTrackFormat(0);
        String mime = format.getString(MediaFormat.KEY_MIME);
        assertTrue("not an audio file", mime.startsWith("audio/"));

        codec = MediaCodec.createDecoderByType(mime);
        codec.configure(format, null /* surface */, null /* crypto */, 0 /* flags */);
        codec.start();
        codecInputBuffers = codec.getInputBuffers();
        codecOutputBuffers = codec.getOutputBuffers();

        if (resetMode == RESET_MODE_RECONFIGURE) {
            codec.stop();
            codec.configure(format, null /* surface */, null /* crypto */, 0 /* flags */);
            codec.start();
            codecInputBuffers = codec.getInputBuffers();
            codecOutputBuffers = codec.getOutputBuffers();
        } else if (resetMode == RESET_MODE_FLUSH) {
            codec.flush();
        }

        extractor.selectTrack(0);

        // start decoding
        final long kTimeOutUs = 5000;
        MediaCodec.BufferInfo info = new MediaCodec.BufferInfo();
        boolean sawInputEOS = false;
        boolean sawOutputEOS = false;
        int noOutputCounter = 0;
        int samplecounter = 0;
        while (!sawOutputEOS && noOutputCounter < 50) {
            noOutputCounter++;
            if (!sawInputEOS) {
                int inputBufIndex = codec.dequeueInputBuffer(kTimeOutUs);

                if (inputBufIndex >= 0) {
                    ByteBuffer dstBuf = codecInputBuffers[inputBufIndex];

                    int sampleSize =
                        extractor.readSampleData(dstBuf, 0 /* offset */);

                    long presentationTimeUs = 0;

                    if (sampleSize < 0 && eossample > 0) {
                        fail("test is broken: never reached eos sample");
                    }
                    if (sampleSize < 0) {
                        Log.d(TAG, "saw input EOS.");
                        sawInputEOS = true;
                        sampleSize = 0;
                    } else {
                        if (samplecounter == eossample) {
                            sawInputEOS = true;
                        }
                        samplecounter++;
                        presentationTimeUs = extractor.getSampleTime();
                    }
                    codec.queueInputBuffer(
                            inputBufIndex,
                            0 /* offset */,
                            sampleSize,
                            presentationTimeUs,
                            sawInputEOS ? MediaCodec.BUFFER_FLAG_END_OF_STREAM : 0);

                    if (!sawInputEOS) {
                        extractor.advance();
                    }
                }
            }

            int res = codec.dequeueOutputBuffer(info, kTimeOutUs);

            if (res >= 0) {
                //Log.d(TAG, "got frame, size " + info.size + "/" + info.presentationTimeUs);

                if (info.size > 0) {
                    noOutputCounter = 0;
                    if (timestamps != null) {
                        timestamps.add(info.presentationTimeUs);
                    }
                }
                if (info.size > 0 && resetMode != RESET_MODE_NONE) {
                    // once we've gotten some data out of the decoder, reset and start again
                    if (resetMode == RESET_MODE_RECONFIGURE) {
                        codec.stop();
                        codec.configure(format, null /* surface */, null /* crypto */,
                                0 /* flags */);
                        codec.start();
                        codecInputBuffers = codec.getInputBuffers();
                        codecOutputBuffers = codec.getOutputBuffers();
                    } else /* resetMode == RESET_MODE_FLUSH */ {
                        codec.flush();
                    }
                    resetMode = RESET_MODE_NONE;
                    extractor.seekTo(0, MediaExtractor.SEEK_TO_NEXT_SYNC);
                    sawInputEOS = false;
<<<<<<< HEAD
                    codec.stop();
                    codec.configure(format, null /* surface */, null /* crypto */, 0 /* flags */);
                    codec.start();
                    codecInputBuffers = codec.getInputBuffers();
                    codecOutputBuffers = codec.getOutputBuffers();
                    if (timestamps != null) {
                        timestamps.clear();
                    }
                    samplecounter = 0;
=======
>>>>>>> 822fc9cb
                    continue;
                }

                int outputBufIndex = res;
                ByteBuffer buf = codecOutputBuffers[outputBufIndex];

                if (decodedIdx + (info.size / 2) >= decoded.length) {
                    decoded = Arrays.copyOf(decoded, decodedIdx + (info.size / 2));
                }

                for (int i = 0; i < info.size; i += 2) {
                    decoded[decodedIdx++] = buf.getShort(i);
                }

                codec.releaseOutputBuffer(outputBufIndex, false /* render */);

                if ((info.flags & MediaCodec.BUFFER_FLAG_END_OF_STREAM) != 0) {
                    Log.d(TAG, "saw output EOS.");
                    sawOutputEOS = true;
                }
            } else if (res == MediaCodec.INFO_OUTPUT_BUFFERS_CHANGED) {
                codecOutputBuffers = codec.getOutputBuffers();

                Log.d(TAG, "output buffers have changed.");
            } else if (res == MediaCodec.INFO_OUTPUT_FORMAT_CHANGED) {
                MediaFormat oformat = codec.getOutputFormat();

                Log.d(TAG, "output format has changed to " + oformat);
            } else {
                Log.d(TAG, "dequeueOutputBuffer returned " + res);
            }
        }
        if (noOutputCounter >= 50) {
            fail("decoder stopped outputing data");
        }

        codec.stop();
        codec.release();
        return decoded;
    }

    public void testDecodeWithEOSOnLastBuffer() throws Exception {
        testDecodeWithEOSOnLastBuffer(R.raw.sinesweepm4a);
        testDecodeWithEOSOnLastBuffer(R.raw.sinesweepmp3lame);
        testDecodeWithEOSOnLastBuffer(R.raw.sinesweepmp3smpb);
        testDecodeWithEOSOnLastBuffer(R.raw.sinesweepwav);
        testDecodeWithEOSOnLastBuffer(R.raw.sinesweepflac);
        testDecodeWithEOSOnLastBuffer(R.raw.sinesweepogg);
    }

    /* setting EOS on the last full input buffer should be equivalent to setting EOS on an empty
     * input buffer after all the full ones. */
    private void testDecodeWithEOSOnLastBuffer(int res) throws Exception {
        int numsamples = countSamples(res);
        assertTrue(numsamples != 0);

        List<Long> timestamps1 = new ArrayList<Long>();
        short[] decode1 = decodeToMemory(res, false, -1, timestamps1);

        List<Long> timestamps2 = new ArrayList<Long>();
        short[] decode2 = decodeToMemory(res, false, numsamples - 1, timestamps2);

        // check that the data and the timestamps are the same for EOS-on-last and EOS-after-last
        assertEquals(decode1.length, decode2.length);
        assertTrue(Arrays.equals(decode1, decode2));
        assertEquals(timestamps1.size(), timestamps2.size());
        assertTrue(timestamps1.equals(timestamps2));

        // ... and that this is also true when reconfiguring the codec
        timestamps2.clear();
        decode2 = decodeToMemory(res, true, -1, timestamps2);
        assertTrue(Arrays.equals(decode1, decode2));
        assertTrue(timestamps1.equals(timestamps2));
        timestamps2.clear();
        decode2 = decodeToMemory(res, true, numsamples - 1, timestamps2);
        assertEquals(decode1.length, decode2.length);
        assertTrue(Arrays.equals(decode1, decode2));
        assertTrue(timestamps1.equals(timestamps2));
    }

    private int countSamples(int res) throws IOException {
        AssetFileDescriptor testFd = mResources.openRawResourceFd(res);

        MediaExtractor extractor = new MediaExtractor();
        extractor.setDataSource(testFd.getFileDescriptor(), testFd.getStartOffset(),
                testFd.getLength());
        testFd.close();
        extractor.selectTrack(0);
        int numsamples = 0;
        while (extractor.advance()) {
            numsamples++;
        }
        return numsamples;
    }

    public void testCodecBasicH264() throws Exception {
        Surface s = getActivity().getSurfaceHolder().getSurface();
        int frames1 = countFrames(
                R.raw.video_480x360_mp4_h264_1000kbps_25fps_aac_stereo_128kbps_44100hz,
                RESET_MODE_NONE, -1 /* eosframe */, s);
        assertEquals("wrong number of frames decoded", 240, frames1);

        int frames2 = countFrames(
                R.raw.video_480x360_mp4_h264_1000kbps_25fps_aac_stereo_128kbps_44100hz,
                RESET_MODE_NONE, -1 /* eosframe */, null);
        assertEquals("different number of frames when using Surface", frames1, frames2);
    }

    public void testCodecBasicH263() throws Exception {
        Surface s = getActivity().getSurfaceHolder().getSurface();
        int frames1 = countFrames(
                R.raw.video_176x144_3gp_h263_300kbps_12fps_aac_stereo_128kbps_22050hz,
                RESET_MODE_NONE, -1 /* eosframe */, s);
        assertEquals("wrong number of frames decoded", 122, frames1);

        int frames2 = countFrames(
                R.raw.video_176x144_3gp_h263_300kbps_12fps_aac_stereo_128kbps_22050hz,
                RESET_MODE_NONE, -1 /* eosframe */, null);
        assertEquals("different number of frames when using Surface", frames1, frames2);
    }

    public void testCodecBasicMpeg4() throws Exception {
        Surface s = getActivity().getSurfaceHolder().getSurface();
        int frames1 = countFrames(
                R.raw.video_480x360_mp4_mpeg4_860kbps_25fps_aac_stereo_128kbps_44100hz,
                RESET_MODE_NONE, -1 /* eosframe */, s);
        assertEquals("wrong number of frames decoded", 249, frames1);

        int frames2 = countFrames(
                R.raw.video_480x360_mp4_mpeg4_860kbps_25fps_aac_stereo_128kbps_44100hz,
                RESET_MODE_NONE, -1 /* eosframe */, null);
        assertEquals("different number of frames when using Surface", frames1, frames2);
    }

    public void testCodecBasicVP8() throws Exception {
        Surface s = getActivity().getSurfaceHolder().getSurface();
        int frames1 = countFrames(
                R.raw.video_480x360_webm_vp8_333kbps_25fps_vorbis_stereo_128kbps_44100hz,
                RESET_MODE_NONE, -1 /* eosframe */, s);
        assertEquals("wrong number of frames decoded", 240, frames1);

        int frames2 = countFrames(
                R.raw.video_480x360_webm_vp8_333kbps_25fps_vorbis_stereo_128kbps_44100hz,
                RESET_MODE_NONE, -1 /* eosframe */, null);
        assertEquals("different number of frames when using Surface", frames1, frames2);
    }

    public void testCodecBasicVP9() throws Exception {
        Surface s = getActivity().getSurfaceHolder().getSurface();
        int frames1 = countFrames(
                R.raw.video_480x360_webm_vp9_333kbps_25fps_vorbis_stereo_128kbps_44100hz,
                RESET_MODE_NONE, -1 /* eosframe */, s);
        assertEquals("wrong number of frames decoded", 240, frames1);

        int frames2 = countFrames(
                R.raw.video_480x360_webm_vp9_333kbps_25fps_vorbis_stereo_128kbps_44100hz,
                RESET_MODE_NONE, -1 /* eosframe */, null);
        assertEquals("different number of frames when using Surface", frames1, frames2);
    }

    public void testCodecEarlyEOSH263() throws Exception {
        Surface s = getActivity().getSurfaceHolder().getSurface();
        int frames1 = countFrames(
                R.raw.video_176x144_3gp_h263_300kbps_12fps_aac_stereo_128kbps_22050hz,
                RESET_MODE_NONE, 64 /* eosframe */, s);
        assertEquals("wrong number of frames decoded", 64, frames1);
    }

    public void testCodecEarlyEOSH264() throws Exception {
        Surface s = getActivity().getSurfaceHolder().getSurface();
        int frames1 = countFrames(
                R.raw.video_480x360_mp4_h264_1000kbps_25fps_aac_stereo_128kbps_44100hz,
                RESET_MODE_NONE, 120 /* eosframe */, s);
        assertEquals("wrong number of frames decoded", 120, frames1);
    }

    public void testCodecEarlyEOSMpeg4() throws Exception {
        Surface s = getActivity().getSurfaceHolder().getSurface();
        int frames1 = countFrames(
                R.raw.video_480x360_mp4_mpeg4_860kbps_25fps_aac_stereo_128kbps_44100hz,
                RESET_MODE_NONE, 120 /* eosframe */, s);
        assertEquals("wrong number of frames decoded", 120, frames1);
    }

    public void testCodecEarlyEOSVP8() throws Exception {
        Surface s = getActivity().getSurfaceHolder().getSurface();
        int frames1 = countFrames(
                R.raw.video_480x360_webm_vp8_333kbps_25fps_vorbis_stereo_128kbps_44100hz,
                RESET_MODE_NONE, 120 /* eosframe */, s);
        assertEquals("wrong number of frames decoded", 120, frames1);
    }

    public void testCodecEarlyEOSVP9() throws Exception {
        Surface s = getActivity().getSurfaceHolder().getSurface();
        int frames1 = countFrames(
                R.raw.video_480x360_webm_vp9_333kbps_25fps_vorbis_stereo_128kbps_44100hz,
                RESET_MODE_NONE, 120 /* eosframe */, s);
        assertEquals("wrong number of frames decoded", 120, frames1);
    }

    public void testCodecResetsH264WithoutSurface() throws Exception {
        testCodecResets(
                R.raw.video_480x360_mp4_h264_1000kbps_25fps_aac_stereo_128kbps_44100hz, null);
    }

    public void testCodecResetsH264WithSurface() throws Exception {
        Surface s = getActivity().getSurfaceHolder().getSurface();
        testCodecResets(
                R.raw.video_480x360_mp4_h264_1000kbps_25fps_aac_stereo_128kbps_44100hz, s);
    }

    public void testCodecResetsH263WithoutSurface() throws Exception {
        testCodecResets(
                R.raw.video_176x144_3gp_h263_300kbps_12fps_aac_stereo_128kbps_22050hz, null);
    }

    public void testCodecResetsH263WithSurface() throws Exception {
        Surface s = getActivity().getSurfaceHolder().getSurface();
        testCodecResets(
                R.raw.video_176x144_3gp_h263_300kbps_12fps_aac_stereo_128kbps_22050hz, s);
    }

    public void testCodecResetsMpeg4WithoutSurface() throws Exception {
        testCodecResets(
                R.raw.video_480x360_mp4_mpeg4_860kbps_25fps_aac_stereo_128kbps_44100hz, null);
    }

    public void testCodecResetsMpeg4WithSurface() throws Exception {
        Surface s = getActivity().getSurfaceHolder().getSurface();
        testCodecResets(
                R.raw.video_480x360_mp4_mpeg4_860kbps_25fps_aac_stereo_128kbps_44100hz, s);
    }

    public void testCodecResetsVP8WithoutSurface() throws Exception {
        testCodecResets(
                R.raw.video_480x360_webm_vp8_333kbps_25fps_vorbis_stereo_128kbps_44100hz, null);
    }

    public void testCodecResetsVP8WithSurface() throws Exception {
        Surface s = getActivity().getSurfaceHolder().getSurface();
        testCodecResets(
                R.raw.video_480x360_webm_vp8_333kbps_25fps_vorbis_stereo_128kbps_44100hz, s);
    }

    public void testCodecResetsVP9WithoutSurface() throws Exception {
        testCodecResets(
                R.raw.video_480x360_webm_vp9_333kbps_25fps_vorbis_stereo_128kbps_44100hz, null);
    }

    public void testCodecResetsVP9WithSurface() throws Exception {
        Surface s = getActivity().getSurfaceHolder().getSurface();
        testCodecResets(
                R.raw.video_480x360_webm_vp9_333kbps_25fps_vorbis_stereo_128kbps_44100hz, s);
    }

//    public void testCodecResetsOgg() throws Exception {
//        testCodecResets(R.raw.sinesweepogg, null);
//    }

    public void testCodecResetsMp3() throws Exception {
        testCodecReconfig(R.raw.sinesweepmp3lame, null);
        // NOTE: replacing testCodecReconfig call soon
//        testCodecResets(R.raw.sinesweepmp3lame, null);
    }

    public void testCodecResetsM4a() throws Exception {
        testCodecReconfig(R.raw.sinesweepm4a, null);
        // NOTE: replacing testCodecReconfig call soon
//        testCodecResets(R.raw.sinesweepm4a, null);
    }

    private void testCodecReconfig(int video, Surface s) throws Exception {
        int frames1 = countFrames(video, RESET_MODE_NONE, -1 /* eosframe */, s);
        int frames2 = countFrames(video, RESET_MODE_RECONFIGURE, -1 /* eosframe */, s);
        assertEquals("different number of frames when using reconfigured codec", frames1, frames2);
    }

    private void testCodecResets(int video, Surface s) throws Exception {
        int frames1 = countFrames(video, RESET_MODE_NONE, -1 /* eosframe */, s);
        int frames2 = countFrames(video, RESET_MODE_RECONFIGURE, -1 /* eosframe */, s);
        int frames3 = countFrames(video, RESET_MODE_FLUSH, -1 /* eosframe */, s);
        assertEquals("different number of frames when using reconfigured codec", frames1, frames2);
        assertEquals("different number of frames when using flushed codec", frames1, frames3);
    }

    private MediaCodec createDecoder(String mime) {
        if (false) {
            // change to force testing software codecs
            if (mime.contains("avc")) {
                return MediaCodec.createByCodecName("OMX.google.h264.decoder");
            } else if (mime.contains("3gpp")) {
                return MediaCodec.createByCodecName("OMX.google.h263.decoder");
            } else if (mime.contains("mp4v")) {
                return MediaCodec.createByCodecName("OMX.google.mpeg4.decoder");
            } else if (mime.contains("vp8")) {
                return MediaCodec.createByCodecName("OMX.google.vp8.decoder");
            } else if (mime.contains("vp9")) {
                return MediaCodec.createByCodecName("OMX.google.vp9.decoder");
            }
        }
        return MediaCodec.createDecoderByType(mime);
    }

    private int countFrames(int video, int resetMode, int eosframe, Surface s)
            throws Exception {
        int numframes = 0;

        AssetFileDescriptor testFd = mResources.openRawResourceFd(video);

        MediaExtractor extractor;
        MediaCodec codec = null;
        ByteBuffer[] codecInputBuffers;
        ByteBuffer[] codecOutputBuffers;

        extractor = new MediaExtractor();
        extractor.setDataSource(testFd.getFileDescriptor(), testFd.getStartOffset(),
                testFd.getLength());

        MediaFormat format = extractor.getTrackFormat(0);
        String mime = format.getString(MediaFormat.KEY_MIME);
        boolean isAudio = mime.startsWith("audio/");

        codec = createDecoder(mime);

        assertNotNull("couldn't find codec", codec);
        Log.i("@@@@", "using codec: " + codec.getName());
        codec.configure(format, s /* surface */, null /* crypto */, 0 /* flags */);
        codec.start();
        codecInputBuffers = codec.getInputBuffers();
        codecOutputBuffers = codec.getOutputBuffers();

        if (resetMode == RESET_MODE_RECONFIGURE) {
            codec.stop();
            codec.configure(format, s /* surface */, null /* crypto */, 0 /* flags */);
            codec.start();
            codecInputBuffers = codec.getInputBuffers();
            codecOutputBuffers = codec.getOutputBuffers();
        } else if (resetMode == RESET_MODE_FLUSH) {
            codec.flush();
        }

        Log.i("@@@@", "format: " + format);

        extractor.selectTrack(0);

        // start decoding
        final long kTimeOutUs = 5000;
        MediaCodec.BufferInfo info = new MediaCodec.BufferInfo();
        boolean sawInputEOS = false;
        boolean sawOutputEOS = false;
        int deadDecoderCounter = 0;
        int samplecounter = 0;
        ArrayList<Long> timestamps = new ArrayList<Long>();
        while (!sawOutputEOS && deadDecoderCounter < 100) {
            if (!sawInputEOS) {
                int inputBufIndex = codec.dequeueInputBuffer(kTimeOutUs);

                if (inputBufIndex >= 0) {
                    ByteBuffer dstBuf = codecInputBuffers[inputBufIndex];

                    int sampleSize =
                        extractor.readSampleData(dstBuf, 0 /* offset */);

                    long presentationTimeUs = 0;

                    if (sampleSize < 0) {
                        Log.d(TAG, "saw input EOS.");
                        sawInputEOS = true;
                        sampleSize = 0;
                    } else {
                        presentationTimeUs = extractor.getSampleTime();
                        samplecounter++;
                        if (samplecounter == eosframe) {
                            sawInputEOS = true;
                        }
                    }

                    timestamps.add(presentationTimeUs);

                    int flags = extractor.getSampleFlags();

                    codec.queueInputBuffer(
                            inputBufIndex,
                            0 /* offset */,
                            sampleSize,
                            presentationTimeUs,
                            sawInputEOS ? MediaCodec.BUFFER_FLAG_END_OF_STREAM : 0);

                    if (!sawInputEOS) {
                        extractor.advance();
                    }
                }
            }

            int res = codec.dequeueOutputBuffer(info, kTimeOutUs);

            deadDecoderCounter++;
            if (res >= 0) {
                //Log.d(TAG, "got frame, size " + info.size + "/" + info.presentationTimeUs);

                // Some decoders output a 0-sized buffer at the end. Disregard those.
                if (info.size > 0) {
                    deadDecoderCounter = 0;
                    if (resetMode != RESET_MODE_NONE) {
                        // once we've gotten some data out of the decoder, reset and start again
                        if (resetMode == RESET_MODE_RECONFIGURE) {
                            codec.stop();
                            codec.configure(format, s /* surface */, null /* crypto */,
                                    0 /* flags */);
                            codec.start();
                            codecInputBuffers = codec.getInputBuffers();
                            codecOutputBuffers = codec.getOutputBuffers();
                        } else /* resetMode == RESET_MODE_FLUSH */ {
                            codec.flush();
                        }
                        resetMode = RESET_MODE_NONE;
                        extractor.seekTo(0, MediaExtractor.SEEK_TO_NEXT_SYNC);
                        sawInputEOS = false;
                        numframes = 0;
                        timestamps.clear();
                        continue;
                    }

                    if (isAudio) {
                        // for audio, count the number of bytes that were decoded, not the number
                        // of access units
                        numframes += info.size;
                    } else {
                        // for video, count the number of video frames and check the timestamp
                        numframes++;
                        assertTrue("invalid timestamp", timestamps.remove(info.presentationTimeUs));
                    }
                }
                int outputBufIndex = res;
                codec.releaseOutputBuffer(outputBufIndex, true /* render */);

                if ((info.flags & MediaCodec.BUFFER_FLAG_END_OF_STREAM) != 0) {
                    Log.d(TAG, "saw output EOS.");
                    sawOutputEOS = true;
                }
            } else if (res == MediaCodec.INFO_OUTPUT_BUFFERS_CHANGED) {
                codecOutputBuffers = codec.getOutputBuffers();

                Log.d(TAG, "output buffers have changed.");
            } else if (res == MediaCodec.INFO_OUTPUT_FORMAT_CHANGED) {
                MediaFormat oformat = codec.getOutputFormat();

                Log.d(TAG, "output format has changed to " + oformat);
            } else {
                Log.d(TAG, "no output");
            }
        }

        codec.stop();
        codec.release();
        testFd.close();
        return numframes;
    }

    public void testEOSBehaviorH264() throws Exception {
        // this video has an I frame at 44
        testEOSBehavior(R.raw.video_480x360_mp4_h264_1000kbps_25fps_aac_stereo_128kbps_44100hz, 44);
        testEOSBehavior(R.raw.video_480x360_mp4_h264_1000kbps_25fps_aac_stereo_128kbps_44100hz, 45);
        testEOSBehavior(R.raw.video_480x360_mp4_h264_1000kbps_25fps_aac_stereo_128kbps_44100hz, 55);
    }

    public void testEOSBehaviorH263() throws Exception {
        // this video has an I frame every 12 frames.
        testEOSBehavior(R.raw.video_176x144_3gp_h263_300kbps_12fps_aac_stereo_128kbps_22050hz, 24);
        testEOSBehavior(R.raw.video_176x144_3gp_h263_300kbps_12fps_aac_stereo_128kbps_22050hz, 25);
        testEOSBehavior(R.raw.video_176x144_3gp_h263_300kbps_12fps_aac_stereo_128kbps_22050hz, 48);
        testEOSBehavior(R.raw.video_176x144_3gp_h263_300kbps_12fps_aac_stereo_128kbps_22050hz, 50);
    }

    public void testEOSBehaviorMpeg4() throws Exception {
        // this video has an I frame every 12 frames
        testEOSBehavior(R.raw.video_480x360_mp4_mpeg4_860kbps_25fps_aac_stereo_128kbps_44100hz, 24);
        testEOSBehavior(R.raw.video_480x360_mp4_mpeg4_860kbps_25fps_aac_stereo_128kbps_44100hz, 25);
        testEOSBehavior(R.raw.video_480x360_mp4_mpeg4_860kbps_25fps_aac_stereo_128kbps_44100hz, 48);
        testEOSBehavior(R.raw.video_480x360_mp4_mpeg4_860kbps_25fps_aac_stereo_128kbps_44100hz, 50);
        testEOSBehavior(R.raw.video_480x360_mp4_mpeg4_860kbps_25fps_aac_stereo_128kbps_44100hz, 2);
    }

    public void testEOSBehaviorVP8() throws Exception {
        // this video has an I frame at 46
        testEOSBehavior(R.raw.video_480x360_webm_vp8_333kbps_25fps_vorbis_stereo_128kbps_44100hz, 46);
        testEOSBehavior(R.raw.video_480x360_webm_vp8_333kbps_25fps_vorbis_stereo_128kbps_44100hz, 47);
        testEOSBehavior(R.raw.video_480x360_webm_vp8_333kbps_25fps_vorbis_stereo_128kbps_44100hz, 57);
        testEOSBehavior(R.raw.video_480x360_webm_vp8_333kbps_25fps_vorbis_stereo_128kbps_44100hz, 45);
    }

    public void testEOSBehaviorVP9() throws Exception {
        // this video has an I frame at 44
        testEOSBehavior(R.raw.video_480x360_webm_vp9_333kbps_25fps_vorbis_stereo_128kbps_44100hz, 44);
        testEOSBehavior(R.raw.video_480x360_webm_vp9_333kbps_25fps_vorbis_stereo_128kbps_44100hz, 45);
        testEOSBehavior(R.raw.video_480x360_webm_vp9_333kbps_25fps_vorbis_stereo_128kbps_44100hz, 55);
        testEOSBehavior(R.raw.video_480x360_webm_vp9_333kbps_25fps_vorbis_stereo_128kbps_44100hz, 43);
    }

    private void testEOSBehavior(int movie, int stopatsample) throws Exception {

        int numframes = 0;

        long [] checksums = new long[stopatsample];

        AssetFileDescriptor testFd = mResources.openRawResourceFd(movie);

        MediaExtractor extractor;
        MediaCodec codec = null;
        ByteBuffer[] codecInputBuffers;
        ByteBuffer[] codecOutputBuffers;

        extractor = new MediaExtractor();
        extractor.setDataSource(testFd.getFileDescriptor(), testFd.getStartOffset(),
                testFd.getLength());

        MediaFormat format = extractor.getTrackFormat(0);
        String mime = format.getString(MediaFormat.KEY_MIME);
        boolean isAudio = mime.startsWith("audio/");

        codec = createDecoder(mime);

        assertNotNull("couldn't find codec", codec);
        Log.i("@@@@", "using codec: " + codec.getName());
        codec.configure(format, null /* surface */, null /* crypto */, 0 /* flags */);
        codec.start();
        codecInputBuffers = codec.getInputBuffers();
        codecOutputBuffers = codec.getOutputBuffers();

        extractor.selectTrack(0);

        // start decoding
        final long kTimeOutUs = 5000;
        MediaCodec.BufferInfo info = new MediaCodec.BufferInfo();
        boolean sawInputEOS = false;
        boolean sawOutputEOS = false;
        int deadDecoderCounter = 0;
        int samplenum = 0;
        boolean dochecksum = false;
        while (!sawOutputEOS && deadDecoderCounter < 100) {
            if (!sawInputEOS) {
                int inputBufIndex = codec.dequeueInputBuffer(kTimeOutUs);

                if (inputBufIndex >= 0) {
                    ByteBuffer dstBuf = codecInputBuffers[inputBufIndex];

                    int sampleSize =
                        extractor.readSampleData(dstBuf, 0 /* offset */);
//                    Log.i("@@@@", "read sample " + samplenum + ":" + extractor.getSampleFlags()
//                            + " @ " + extractor.getSampleTime() + " size " + sampleSize);
                    samplenum++;

                    long presentationTimeUs = 0;

                    if (sampleSize < 0 || samplenum >= (stopatsample + 100)) {
                        Log.d(TAG, "saw input EOS.");
                        sawInputEOS = true;
                        sampleSize = 0;
                    } else {
                        presentationTimeUs = extractor.getSampleTime();
                    }

                    int flags = extractor.getSampleFlags();

                    codec.queueInputBuffer(
                            inputBufIndex,
                            0 /* offset */,
                            sampleSize,
                            presentationTimeUs,
                            sawInputEOS ? MediaCodec.BUFFER_FLAG_END_OF_STREAM : 0);

                    if (!sawInputEOS) {
                        extractor.advance();
                    }
                }
            }

            int res = codec.dequeueOutputBuffer(info, kTimeOutUs);

            deadDecoderCounter++;
            if (res >= 0) {

                // Some decoders output a 0-sized buffer at the end. Disregard those.
                if (info.size > 0) {
                    deadDecoderCounter = 0;

                    if (isAudio) {
                        // for audio, count the number of bytes that were decoded, not the number
                        // of access units
                        numframes += info.size;
                    } else {
                        // for video, count the number of video frames
                        long sum = dochecksum ? checksum(codecOutputBuffers[res], info.size) : 0;
                        if (numframes < checksums.length) {
                            checksums[numframes] = sum;
                        }
                        numframes++;
                    }
                }
//                Log.d(TAG, "got frame, size " + info.size + "/" + info.presentationTimeUs +
//                        "/" + numframes + "/" + info.flags);

                int outputBufIndex = res;
                codec.releaseOutputBuffer(outputBufIndex, true /* render */);

                if ((info.flags & MediaCodec.BUFFER_FLAG_END_OF_STREAM) != 0) {
                    Log.d(TAG, "saw output EOS.");
                    sawOutputEOS = true;
                }
            } else if (res == MediaCodec.INFO_OUTPUT_BUFFERS_CHANGED) {
                codecOutputBuffers = codec.getOutputBuffers();

                Log.d(TAG, "output buffers have changed.");
            } else if (res == MediaCodec.INFO_OUTPUT_FORMAT_CHANGED) {
                MediaFormat oformat = codec.getOutputFormat();
                int colorFormat = oformat.getInteger(MediaFormat.KEY_COLOR_FORMAT);
                dochecksum = isRecognizedFormat(colorFormat);
                Log.d(TAG, "output format has changed to " + oformat);
            } else {
                Log.d(TAG, "no output");
            }
        }

        codec.stop();
        codec.release();
        extractor.release();


        // We now have checksums for every frame.
        // Now decode again, but signal EOS right before an index frame, and ensure the frames
        // prior to that are the same.

        extractor = new MediaExtractor();
        extractor.setDataSource(testFd.getFileDescriptor(), testFd.getStartOffset(),
                testFd.getLength());

        codec = createDecoder(mime);
        codec.configure(format, null /* surface */, null /* crypto */, 0 /* flags */);
        codec.start();
        codecInputBuffers = codec.getInputBuffers();
        codecOutputBuffers = codec.getOutputBuffers();

        extractor.selectTrack(0);

        // start decoding
        info = new MediaCodec.BufferInfo();
        sawInputEOS = false;
        sawOutputEOS = false;
        deadDecoderCounter = 0;
        samplenum = 0;
        numframes = 0;
        dochecksum = false;
        while (!sawOutputEOS && deadDecoderCounter < 100) {
            if (!sawInputEOS) {
                int inputBufIndex = codec.dequeueInputBuffer(kTimeOutUs);

                if (inputBufIndex >= 0) {
                    ByteBuffer dstBuf = codecInputBuffers[inputBufIndex];

                    int sampleSize =
                        extractor.readSampleData(dstBuf, 0 /* offset */);
//                    Log.i("@@@@", "read sample " + samplenum + ":" + extractor.getSampleFlags()
//                            + " @ " + extractor.getSampleTime() + " size " + sampleSize);
                    samplenum++;

                    long presentationTimeUs = extractor.getSampleTime();

                    if (sampleSize < 0 || samplenum >= stopatsample) {
                        Log.d(TAG, "saw input EOS.");
                        sawInputEOS = true;
                        if (sampleSize < 0) {
                            sampleSize = 0;
                        }
                    }

                    int flags = extractor.getSampleFlags();

                    codec.queueInputBuffer(
                            inputBufIndex,
                            0 /* offset */,
                            sampleSize,
                            presentationTimeUs,
                            sawInputEOS ? MediaCodec.BUFFER_FLAG_END_OF_STREAM : 0);

                    if (!sawInputEOS) {
                        extractor.advance();
                    }
                }
            }

            int res = codec.dequeueOutputBuffer(info, kTimeOutUs);

            deadDecoderCounter++;
            if (res >= 0) {

                // Some decoders output a 0-sized buffer at the end. Disregard those.
                if (info.size > 0) {
                    deadDecoderCounter = 0;

                    if (isAudio) {
                        // for audio, count the number of bytes that were decoded, not the number
                        // of access units
                        numframes += info.size;
                    } else {
                        // for video, count the number of video frames
                        long sum = dochecksum ? checksum(codecOutputBuffers[res], info.size) : 0;
                        if (numframes < checksums.length) {
                            assertEquals("frame data mismatch at frame " + numframes,
                                    checksums[numframes], sum);
                        }
                        numframes++;
                    }
                }
//                Log.d(TAG, "got frame, size " + info.size + "/" + info.presentationTimeUs +
//                        "/" + numframes + "/" + info.flags);

                int outputBufIndex = res;
                codec.releaseOutputBuffer(outputBufIndex, true /* render */);

                if ((info.flags & MediaCodec.BUFFER_FLAG_END_OF_STREAM) != 0) {
                    Log.d(TAG, "saw output EOS.");
                    sawOutputEOS = true;
                }
            } else if (res == MediaCodec.INFO_OUTPUT_BUFFERS_CHANGED) {
                codecOutputBuffers = codec.getOutputBuffers();

                Log.d(TAG, "output buffers have changed.");
            } else if (res == MediaCodec.INFO_OUTPUT_FORMAT_CHANGED) {
                MediaFormat oformat = codec.getOutputFormat();
                int colorFormat = oformat.getInteger(MediaFormat.KEY_COLOR_FORMAT);
                dochecksum = isRecognizedFormat(colorFormat);
                Log.d(TAG, "output format has changed to " + oformat);
            } else {
                Log.d(TAG, "no output");
            }
        }

        codec.stop();
        codec.release();
        extractor.release();

        assertEquals("I!=O", samplenum, numframes);
        assertTrue("last frame didn't have EOS", sawOutputEOS);
        assertEquals(stopatsample, numframes);

        testFd.close();
    }

    /* from EncodeDecodeTest */
    private static boolean isRecognizedFormat(int colorFormat) {
        switch (colorFormat) {
            // these are the formats we know how to handle for this test
            case MediaCodecInfo.CodecCapabilities.COLOR_FormatYUV420Planar:
            case MediaCodecInfo.CodecCapabilities.COLOR_FormatYUV420PackedPlanar:
            case MediaCodecInfo.CodecCapabilities.COLOR_FormatYUV420SemiPlanar:
            case MediaCodecInfo.CodecCapabilities.COLOR_FormatYUV420PackedSemiPlanar:
            case MediaCodecInfo.CodecCapabilities.COLOR_TI_FormatYUV420PackedSemiPlanar:
                return true;
            default:
                return false;
        }
    }

    private long checksum(ByteBuffer buf, int size) {
        assertTrue(size != 0);
        assertTrue(size <= buf.capacity());
        CRC32 crc = new CRC32();
        int pos = buf.position();
        buf.rewind();
        for (int i = 0; i < buf.capacity(); i++) {
            crc.update(buf.get());
        }
        buf.position(pos);
        return crc.getValue();
    }

    public void testFlush() throws Exception {
        testFlush(R.raw.loudsoftwav);
        testFlush(R.raw.loudsoftogg);
        testFlush(R.raw.loudsoftmp3);
        testFlush(R.raw.loudsoftaac);
        testFlush(R.raw.loudsoftfaac);
        testFlush(R.raw.loudsoftitunes);
    }

    private void testFlush(int resource) throws Exception {

        AssetFileDescriptor testFd = mResources.openRawResourceFd(resource);

        MediaExtractor extractor;
        MediaCodec codec;
        ByteBuffer[] codecInputBuffers;
        ByteBuffer[] codecOutputBuffers;

        extractor = new MediaExtractor();
        extractor.setDataSource(testFd.getFileDescriptor(), testFd.getStartOffset(),
                testFd.getLength());
        testFd.close();

        assertEquals("wrong number of tracks", 1, extractor.getTrackCount());
        MediaFormat format = extractor.getTrackFormat(0);
        String mime = format.getString(MediaFormat.KEY_MIME);
        assertTrue("not an audio file", mime.startsWith("audio/"));

        codec = MediaCodec.createDecoderByType(mime);
        codec.configure(format, null /* surface */, null /* crypto */, 0 /* flags */);
        codec.start();
        codecInputBuffers = codec.getInputBuffers();
        codecOutputBuffers = codec.getOutputBuffers();

        extractor.selectTrack(0);

        // decode a bit of the first part of the file, and verify the amplitude
        short maxvalue1 = getAmplitude(extractor, codec);

        // flush the codec and seek the extractor a different position, then decode a bit more
        // and check the amplitude
        extractor.seekTo(8000000, 0);
        codec.flush();
        short maxvalue2 = getAmplitude(extractor, codec);

        assertTrue("first section amplitude too low", maxvalue1 > 20000);
        assertTrue("second section amplitude too high", maxvalue2 < 5000);
        codec.stop();
        codec.release();

    }

    private short getAmplitude(MediaExtractor extractor, MediaCodec codec) {
        short maxvalue = 0;
        int numBytesDecoded = 0;
        final long kTimeOutUs = 5000;
        ByteBuffer[] codecInputBuffers = codec.getInputBuffers();
        ByteBuffer[] codecOutputBuffers = codec.getOutputBuffers();
        MediaCodec.BufferInfo info = new MediaCodec.BufferInfo();

        while(numBytesDecoded < 44100 * 2) {
            int inputBufIndex = codec.dequeueInputBuffer(kTimeOutUs);

            if (inputBufIndex >= 0) {
                ByteBuffer dstBuf = codecInputBuffers[inputBufIndex];

                int sampleSize = extractor.readSampleData(dstBuf, 0 /* offset */);
                long presentationTimeUs = extractor.getSampleTime();

                codec.queueInputBuffer(
                        inputBufIndex,
                        0 /* offset */,
                        sampleSize,
                        presentationTimeUs,
                        0 /* flags */);

                extractor.advance();
            }
            int res = codec.dequeueOutputBuffer(info, kTimeOutUs);

            if (res >= 0) {

                int outputBufIndex = res;
                ByteBuffer buf = codecOutputBuffers[outputBufIndex];

                for (int i = 0; i < info.size; i += 2) {
                    short sample = buf.getShort(i);
                    if (maxvalue < sample) {
                        maxvalue = sample;
                    }
                    int idx = (numBytesDecoded + i) / 2;
                }

                numBytesDecoded += info.size;

                codec.releaseOutputBuffer(outputBufIndex, false /* render */);
            } else if (res == MediaCodec.INFO_OUTPUT_BUFFERS_CHANGED) {
                codecOutputBuffers = codec.getOutputBuffers();
            } else if (res == MediaCodec.INFO_OUTPUT_FORMAT_CHANGED) {
                MediaFormat oformat = codec.getOutputFormat();
            }
        }
        return maxvalue;
    }

}
<|MERGE_RESOLUTION|>--- conflicted
+++ resolved
@@ -106,11 +106,7 @@
     }
 
     private void monoTest(int res) throws Exception {
-<<<<<<< HEAD
-        short [] mono = decodeToMemory(res, false, -1, null);
-=======
-        short [] mono = decodeToMemory(res, RESET_MODE_NONE);
->>>>>>> 822fc9cb
+        short [] mono = decodeToMemory(res, RESET_MODE_NONE, -1, null);
         if (mono.length == 44100) {
             // expected
         } else if (mono.length == 88200) {
@@ -123,18 +119,11 @@
             fail("wrong number of samples: " + mono.length);
         }
 
-        // we should get the same data when reconfiguring the codec
-<<<<<<< HEAD
-        short [] mono2 = decodeToMemory(res, true, -1, null);
-=======
-        short [] mono2 = decodeToMemory(res, RESET_MODE_RECONFIGURE);
->>>>>>> 822fc9cb
+        short [] mono2 = decodeToMemory(res, RESET_MODE_RECONFIGURE, -1, null);
         assertTrue(Arrays.equals(mono, mono2));
 
-        // NOTE: coming soon
-        // and when flushing it
-//        short [] mono3 = decodeToMemory(res, RESET_MODE_FLUSH);
-//        assertTrue(Arrays.equals(mono, mono3));
+        short [] mono3 = decodeToMemory(res, RESET_MODE_FLUSH, -1, null);
+        assertTrue(Arrays.equals(mono, mono3));
     }
 
     /**
@@ -144,11 +133,7 @@
      */
     private void decode(int testinput, float maxerror) throws IOException {
 
-<<<<<<< HEAD
-        short [] decoded = decodeToMemory(testinput, false, -1, null);
-=======
-        short [] decoded = decodeToMemory(testinput, RESET_MODE_NONE);
->>>>>>> 822fc9cb
+        short [] decoded = decodeToMemory(testinput, RESET_MODE_NONE, -1, null);
 
         assertEquals("wrong data size", mMasterBuffer.length, decoded.length);
 
@@ -165,30 +150,21 @@
         double rmse = Math.sqrt(avgErrorSquared);
         assertTrue("decoding error too big: " + rmse, rmse <= maxerror);
 
-<<<<<<< HEAD
-        short [] decoded2 = decodeToMemory(testinput, true, -1, null);
-=======
-        short [] decoded2 = decodeToMemory(testinput, RESET_MODE_RECONFIGURE);
->>>>>>> 822fc9cb
+        short [] decoded2 = decodeToMemory(testinput, RESET_MODE_RECONFIGURE, -1, null);
         assertEquals("count different with reconfigure", decoded.length, decoded2.length);
         for (int i = 0; i < decoded.length; i++) {
             assertEquals("samples don't match", decoded[i], decoded2[i]);
         }
 
-        // NOTE: coming soon
-//        short [] decoded3 = decodeToMemory(testinput, RESET_MODE_FLUSH);
-//        assertEquals("count different with flush", decoded.length, decoded3.length);
-//        for (int i = 0; i < decoded.length; i++) {
-//            assertEquals("samples don't match", decoded[i], decoded3[i]);
-//        }
-    }
-
-<<<<<<< HEAD
-    private short[] decodeToMemory(int testinput, boolean reconfigure,
+        short [] decoded3 = decodeToMemory(testinput, RESET_MODE_FLUSH, -1, null);
+        assertEquals("count different with flush", decoded.length, decoded3.length);
+        for (int i = 0; i < decoded.length; i++) {
+            assertEquals("samples don't match", decoded[i], decoded3[i]);
+        }
+    }
+
+    private short[] decodeToMemory(int testinput, int resetMode,
             int eossample, List<Long> timestamps) throws IOException {
-=======
-    private short[] decodeToMemory(int testinput, int resetMode) throws IOException {
->>>>>>> 822fc9cb
 
         short [] decoded = new short[0];
         int decodedIdx = 0;
@@ -301,18 +277,10 @@
                     resetMode = RESET_MODE_NONE;
                     extractor.seekTo(0, MediaExtractor.SEEK_TO_NEXT_SYNC);
                     sawInputEOS = false;
-<<<<<<< HEAD
-                    codec.stop();
-                    codec.configure(format, null /* surface */, null /* crypto */, 0 /* flags */);
-                    codec.start();
-                    codecInputBuffers = codec.getInputBuffers();
-                    codecOutputBuffers = codec.getOutputBuffers();
+                    samplecounter = 0;
                     if (timestamps != null) {
                         timestamps.clear();
                     }
-                    samplecounter = 0;
-=======
->>>>>>> 822fc9cb
                     continue;
                 }
 
@@ -370,10 +338,10 @@
         assertTrue(numsamples != 0);
 
         List<Long> timestamps1 = new ArrayList<Long>();
-        short[] decode1 = decodeToMemory(res, false, -1, timestamps1);
+        short[] decode1 = decodeToMemory(res, RESET_MODE_NONE, -1, timestamps1);
 
         List<Long> timestamps2 = new ArrayList<Long>();
-        short[] decode2 = decodeToMemory(res, false, numsamples - 1, timestamps2);
+        short[] decode2 = decodeToMemory(res, RESET_MODE_NONE, numsamples - 1, timestamps2);
 
         // check that the data and the timestamps are the same for EOS-on-last and EOS-after-last
         assertEquals(decode1.length, decode2.length);
@@ -383,11 +351,22 @@
 
         // ... and that this is also true when reconfiguring the codec
         timestamps2.clear();
-        decode2 = decodeToMemory(res, true, -1, timestamps2);
+        decode2 = decodeToMemory(res, RESET_MODE_RECONFIGURE, -1, timestamps2);
         assertTrue(Arrays.equals(decode1, decode2));
         assertTrue(timestamps1.equals(timestamps2));
         timestamps2.clear();
-        decode2 = decodeToMemory(res, true, numsamples - 1, timestamps2);
+        decode2 = decodeToMemory(res, RESET_MODE_RECONFIGURE, numsamples - 1, timestamps2);
+        assertEquals(decode1.length, decode2.length);
+        assertTrue(Arrays.equals(decode1, decode2));
+        assertTrue(timestamps1.equals(timestamps2));
+
+        // ... and that this is also true when flushing the codec
+        timestamps2.clear();
+        decode2 = decodeToMemory(res, RESET_MODE_FLUSH, -1, timestamps2);
+        assertTrue(Arrays.equals(decode1, decode2));
+        assertTrue(timestamps1.equals(timestamps2));
+        timestamps2.clear();
+        decode2 = decodeToMemory(res, RESET_MODE_FLUSH, numsamples - 1, timestamps2);
         assertEquals(decode1.length, decode2.length);
         assertTrue(Arrays.equals(decode1, decode2));
         assertTrue(timestamps1.equals(timestamps2));
