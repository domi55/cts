--- conflicted
+++ resolved
@@ -92,91 +92,6 @@
         } finally {
             mp.release();
         }
-<<<<<<< HEAD
-        try {
-             mp.setOnVideoSizeChangedListener(mOnVideoSizeChangedListener);
-             synchronized (sVideoSizeChanged) {
-                 try {
-                     sVideoSizeChanged.wait(WAIT_FOR_COMMAND_TO_COMPLETE);
-                 } catch (Exception e) {
-                     Log.v(TAG, "wait was interrupted");
-                 }
-             }
-             videoWidth = mp.getVideoWidth();
-             videoHeight = mp.getVideoHeight();
-             terminateMessageLooper();
-        } catch (Exception e) {
-             Log.e(TAG, e.getMessage());
-        }
-        assertEquals(expectedVideoWidth, videoWidth);
-        assertEquals(expectedVideoHeight, videoHeight);
-
-        mp.start();
-        mp.setVolume(leftVolume, rightVolume);
-
-        // waiting to complete
-        while (mp.isPlaying()) {
-            Thread.sleep(SLEEP_TIME);
-        }
-
-        // Test for reseting a surface during video playback
-        // After reseting, the video should continue playing
-        // from the time setDisplay() was called
-        mp.start();
-        Thread.sleep(SLEEP_TIME);
-
-        int posBefore = mp.getCurrentPosition();
-        mp.setDisplay(getActivity().getSurfaceHolder2());
-        int posAfter = mp.getCurrentPosition();
-
-        assertEquals(posAfter, posBefore);
-        assertTrue(mp.isPlaying());
-
-        Thread.sleep(SLEEP_TIME);
-
-        posBefore = mp.getCurrentPosition();
-        mp.setDisplay(null);
-        posAfter = mp.getCurrentPosition();
-
-        assertEquals(posAfter, posBefore);
-        assertTrue(mp.isPlaying());
-
-        Thread.sleep(SLEEP_TIME);
-
-        posBefore = mp.getCurrentPosition();
-        mp.setDisplay(getActivity().generateSurfaceHolder());
-        posAfter = mp.getCurrentPosition();
-
-        assertEquals(posAfter, posBefore);
-        assertTrue(mp.isPlaying());
-
-        Thread.sleep(SLEEP_TIME);
-
-        mp.release();
-    }
-
-    public void testPlayMp3Stream1() throws Throwable {
-        streamTest("ringer.mp3", false, false);
-    }
-    public void testPlayMp3Stream2() throws Throwable {
-        streamTest("ringer.mp3", false, false);
-    }
-    public void testPlayMp3StreamRedirect() throws Throwable {
-        streamTest("ringer.mp3", true, false);
-    }
-    public void testPlayMp3StreamNoLength() throws Throwable {
-        streamTest("noiseandchirps.mp3", false, true);
-    }
-    public void testPlayOggStream() throws Throwable {
-        streamTest("noiseandchirps.ogg", false, false);
-    }
-    public void testPlayOggStreamRedirect() throws Throwable {
-        streamTest("noiseandchirps.ogg", true, false);
-    }
-    public void testPlayOggStreamNoLength() throws Throwable {
-        streamTest("noiseandchirps.ogg", false, true);
-=======
->>>>>>> 9ebeaf89
     }
 
     public void testPlayVideo() throws Exception {
