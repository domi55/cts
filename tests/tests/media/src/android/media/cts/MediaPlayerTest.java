--- conflicted
+++ resolved
@@ -22,6 +22,7 @@
 import android.content.res.AssetFileDescriptor;
 import android.cts.util.MediaUtils;
 import android.graphics.Rect;
+import android.hardware.Camera;
 import android.media.AudioManager;
 import android.media.MediaCodec;
 import android.media.MediaDataSource;
@@ -50,6 +51,7 @@
 import java.io.File;
 import java.io.InputStream;
 import java.io.InputStreamReader;
+import java.util.List;
 import java.util.StringTokenizer;
 import java.util.UUID;
 import java.util.Vector;
@@ -887,17 +889,16 @@
         return getActivity().getPackageManager().hasSystemFeature(PackageManager.FEATURE_CAMERA);
     }
 
+    private Camera mCamera;
     private void testRecordedVideoPlaybackWithAngle(int angle) throws Exception {
-        final int width = RECORDED_VIDEO_WIDTH;
-        final int height = RECORDED_VIDEO_HEIGHT;
+        int width = RECORDED_VIDEO_WIDTH;
+        int height = RECORDED_VIDEO_HEIGHT;
         final String file = RECORDED_FILE;
         final long durationMs = RECORDED_DURATION_MS;
 
         if (!hasCamera()) {
             return;
         }
-<<<<<<< HEAD
-=======
 
         boolean isSupported = false;
         mCamera = Camera.open(0);
@@ -921,7 +922,6 @@
             width = videoSizes.get(0).width;
             height = videoSizes.get(0).height;
         }
->>>>>>> 09f5e259
         checkOrientation(angle);
         recordVideo(width, height, angle, file, durationMs);
         checkDisplayedVideoSize(width, height, angle, file);
