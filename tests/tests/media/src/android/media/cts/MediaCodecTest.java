/*
 * Copyright (C) 2013 The Android Open Source Project
 *
 * Licensed under the Apache License, Version 2.0 (the "License");
 * you may not use this file except in compliance with the License.
 * You may obtain a copy of the License at
 *
 *      http://www.apache.org/licenses/LICENSE-2.0
 *
 * Unless required by applicable law or agreed to in writing, software
 * distributed under the License is distributed on an "AS IS" BASIS,
 * WITHOUT WARRANTIES OR CONDITIONS OF ANY KIND, either express or implied.
 * See the License for the specific language governing permissions and
 * limitations under the License.
 */

package android.media.cts;

import com.android.cts.media.R;

import android.content.res.AssetFileDescriptor;
import android.media.MediaCodec;
import android.media.MediaCodecInfo;
import android.media.MediaCodecList;
import android.media.MediaExtractor;
import android.media.MediaFormat;
import android.media.MediaCodecInfo.CodecCapabilities;
import android.media.MediaCodecInfo.CodecProfileLevel;
import android.opengl.GLES20;
import android.test.AndroidTestCase;
import android.util.Log;
import android.view.Surface;

import java.io.IOException;
import java.nio.ByteBuffer;
import java.util.concurrent.atomic.AtomicBoolean;


/**
 * General MediaCodec tests.
 *
 * In particular, check various API edge cases.
 *
 * <p>The file in res/raw used by testDecodeShortInput are (c) copyright 2008,
 * Blender Foundation / www.bigbuckbunny.org, and are licensed under the Creative Commons
 * Attribution 3.0 License at http://creativecommons.org/licenses/by/3.0/us/.
 */
public class MediaCodecTest extends AndroidTestCase {
    private static final String TAG = "MediaCodecTest";
    private static final boolean VERBOSE = false;           // lots of logging

    // parameters for the video encoder
    private static final String MIME_TYPE = "video/avc";    // H.264 Advanced Video Coding
    private static final int BIT_RATE = 2000000;            // 2Mbps
    private static final int FRAME_RATE = 15;               // 15fps
    private static final int IFRAME_INTERVAL = 10;          // 10 seconds between I-frames
    private static final int WIDTH = 1280;
    private static final int HEIGHT = 720;
    // parameters for the audio encoder
    private static final String MIME_TYPE_AUDIO = "audio/mp4a-latm";
    private static final int AUDIO_SAMPLE_RATE = 44100;
    private static final int AUDIO_AAC_PROFILE = 2; /* OMX_AUDIO_AACObjectLC */
    private static final int AUDIO_CHANNEL_COUNT = 2; // mono
    private static final int AUDIO_BIT_RATE = 128000;

    private static final int TIMEOUT_USEC = 100000;
    private static final int TIMEOUT_USEC_SHORT = 100;

    private boolean mVideoEncoderHadError = false;
    private boolean mAudioEncoderHadError = false;
    private volatile boolean mVideoEncodingOngoing = false;

    /**
     * Tests:
     * <br> calling createInputSurface() before configure() throws exception
     * <br> calling createInputSurface() after start() throws exception
     * <br> calling createInputSurface() with a non-Surface color format throws exception
     */
    public void testCreateInputSurfaceErrors() {
        MediaFormat format = createMediaFormat();
        MediaCodec encoder = null;
        Surface surface = null;

        // Replace color format with something that isn't COLOR_FormatSurface.
        MediaCodecInfo codecInfo = selectCodec(MIME_TYPE);
        int colorFormat = findNonSurfaceColorFormat(codecInfo, MIME_TYPE);
        format.setInteger(MediaFormat.KEY_COLOR_FORMAT, colorFormat);

        try {
            encoder = MediaCodec.createByCodecName(codecInfo.getName());
            try {
                surface = encoder.createInputSurface();
                fail("createInputSurface should not work pre-configure");
            } catch (IllegalStateException ise) {
                // good
            }
            encoder.configure(format, null, null, MediaCodec.CONFIGURE_FLAG_ENCODE);

            try {
                surface = encoder.createInputSurface();
                fail("createInputSurface should require COLOR_FormatSurface");
            } catch (IllegalStateException ise) {
                // good
            }

            encoder.start();

            try {
                surface = encoder.createInputSurface();
                fail("createInputSurface should not work post-start");
            } catch (IllegalStateException ise) {
                // good
            }
        } finally {
            if (encoder != null) {
                encoder.stop();
                encoder.release();
            }
        }
        assertNull(surface);
    }


    /**
     * Tests:
     * <br> signaling end-of-stream before any data is sent works
     * <br> signaling EOS twice throws exception
     * <br> submitting a frame after EOS throws exception [TODO]
     */
    public void testSignalSurfaceEOS() {
        MediaFormat format = createMediaFormat();
        MediaCodec encoder = null;
        InputSurface inputSurface = null;

        try {
            encoder = MediaCodec.createEncoderByType(MIME_TYPE);
            encoder.configure(format, null, null, MediaCodec.CONFIGURE_FLAG_ENCODE);
            inputSurface = new InputSurface(encoder.createInputSurface());
            inputSurface.makeCurrent();
            encoder.start();

            // send an immediate EOS
            encoder.signalEndOfInputStream();

            try {
                encoder.signalEndOfInputStream();
                fail("should not be able to signal EOS twice");
            } catch (IllegalStateException ise) {
                // good
            }

            // submit a frame post-EOS
            GLES20.glClearColor(0.0f, 0.5f, 0.0f, 1.0f);
            GLES20.glClear(GLES20.GL_COLOR_BUFFER_BIT);
            try {
                inputSurface.swapBuffers();
                if (false) {    // TODO
                    fail("should not be able to submit frame after EOS");
                }
            } catch (Exception ex) {
                // good
            }
        } finally {
            if (encoder != null) {
                encoder.stop();
                encoder.release();
            }
            if (inputSurface != null) {
                inputSurface.release();
            }
        }
    }

    /**
     * Tests:
     * <br> dequeueInputBuffer() fails when encoder configured with an input Surface
     */
    public void testDequeueSurface() {
        MediaFormat format = createMediaFormat();
        MediaCodec encoder = null;
        Surface surface = null;

        try {
            encoder = MediaCodec.createEncoderByType(MIME_TYPE);
            encoder.configure(format, null, null, MediaCodec.CONFIGURE_FLAG_ENCODE);
            surface = encoder.createInputSurface();
            encoder.start();

            try {
                encoder.dequeueInputBuffer(-1);
                fail("dequeueInputBuffer should fail on encoder with input surface");
            } catch (IllegalStateException ise) {
                // good
            }

        } finally {
            if (encoder != null) {
                encoder.stop();
                encoder.release();
            }
            if (surface != null) {
                surface.release();
            }
        }
    }

    /**
     * Tests:
     * <br> configure() encoder with Surface, re-configure() without Surface works
     * <br> sending EOS with signalEndOfInputStream on non-Surface encoder fails
     */
    public void testReconfigureWithoutSurface() {
        MediaFormat format = createMediaFormat();
        MediaCodec encoder = null;
        Surface surface = null;

        try {
            encoder = MediaCodec.createEncoderByType(MIME_TYPE);
            encoder.configure(format, null, null, MediaCodec.CONFIGURE_FLAG_ENCODE);
            surface = encoder.createInputSurface();
            encoder.start();

            encoder.getOutputBuffers();

            // re-configure, this time without an input surface
            if (VERBOSE) Log.d(TAG, "reconfiguring");
            encoder.stop();
            encoder.configure(format, null, null, MediaCodec.CONFIGURE_FLAG_ENCODE);
            encoder.start();
            if (VERBOSE) Log.d(TAG, "reconfigured");

            encoder.getOutputBuffers();
            encoder.dequeueInputBuffer(-1);

            try {
                encoder.signalEndOfInputStream();
                fail("signalEndOfInputStream only works on surface input");
            } catch (IllegalStateException ise) {
                // good
            }
        } finally {
            if (encoder != null) {
                encoder.stop();
                encoder.release();
            }
            if (surface != null) {
                surface.release();
            }
        }
    }

    /**
<<<<<<< HEAD
     * Tests whether decoding a short group-of-pictures succeeds. The test queues a few video frames
     * then signals end-of-stream. The test fails if the decoder doesn't output the queued frames.
     */
    public void testDecodeShortInput() throws InterruptedException {
        // Input buffers from this input video are queued up to and including the video frame with
        // timestamp LAST_BUFFER_TIMESTAMP_US.
        final int INPUT_RESOURCE_ID =
                R.raw.video_480x360_mp4_h264_1350kbps_30fps_aac_stereo_192kbps_44100hz;
        final long LAST_BUFFER_TIMESTAMP_US = 166666;

        // The test should fail if the decoder never produces output frames for the truncated input.
        // Time out decoding, as we have no way to query whether the decoder will produce output.
        final int DECODING_TIMEOUT_MS = 2000;

        final AtomicBoolean completed = new AtomicBoolean();
        Thread videoDecodingThread = new Thread(new Runnable() {
            @Override
            public void run() {
                completed.set(runDecodeShortInput(INPUT_RESOURCE_ID, LAST_BUFFER_TIMESTAMP_US));
            }
        });
        videoDecodingThread.start();
        videoDecodingThread.join(DECODING_TIMEOUT_MS);
        if (!completed.get()) {
            throw new RuntimeException("timed out decoding to end-of-stream");
        }
    }

    private boolean runDecodeShortInput(int inputResourceId, long lastBufferTimestampUs) {
        final int NO_BUFFER_INDEX = -1;

        OutputSurface outputSurface = null;
        MediaExtractor mediaExtractor = null;
        MediaCodec mediaCodec = null;
        try {
            outputSurface = new OutputSurface(1, 1);
            mediaExtractor = getMediaExtractorForMimeType(inputResourceId, "video/");
            MediaFormat mediaFormat =
                    mediaExtractor.getTrackFormat(mediaExtractor.getSampleTrackIndex());
            mediaCodec =
                    MediaCodec.createDecoderByType(mediaFormat.getString(MediaFormat.KEY_MIME));
            mediaCodec.configure(mediaFormat, outputSurface.getSurface(), null, 0);
            mediaCodec.start();
            boolean eos = false;
            boolean signaledEos = false;
            MediaCodec.BufferInfo outputBufferInfo = new MediaCodec.BufferInfo();
            int outputBufferIndex = NO_BUFFER_INDEX;
            while (!eos && !Thread.interrupted()) {
                // Try to feed more data into the codec.
                if (mediaExtractor.getSampleTrackIndex() != -1 && !signaledEos) {
                    int bufferIndex = mediaCodec.dequeueInputBuffer(0);
                    if (bufferIndex != NO_BUFFER_INDEX) {
                        ByteBuffer buffer = mediaCodec.getInputBuffers()[bufferIndex];
                        int size = mediaExtractor.readSampleData(buffer, 0);
                        long timestampUs = mediaExtractor.getSampleTime();
                        mediaExtractor.advance();
                        signaledEos = mediaExtractor.getSampleTrackIndex() == -1
                                || timestampUs == lastBufferTimestampUs;
                        mediaCodec.queueInputBuffer(bufferIndex,
                                0,
                                size,
                                timestampUs,
                                signaledEos ? MediaCodec.BUFFER_FLAG_END_OF_STREAM : 0);
                    }
                }

                // If we don't have an output buffer, try to get one now.
                if (outputBufferIndex == NO_BUFFER_INDEX) {
                    outputBufferIndex = mediaCodec.dequeueOutputBuffer(outputBufferInfo, 0);
                }

                if (outputBufferIndex == MediaCodec.INFO_OUTPUT_BUFFERS_CHANGED
                        || outputBufferIndex == MediaCodec.INFO_OUTPUT_FORMAT_CHANGED
                        || outputBufferIndex == MediaCodec.INFO_TRY_AGAIN_LATER) {
                    outputBufferIndex = NO_BUFFER_INDEX;
                } else if (outputBufferIndex != NO_BUFFER_INDEX) {
                    eos = (outputBufferInfo.flags & MediaCodec.BUFFER_FLAG_END_OF_STREAM) != 0;

                    boolean render = outputBufferInfo.size > 0;
                    mediaCodec.releaseOutputBuffer(outputBufferIndex, render);
                    if (render) {
                        outputSurface.awaitNewImage();
                    }

                    outputBufferIndex = NO_BUFFER_INDEX;
                }
            }

            return eos;
        } catch (IOException e) {
            throw new RuntimeException("error reading input resource", e);
        } finally {
            if (mediaCodec != null) {
                mediaCodec.stop();
                mediaCodec.release();
            }
            if (mediaExtractor != null) {
                mediaExtractor.release();
            }
            if (outputSurface != null) {
                outputSurface.release();
=======
     * Tests creating two decoders for {@link #MIME_TYPE_AUDIO} at the same time.
     */
    public void testCreateTwoAudioDecoders() {
        final MediaFormat format = MediaFormat.createAudioFormat(
                MIME_TYPE_AUDIO, AUDIO_SAMPLE_RATE, AUDIO_CHANNEL_COUNT);

        MediaCodec audioDecoderA = null;
        MediaCodec audioDecoderB = null;
        try {
            audioDecoderA = MediaCodec.createDecoderByType(MIME_TYPE_AUDIO);
            audioDecoderA.configure(format, null, null, 0);
            audioDecoderA.start();

            audioDecoderB = MediaCodec.createDecoderByType(MIME_TYPE_AUDIO);
            audioDecoderB.configure(format, null, null, 0);
            audioDecoderB.start();
        } finally {
            if (audioDecoderB != null) {
                try {
                    audioDecoderB.stop();
                    audioDecoderB.release();
                } catch (RuntimeException e) {
                    Log.w(TAG, "exception stopping/releasing codec", e);
                }
            }

            if (audioDecoderA != null) {
                try {
                    audioDecoderA.stop();
                    audioDecoderA.release();
                } catch (RuntimeException e) {
                    Log.w(TAG, "exception stopping/releasing codec", e);
                }
            }
        }
    }

    /**
     * Tests creating an encoder and decoder for {@link #MIME_TYPE_AUDIO} at the same time.
     */
    public void testCreateAudioDecoderAndEncoder() {
        final MediaFormat encoderFormat = MediaFormat.createAudioFormat(
                MIME_TYPE_AUDIO, AUDIO_SAMPLE_RATE, AUDIO_CHANNEL_COUNT);
        encoderFormat.setInteger(MediaFormat.KEY_AAC_PROFILE, AUDIO_AAC_PROFILE);
        encoderFormat.setInteger(MediaFormat.KEY_BIT_RATE, AUDIO_BIT_RATE);
        final MediaFormat decoderFormat = MediaFormat.createAudioFormat(
                MIME_TYPE_AUDIO, AUDIO_SAMPLE_RATE, AUDIO_CHANNEL_COUNT);

        MediaCodec audioEncoder = null;
        MediaCodec audioDecoder = null;
        try {
            audioEncoder = MediaCodec.createEncoderByType(MIME_TYPE_AUDIO);
            audioEncoder.configure(encoderFormat, null, null, MediaCodec.CONFIGURE_FLAG_ENCODE);
            audioEncoder.start();

            audioDecoder = MediaCodec.createDecoderByType(MIME_TYPE_AUDIO);
            audioDecoder.configure(decoderFormat, null, null, 0);
            audioDecoder.start();
        } finally {
            if (audioDecoder != null) {
                try {
                    audioDecoder.stop();
                    audioDecoder.release();
                } catch (RuntimeException e) {
                    Log.w(TAG, "exception stopping/releasing codec", e);
                }
            }

            if (audioEncoder != null) {
                try {
                    audioEncoder.stop();
                    audioEncoder.release();
                } catch (RuntimeException e) {
                    Log.w(TAG, "exception stopping/releasing codec", e);
                }
>>>>>>> d98054b9
            }
        }
    }

    public void testConcurrentAudioVideoEncodings() throws InterruptedException {
        final int VIDEO_NUM_SWAPS = 100;
        // audio only checks this and stop
        mVideoEncodingOngoing = true;
        final CodecInfo info = getAvcSupportedFormatInfo();
        long start = System.currentTimeMillis();
        Thread videoEncodingThread = new Thread(new Runnable() {
            @Override
            public void run() {
                runVideoEncoding(VIDEO_NUM_SWAPS, info);
            }
        });
        Thread audioEncodingThread = new Thread(new Runnable() {
            @Override
            public void run() {
                runAudioEncoding();
            }
        });
        videoEncodingThread.start();
        audioEncodingThread.start();
        videoEncodingThread.join();
        mVideoEncodingOngoing = false;
        audioEncodingThread.join();
        assertFalse("Video encoding error. Chekc logcat", mVideoEncoderHadError);
        assertFalse("Audio encoding error. Chekc logcat", mAudioEncoderHadError);
        long end = System.currentTimeMillis();
        Log.w(TAG, "Concurrent AV encoding took " + (end - start) + " ms for " + VIDEO_NUM_SWAPS +
                " video frames");
    }

    private static class CodecInfo {
        public int mMaxW;
        public int mMaxH;
        public int mFps;
        public int mBitRate;
    };

    private static CodecInfo getAvcSupportedFormatInfo() {
        MediaCodecInfo mediaCodecInfo = selectCodec(MIME_TYPE);
        CodecCapabilities cap = mediaCodecInfo.getCapabilitiesForType(MIME_TYPE);
        if (cap == null) { // not supported
            return null;
        }
        CodecInfo info = new CodecInfo();
        int highestLevel = 0;
        for (CodecProfileLevel lvl : cap.profileLevels) {
            if (lvl.level > highestLevel) {
                highestLevel = lvl.level;
            }
        }
        int maxW = 0;
        int maxH = 0;
        int bitRate = 0;
        int fps = 0; // frame rate for the max resolution
        switch(highestLevel) {
            // Do not support Level 1 to 2.
            case CodecProfileLevel.AVCLevel1:
            case CodecProfileLevel.AVCLevel11:
            case CodecProfileLevel.AVCLevel12:
            case CodecProfileLevel.AVCLevel13:
            case CodecProfileLevel.AVCLevel1b:
            case CodecProfileLevel.AVCLevel2:
                return null;
            case CodecProfileLevel.AVCLevel21:
                maxW = 352;
                maxH = 576;
                bitRate = 4000000;
                fps = 25;
                break;
            case CodecProfileLevel.AVCLevel22:
                maxW = 720;
                maxH = 480;
                bitRate = 4000000;
                fps = 15;
                break;
            case CodecProfileLevel.AVCLevel3:
                maxW = 720;
                maxH = 480;
                bitRate = 10000000;
                fps = 30;
                break;
            case CodecProfileLevel.AVCLevel31:
                maxW = 1280;
                maxH = 720;
                bitRate = 14000000;
                fps = 30;
                break;
            case CodecProfileLevel.AVCLevel32:
                maxW = 1280;
                maxH = 720;
                bitRate = 20000000;
                fps = 60;
                break;
            case CodecProfileLevel.AVCLevel4: // only try up to 1080p
            default:
                maxW = 1920;
                maxH = 1080;
                bitRate = 20000000;
                fps = 30;
                break;
        }
        info.mMaxW = maxW;
        info.mMaxH = maxH;
        info.mFps = fps;
        info.mBitRate = bitRate;
        Log.i(TAG, "AVC Level 0x" + Integer.toHexString(highestLevel) + " bit rate " + bitRate +
                " fps " + info.mFps + " w " + maxW + " h " + maxH);

        return info;
    }

    private void runVideoEncoding(int numSwap, CodecInfo info) {
        MediaFormat format = MediaFormat.createVideoFormat(MIME_TYPE, info.mMaxW, info.mMaxH);
        format.setInteger(MediaFormat.KEY_COLOR_FORMAT,
                MediaCodecInfo.CodecCapabilities.COLOR_FormatSurface);
        format.setInteger(MediaFormat.KEY_BIT_RATE, info.mBitRate);
        format.setInteger(MediaFormat.KEY_FRAME_RATE, info.mFps);
        format.setInteger(MediaFormat.KEY_I_FRAME_INTERVAL, IFRAME_INTERVAL);
        MediaCodec encoder = null;
        InputSurface inputSurface = null;
        mVideoEncoderHadError = false;
        try {
            encoder = MediaCodec.createEncoderByType(MIME_TYPE);
            encoder.configure(format, null, null, MediaCodec.CONFIGURE_FLAG_ENCODE);
            inputSurface = new InputSurface(encoder.createInputSurface());
            inputSurface.makeCurrent();
            MediaCodec.BufferInfo bufferInfo = new MediaCodec.BufferInfo();
            encoder.start();
            for (int i = 0; i < numSwap; i++) {
                GLES20.glClearColor(0.0f, 0.5f, 0.0f, 1.0f);
                GLES20.glClear(GLES20.GL_COLOR_BUFFER_BIT);
                inputSurface.swapBuffers();
                // dequeue buffers until not available
                int index = encoder.dequeueOutputBuffer(bufferInfo, TIMEOUT_USEC);
                while (index >= 0) {
                    encoder.releaseOutputBuffer(index, false);
                    // just throw away output
                    // allow shorter wait for 2nd round to move on quickly.
                    index = encoder.dequeueOutputBuffer(bufferInfo, TIMEOUT_USEC_SHORT);
                }
            }
            encoder.signalEndOfInputStream();
        } catch (Throwable e) {
            Log.w(TAG, "runVideoEncoding got error: " + e);
            mVideoEncoderHadError = true;
        } finally {
            if (encoder != null) {
                encoder.stop();
                encoder.release();
            }
            if (inputSurface != null) {
                inputSurface.release();
            }
        }
    }

    private void runAudioEncoding() {
        MediaFormat format = MediaFormat.createAudioFormat(MIME_TYPE_AUDIO, AUDIO_SAMPLE_RATE,
                AUDIO_CHANNEL_COUNT);
        format.setInteger(MediaFormat.KEY_AAC_PROFILE, AUDIO_AAC_PROFILE);
        format.setInteger(MediaFormat.KEY_BIT_RATE, AUDIO_BIT_RATE);
        MediaCodec encoder = null;
        mAudioEncoderHadError = false;
        try {
            encoder = MediaCodec.createEncoderByType(MIME_TYPE_AUDIO);
            encoder.configure(format, null, null, MediaCodec.CONFIGURE_FLAG_ENCODE);
            MediaCodec.BufferInfo info = new MediaCodec.BufferInfo();
            encoder.start();
            ByteBuffer[] inputBuffers = encoder.getInputBuffers();
            ByteBuffer source = ByteBuffer.allocate(inputBuffers[0].capacity());
            for (int i = 0; i < source.capacity()/2; i++) {
                source.putShort((short)i);
            }
            source.rewind();
            int currentInputBufferIndex = 0;
            long encodingLatencySum = 0;
            int totalEncoded = 0;
            int numRepeat = 0;
            while (mVideoEncodingOngoing) {
                numRepeat++;
                int inputIndex = encoder.dequeueInputBuffer(TIMEOUT_USEC);
                while (inputIndex == -1) {
                    inputIndex = encoder.dequeueInputBuffer(TIMEOUT_USEC);
                }
                ByteBuffer inputBuffer = inputBuffers[inputIndex];
                inputBuffer.rewind();
                inputBuffer.put(source);
                long start = System.currentTimeMillis();
                totalEncoded += inputBuffers[inputIndex].limit();
                encoder.queueInputBuffer(inputIndex, 0, inputBuffer.limit(), 0, 0);
                source.rewind();
                int index = encoder.dequeueOutputBuffer(info, TIMEOUT_USEC);
                long end = System.currentTimeMillis();
                encodingLatencySum += (end - start);
                while (index >= 0) {
                    encoder.releaseOutputBuffer(index, false);
                    // just throw away output
                    // allow shorter wait for 2nd round to move on quickly.
                    index = encoder.dequeueOutputBuffer(info, TIMEOUT_USEC_SHORT);
                }
            }
            Log.w(TAG, "Audio encoding average latency " + encodingLatencySum / numRepeat +
                    " ms for average write size " + totalEncoded / numRepeat +
                    " total latency " + encodingLatencySum + " ms for total bytes " + totalEncoded);
        } catch (Throwable e) {
            Log.w(TAG, "runAudioEncoding got error: " + e);
            mAudioEncoderHadError = true;
        } finally {
            if (encoder != null) {
                encoder.stop();
                encoder.release();
            }
        }
    }

    /**
     * Creates a MediaFormat with the basic set of values.
     */
    private static MediaFormat createMediaFormat() {
        MediaFormat format = MediaFormat.createVideoFormat(MIME_TYPE, WIDTH, HEIGHT);
        format.setInteger(MediaFormat.KEY_COLOR_FORMAT,
                MediaCodecInfo.CodecCapabilities.COLOR_FormatSurface);
        format.setInteger(MediaFormat.KEY_BIT_RATE, BIT_RATE);
        format.setInteger(MediaFormat.KEY_FRAME_RATE, FRAME_RATE);
        format.setInteger(MediaFormat.KEY_I_FRAME_INTERVAL, IFRAME_INTERVAL);
        return format;
    }

    /**
     * Returns the first codec capable of encoding the specified MIME type, or null if no
     * match was found.
     */
    private static MediaCodecInfo selectCodec(String mimeType) {
        int numCodecs = MediaCodecList.getCodecCount();
        for (int i = 0; i < numCodecs; i++) {
            MediaCodecInfo codecInfo = MediaCodecList.getCodecInfoAt(i);

            if (!codecInfo.isEncoder()) {
                continue;
            }

            String[] types = codecInfo.getSupportedTypes();
            for (int j = 0; j < types.length; j++) {
                if (types[j].equalsIgnoreCase(mimeType)) {
                    return codecInfo;
                }
            }
        }
        return null;
    }

    /**
     * Returns a color format that is supported by the codec and isn't COLOR_FormatSurface.  Throws
     * an exception if none found.
     */
    private static int findNonSurfaceColorFormat(MediaCodecInfo codecInfo, String mimeType) {
        MediaCodecInfo.CodecCapabilities capabilities = codecInfo.getCapabilitiesForType(mimeType);
        for (int i = 0; i < capabilities.colorFormats.length; i++) {
            int colorFormat = capabilities.colorFormats[i];
            if (colorFormat != MediaCodecInfo.CodecCapabilities.COLOR_FormatSurface) {
                return colorFormat;
            }
        }
        fail("couldn't find a good color format for " + codecInfo.getName() + " / " + MIME_TYPE);
        return 0;   // not reached
    }

    private MediaExtractor getMediaExtractorForMimeType(int resourceId, String mimeTypePrefix)
            throws IOException {
        MediaExtractor mediaExtractor = new MediaExtractor();
        AssetFileDescriptor afd = mContext.getResources().openRawResourceFd(resourceId);
        try {
            mediaExtractor.setDataSource(
                    afd.getFileDescriptor(), afd.getStartOffset(), afd.getLength());
        } finally {
            afd.close();
        }
        int trackIndex;
        for (trackIndex = 0; trackIndex < mediaExtractor.getTrackCount(); trackIndex++) {
            MediaFormat trackMediaFormat = mediaExtractor.getTrackFormat(trackIndex);
            if (trackMediaFormat.getString(MediaFormat.KEY_MIME).startsWith(mimeTypePrefix)) {
                mediaExtractor.selectTrack(trackIndex);
                break;
            }
        }
        if (trackIndex == mediaExtractor.getTrackCount()) {
            throw new IllegalStateException("couldn't get a video track");
        }

        return mediaExtractor;
    }
}<|MERGE_RESOLUTION|>--- conflicted
+++ resolved
@@ -250,7 +250,6 @@
     }
 
     /**
-<<<<<<< HEAD
      * Tests whether decoding a short group-of-pictures succeeds. The test queues a few video frames
      * then signals end-of-stream. The test fails if the decoder doesn't output the queued frames.
      */
@@ -352,7 +351,11 @@
             }
             if (outputSurface != null) {
                 outputSurface.release();
-=======
+            }
+        }
+    }
+
+    /**
      * Tests creating two decoders for {@link #MIME_TYPE_AUDIO} at the same time.
      */
     public void testCreateTwoAudioDecoders() {
@@ -428,7 +431,6 @@
                 } catch (RuntimeException e) {
                     Log.w(TAG, "exception stopping/releasing codec", e);
                 }
->>>>>>> d98054b9
             }
         }
     }
