--- conflicted
+++ resolved
@@ -106,26 +106,21 @@
         }
     }
 
-<<<<<<< HEAD
     protected void playLiveVideoTest(String path, int playTime) throws Exception {
-        mMediaPlayer.setDataSource(path);
-        playLoadedVideo(null, null, playTime);
+        playVideoWithRetries(path, null, null, playTime);
     }
 
     protected void playVideoTest(String path, int width, int height) throws Exception {
-        mMediaPlayer.setDataSource(path);
-        playLoadedVideo(width, height, 0);
-=======
-    /**
-     * Play a video at a path (expected to be a streaming URL).  Will retry playback 5 times before
-     * failing.
-     */
-    protected void playVideoTest(String path, int width, int height) throws Exception {
+        playVideoWithRetries(path, width, height, 0);
+    }
+
+    protected void playVideoWithRetries(String path, Integer width, Integer height, int playTime)
+            throws Exception {
         boolean playedSuccessfully = false;
         for (int i = 0; i < STREAM_RETRIES; i++) {
           try {
             mMediaPlayer.setDataSource(path);
-            playLoadedVideo(width, height);
+            playLoadedVideo(width, height, playTime);
             playedSuccessfully = true;
             break;
           } catch (PrepareFailedException e) {
@@ -134,7 +129,6 @@
           }
         }
         assertTrue("Stream did not play successfully after all attempts", playedSuccessfully);
->>>>>>> b792e56c
     }
 
     protected void playVideoTest(int resid, int width, int height) throws Exception {
@@ -175,17 +169,12 @@
                 return true;
             }
         });
-<<<<<<< HEAD
-        mMediaPlayer.prepare();
-=======
         try {
           mMediaPlayer.prepare();
         } catch (IOException e) {
           mMediaPlayer.reset();
           throw new PrepareFailedException();
         }
-        mOnVideoSizeChangedCalled.waitForSignal();
->>>>>>> b792e56c
 
         mMediaPlayer.start();
         mOnVideoSizeChangedCalled.waitForSignal();
