--- conflicted
+++ resolved
@@ -19,11 +19,7 @@
     package="com.android.cts.app">
 
     <uses-permission android:name="android.permission.DISABLE_KEYGUARD" />
-<<<<<<< HEAD
-
-=======
     <uses-permission android:name="android.permission.BODY_SENSORS" />
->>>>>>> 6c012a29
     <application>
         <uses-library android:name="android.test.runner" />
     </application>
