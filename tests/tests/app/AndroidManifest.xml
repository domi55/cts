--- conflicted
+++ resolved
@@ -19,11 +19,7 @@
     package="com.android.cts.app">
 
     <uses-permission android:name="android.permission.DISABLE_KEYGUARD" />
-<<<<<<< HEAD
-
-=======
     <uses-permission android:name="android.permission.BODY_SENSORS" />
->>>>>>> a954352b
     <application>
         <uses-library android:name="android.test.runner" />
     </application>
