--- conflicted
+++ resolved
@@ -812,11 +812,7 @@
         assertTrue(d.isShowing());
         assertFalse(mCalledCallback);
         dialogDismiss(d);
-<<<<<<< HEAD
-        Thread.sleep(SLEEP_TIME);
-=======
         ht.join(100);
->>>>>>> 5c5ee2f9
         assertTrue(mCalledCallback);
         assertFalse(d.isShowing());
     }
