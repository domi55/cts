--- conflicted
+++ resolved
@@ -29,15 +29,12 @@
 LOCAL_JAVA_LIBRARIES := android.test.runner
 
 LOCAL_STATIC_JAVA_LIBRARIES := \
-<<<<<<< HEAD
-    android-support-test ctsdeviceutil ctstestrunner mockito-target platform-test-annotations
-=======
+    android-support-test \
     ctsdeviceutil \
     ctstestrunner \
     mockito-target \
-    ub-uiautomator \
-    android-support-test
->>>>>>> 0fba7d04
+    platform-test-annotations \
+    ub-uiautomator
 
 LOCAL_JNI_SHARED_LIBRARIES := libctsview_jni libnativehelper_compat_libc++
 
