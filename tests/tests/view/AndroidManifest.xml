--- conflicted
+++ resolved
@@ -233,12 +233,7 @@
         </activity>
 
         <activity android:name="android.view.cts.surfacevalidator.CapturedActivity"
-<<<<<<< HEAD
-            android:screenOrientation="portrait"
-=======
-            android:configChanges="orientation|screenSize"
             android:screenOrientation="locked"
->>>>>>> 640746cd
             android:theme="@style/WhiteBackgroundTheme">
             <intent-filter>
                 <action android:name="android.intent.action.MAIN" />
