/*
 * Copyright (C) 2016 The Android Open Source Project
 *
 * Licensed under the Apache License, Version 2.0 (the "License");
 * you may not use this file except in compliance with the License.
 * You may obtain a copy of the License at
 *
 *      http://www.apache.org/licenses/LICENSE-2.0
 *
 * Unless required by applicable law or agreed to in writing, software
 * distributed under the License is distributed on an "AS IS" BASIS,
 * WITHOUT WARRANTIES OR CONDITIONS OF ANY KIND, either express or implied.
 * See the License for the specific language governing permissions and
 * limitations under the License.
 */
package android.view.cts.surfacevalidator;

import android.app.Activity;
import android.content.Context;
import android.content.Intent;
import android.content.pm.PackageManager;
import android.graphics.Bitmap;
import android.graphics.Point;
import android.hardware.display.DisplayManager;
import android.hardware.display.VirtualDisplay;
import android.media.MediaPlayer;
import android.media.projection.MediaProjection;
import android.media.projection.MediaProjectionManager;
import android.os.Bundle;
import android.os.Handler;
import android.os.Looper;
import android.util.DisplayMetrics;
import android.util.Log;
import android.util.SparseArray;
import android.view.Display;
import android.view.View;
import android.view.cts.R;
import android.widget.FrameLayout;

import java.util.concurrent.CountDownLatch;
import java.util.concurrent.TimeUnit;

import java.util.concurrent.CountDownLatch;
import java.util.concurrent.TimeUnit;
import static org.junit.Assert.*;


public class CapturedActivity extends Activity {
    public static class TestResult {
        public int passFrames;
        public int failFrames;
        public final SparseArray<Bitmap> failures = new SparseArray<>();
    }

    private static final String TAG = "CapturedActivity";
    private static final long TIME_OUT_MS = 25000;
    private static final int PERMISSION_CODE = 1;
    private MediaProjectionManager mProjectionManager;
    private MediaProjection mMediaProjection;
    private VirtualDisplay mVirtualDisplay;

    private SurfacePixelValidator mSurfacePixelValidator;

    public static final long CAPTURE_DURATION_MS = 10000;

    private static final long START_CAPTURE_DELAY_MS = 4000;
    private static final long END_CAPTURE_DELAY_MS = START_CAPTURE_DELAY_MS + CAPTURE_DURATION_MS;
    private static final long END_DELAY_MS = END_CAPTURE_DELAY_MS + 1000;

    private MediaPlayer mMediaPlayer;

    private final Handler mHandler = new Handler(Looper.getMainLooper());
    private volatile boolean mOnWatch;
    private CountDownLatch mCountDownLatch;

    @Override
    public void onCreate(Bundle savedInstanceState) {
        super.onCreate(savedInstanceState);
        mOnWatch = getPackageManager().hasSystemFeature(PackageManager.FEATURE_WATCH);
        if (mOnWatch) {
            // Don't try and set up test/capture infrastructure - they're not supported
            return;
        }

        getWindow().getDecorView().setSystemUiVisibility(
                View.SYSTEM_UI_FLAG_HIDE_NAVIGATION | View.SYSTEM_UI_FLAG_FULLSCREEN);

        mProjectionManager =
                (MediaProjectionManager) getSystemService(Context.MEDIA_PROJECTION_SERVICE);

        mCountDownLatch = new CountDownLatch(1);
        startActivityForResult(mProjectionManager.createScreenCaptureIntent(), PERMISSION_CODE);

        mMediaPlayer = MediaPlayer.create(this, R.raw.colors_video);
        mMediaPlayer.setLooping(true);
    }

    /**
     * MediaPlayer pre-loaded with a video with no black pixels. Be kind, rewind.
     */
    public MediaPlayer getMediaPlayer() {
        return mMediaPlayer;
    }

    @Override
    public void onDestroy() {
        super.onDestroy();
        Log.d(TAG, "onDestroy");
        if (mMediaProjection != null) {
            mMediaProjection.stop();
            mMediaProjection = null;
        }
    }

    @Override
    public void onActivityResult(int requestCode, int resultCode, Intent data) {
        if (mOnWatch) return;
        getWindow().getDecorView().setSystemUiVisibility(
                View.SYSTEM_UI_FLAG_HIDE_NAVIGATION | View.SYSTEM_UI_FLAG_FULLSCREEN);

        if (requestCode != PERMISSION_CODE) {
            throw new IllegalStateException("Unknown request code: " + requestCode);
        }
        if (resultCode != RESULT_OK) {
            throw new IllegalStateException("User denied screen sharing permission");
        }
        Log.d(TAG, "onActivityResult");
        mMediaProjection = mProjectionManager.getMediaProjection(resultCode, data);
        mMediaProjection.registerCallback(new MediaProjectionCallback(), null);
        mCountDownLatch.countDown();
    }

    public TestResult runTest(AnimationTestCase animationTestCase) throws InterruptedException {
        TestResult testResult = new TestResult();
        if (mOnWatch) {
            /**
             * Watch devices not supported, since they may not support:
             *    1) displaying unmasked windows
             *    2) RenderScript
             *    3) Video playback
             */
            Log.d(TAG, "Skipping test on watch.");
            testResult.passFrames = 1000;
            testResult.failFrames = 0;
            return testResult;
        }

        assertTrue("Can't initialize mediaProjection",
                mCountDownLatch.await(TIME_OUT_MS, TimeUnit.MILLISECONDS));

        mHandler.post(() -> {
            Log.d(TAG, "Setting up test case");

            // shouldn't be necessary, since we've already done this in #create,
            // but ensure status/nav are hidden for test
            getWindow().getDecorView().setSystemUiVisibility(
                    View.SYSTEM_UI_FLAG_HIDE_NAVIGATION | View.SYSTEM_UI_FLAG_FULLSCREEN);

            animationTestCase.start(getApplicationContext(),
                    (FrameLayout) findViewById(android.R.id.content));
        });

        mHandler.postDelayed(() -> {
            Log.d(TAG, "Starting capture");

            Display display = getWindow().getDecorView().getDisplay();
            Point size = new Point();
            DisplayMetrics metrics = new DisplayMetrics();
            display.getRealSize(size);
            display.getMetrics(metrics);


            mSurfacePixelValidator = new SurfacePixelValidator(CapturedActivity.this,
                    size, animationTestCase.getChecker());
            Log.d("MediaProjection", "Size is " + size.toString());
            mVirtualDisplay = mMediaProjection.createVirtualDisplay("ScreenSharingDemo",
                    size.x, size.y,
                    metrics.densityDpi,
                    DisplayManager.VIRTUAL_DISPLAY_FLAG_AUTO_MIRROR,
                    mSurfacePixelValidator.getSurface(),
                    null /*Callbacks*/,
                    null /*Handler*/);
        }, START_CAPTURE_DELAY_MS);

        mHandler.postDelayed(() -> {
            Log.d(TAG, "Stopping capture");
            mVirtualDisplay.release();
            mVirtualDisplay = null;
        }, END_CAPTURE_DELAY_MS);

        final CountDownLatch latch = new CountDownLatch(1);
        mHandler.postDelayed(() -> {
            Log.d(TAG, "Ending test case");
            animationTestCase.end();
            mSurfacePixelValidator.finish(testResult);
            latch.countDown();
            mSurfacePixelValidator = null;
        }, END_DELAY_MS);

<<<<<<< HEAD
        boolean latchResult = false;
        try {
            latchResult = latch.await(TIME_OUT_MS, TimeUnit.MILLISECONDS);
        } catch (InterruptedException e) {
            e.printStackTrace();
        }
        if (!latchResult) {
            testResult.passFrames = 0;
            testResult.failFrames = 1000;
=======
        synchronized (mLock) {
            mLock.wait(TIME_OUT_MS);
>>>>>>> a57ab437
        }
        Log.d(TAG, "Test finished, passFrames " + testResult.passFrames
                + ", failFrames " + testResult.failFrames);
        return testResult;
    }

    private class MediaProjectionCallback extends MediaProjection.Callback {
        @Override
        public void onStop() {
            Log.d(TAG, "MediaProjectionCallback#onStop");
            if (mVirtualDisplay != null) {
                mVirtualDisplay.release();
                mVirtualDisplay = null;
            }
        }
    }
}<|MERGE_RESOLUTION|>--- conflicted
+++ resolved
@@ -197,20 +197,10 @@
             mSurfacePixelValidator = null;
         }, END_DELAY_MS);
 
-<<<<<<< HEAD
-        boolean latchResult = false;
-        try {
-            latchResult = latch.await(TIME_OUT_MS, TimeUnit.MILLISECONDS);
-        } catch (InterruptedException e) {
-            e.printStackTrace();
-        }
+        boolean latchResult = latch.await(TIME_OUT_MS, TimeUnit.MILLISECONDS);
         if (!latchResult) {
             testResult.passFrames = 0;
             testResult.failFrames = 1000;
-=======
-        synchronized (mLock) {
-            mLock.wait(TIME_OUT_MS);
->>>>>>> a57ab437
         }
         Log.d(TAG, "Test finished, passFrames " + testResult.passFrames
                 + ", failFrames " + testResult.failFrames);
