/*
 * Copyright (C) 2016 The Android Open Source Project
 *
 * Licensed under the Apache License, Version 2.0 (the "License");
 * you may not use this file except in compliance with the License.
 * You may obtain a copy of the License at
 *
 *      http://www.apache.org/licenses/LICENSE-2.0
 *
 * Unless required by applicable law or agreed to in writing, software
 * distributed under the License is distributed on an "AS IS" BASIS,
 * WITHOUT WARRANTIES OR CONDITIONS OF ANY KIND, either express or implied.
 * See the License for the specific language governing permissions and
 * limitations under the License.
 */

package android.view.cts;

import static org.junit.Assert.assertEquals;
import static org.junit.Assert.assertTrue;

import android.app.Activity;
import android.app.Instrumentation;
import android.cts.util.PollingCheck;
import android.cts.util.WidgetTestUtils;
import android.os.Handler;
import android.os.HandlerThread;
import android.os.Looper;
import android.os.SystemClock;
<<<<<<< HEAD
import android.support.test.InstrumentationRegistry;
import android.support.test.filters.MediumTest;
import android.support.test.rule.ActivityTestRule;
import android.support.test.runner.AndroidJUnit4;
=======
import android.test.ActivityInstrumentationTestCase2;
import android.util.Log;
import android.view.cts.util.ViewTestUtils;
>>>>>>> 18f11da4
import android.view.FrameMetrics;
import android.view.Window;
import android.widget.ScrollView;

import org.junit.Before;
import org.junit.Rule;
import org.junit.Test;
import org.junit.runner.RunWith;

import java.util.ArrayList;
import java.util.concurrent.atomic.AtomicInteger;

@MediumTest
@RunWith(AndroidJUnit4.class)
public class FrameMetricsListenerTest {
    private Instrumentation mInstrumentation;
    private Activity mActivity;

    @Rule
    public ActivityTestRule<MockActivity> mActivityRule =
            new ActivityTestRule<>(MockActivity.class);

    @Before
    public void setup() {
        mInstrumentation = InstrumentationRegistry.getInstrumentation();
        mActivity = mActivityRule.getActivity();
    }

    private void layout(final int layoutId) throws Throwable {
        mActivityRule.runOnUiThread(() -> mActivity.setContentView(layoutId));
        mInstrumentation.waitForIdleSync();
    }

    @Test
    public void testReceiveData() throws Throwable {
        layout(R.layout.scrollview_layout);
        final ScrollView scrollView = (ScrollView) mActivity.findViewById(R.id.scroll_view);
        final ArrayList<FrameMetrics> data = new ArrayList<>();
        final Handler handler = new Handler(Looper.getMainLooper());
        final Window myWindow = mActivity.getWindow();
        final Window.OnFrameMetricsAvailableListener listener =
            (Window window, FrameMetrics frameMetrics, int dropCount) -> {
                assertEquals(myWindow, window);
                assertEquals(0, dropCount);
                callGetMetric(frameMetrics);
                data.add(new FrameMetrics(frameMetrics));
            };
        mActivityRule.runOnUiThread(() -> mActivity.getWindow().
                addOnFrameMetricsAvailableListener(listener, handler));

        scrollView.postInvalidate();

<<<<<<< HEAD
        PollingCheck.waitFor(() -> data.size() != 0);

        mActivityRule.runOnUiThread(() -> {
            mActivity.getWindow().removeOnFrameMetricsAvailableListener(listener);
=======
        new PollingCheck() {
            @Override
            protected boolean check() {
                return data.size() != 0;
            }
        }.run();

        runTestOnUiThread(new Runnable() {
            @Override
            public void run() {
                mActivity.getWindow().removeOnFrameMetricsAvailableListener(listener);
            }
>>>>>>> 18f11da4
        });

        data.clear();

        // Produce 5 frames and assert no metric listeners were invoked
        for (int i = 0; i < 5; i++) {
<<<<<<< HEAD
            WidgetTestUtils.runOnMainAndDrawSync(mActivityRule, scrollView, null);
=======
            ViewTestUtils.runOnMainAndDrawSync(mInstrumentation, mActivity,
                                               () -> { scrollView.invalidate(); });
>>>>>>> 18f11da4
        }
        assertEquals(0, data.size());
    }

    @Test
    public void testMultipleListeners() throws Throwable {
        layout(R.layout.scrollview_layout);
        final ScrollView scrollView = (ScrollView) mActivity.findViewById(R.id.scroll_view);
        final ArrayList<FrameMetrics> data1 = new ArrayList<>();
        final Handler handler = new Handler(Looper.getMainLooper());
        final Window myWindow = mActivity.getWindow();

        final Window.OnFrameMetricsAvailableListener frameMetricsListener1 =
                (Window window, FrameMetrics frameMetrics, int dropCount) -> {
                    assertEquals(myWindow, window);
                    assertEquals(0, dropCount);
                    callGetMetric(frameMetrics);
                    data1.add(new FrameMetrics(frameMetrics));
                };
        final ArrayList<FrameMetrics> data2 = new ArrayList<>();
        final Window.OnFrameMetricsAvailableListener frameMetricsListener2 =
                (Window window, FrameMetrics frameMetrics, int dropCount) -> {
                    assertEquals(myWindow, window);
                    assertEquals(0, dropCount);
                    callGetMetric(frameMetrics);
                    data2.add(new FrameMetrics(frameMetrics));
                };
        mActivityRule.runOnUiThread(() -> {
            mActivity.getWindow().addOnFrameMetricsAvailableListener(
                    frameMetricsListener1, handler);
            mActivity.getWindow().addOnFrameMetricsAvailableListener(
                    frameMetricsListener2, handler);
        });

        mInstrumentation.waitForIdleSync();

        mActivityRule.runOnUiThread(() -> scrollView.fling(-100));

        mInstrumentation.waitForIdleSync();
        PollingCheck.waitFor(() -> data1.size() != 0 && data1.size() == data2.size());

        mActivityRule.runOnUiThread(() -> {
            mActivity.getWindow().removeOnFrameMetricsAvailableListener(frameMetricsListener1);
            mActivity.getWindow().removeOnFrameMetricsAvailableListener(frameMetricsListener2);
        });
    }

    @Test
    public void testDropCount() throws Throwable {
        layout(R.layout.scrollview_layout);
        final ScrollView scrollView = (ScrollView) mActivity.findViewById(R.id.scroll_view);

        final AtomicInteger framesDropped = new AtomicInteger();

        final HandlerThread thread = new HandlerThread("Listener");
        thread.start();
        final Window.OnFrameMetricsAvailableListener frameMetricsListener =
                (Window window, FrameMetrics frameMetrics, int dropCount) -> {
                    SystemClock.sleep(100);
                    callGetMetric(frameMetrics);
                    framesDropped.addAndGet(dropCount);
                };

        mActivityRule.runOnUiThread(() -> mActivity.getWindow().
                addOnFrameMetricsAvailableListener(frameMetricsListener,
                        new Handler(thread.getLooper())));

        mInstrumentation.waitForIdleSync();

        mActivityRule.runOnUiThread(() -> scrollView.fling(-100));

        mInstrumentation.waitForIdleSync();
        PollingCheck.waitFor(() -> framesDropped.get() > 0);

        mActivityRule.runOnUiThread(() -> mActivity.getWindow().
                removeOnFrameMetricsAvailableListener(frameMetricsListener));
    }

    private void callGetMetric(FrameMetrics frameMetrics) {
        // The return values for non-boolean metrics do not have expected values. Here we
        // are verifying that calling getMetrics does not crash
        frameMetrics.getMetric(FrameMetrics.UNKNOWN_DELAY_DURATION);
        frameMetrics.getMetric(FrameMetrics.INPUT_HANDLING_DURATION);
        frameMetrics.getMetric(FrameMetrics.ANIMATION_DURATION);
        frameMetrics.getMetric(FrameMetrics.LAYOUT_MEASURE_DURATION);
        frameMetrics.getMetric(FrameMetrics.DRAW_DURATION);
        frameMetrics.getMetric(FrameMetrics.SYNC_DURATION);
        frameMetrics.getMetric(FrameMetrics.COMMAND_ISSUE_DURATION);
        frameMetrics.getMetric(FrameMetrics.SWAP_BUFFERS_DURATION);
        frameMetrics.getMetric(FrameMetrics.TOTAL_DURATION);

        // This is the only boolean metric so far
        final long firstDrawFrameMetric = frameMetrics.getMetric(FrameMetrics.FIRST_DRAW_FRAME);
        assertTrue("First draw frame metric should be boolean but is " + firstDrawFrameMetric,
                (firstDrawFrameMetric == 0) || (firstDrawFrameMetric == 1));
    }
}<|MERGE_RESOLUTION|>--- conflicted
+++ resolved
@@ -27,16 +27,10 @@
 import android.os.HandlerThread;
 import android.os.Looper;
 import android.os.SystemClock;
-<<<<<<< HEAD
 import android.support.test.InstrumentationRegistry;
 import android.support.test.filters.MediumTest;
 import android.support.test.rule.ActivityTestRule;
 import android.support.test.runner.AndroidJUnit4;
-=======
-import android.test.ActivityInstrumentationTestCase2;
-import android.util.Log;
-import android.view.cts.util.ViewTestUtils;
->>>>>>> 18f11da4
 import android.view.FrameMetrics;
 import android.view.Window;
 import android.widget.ScrollView;
@@ -89,37 +83,17 @@
 
         scrollView.postInvalidate();
 
-<<<<<<< HEAD
         PollingCheck.waitFor(() -> data.size() != 0);
 
         mActivityRule.runOnUiThread(() -> {
             mActivity.getWindow().removeOnFrameMetricsAvailableListener(listener);
-=======
-        new PollingCheck() {
-            @Override
-            protected boolean check() {
-                return data.size() != 0;
-            }
-        }.run();
-
-        runTestOnUiThread(new Runnable() {
-            @Override
-            public void run() {
-                mActivity.getWindow().removeOnFrameMetricsAvailableListener(listener);
-            }
->>>>>>> 18f11da4
         });
 
         data.clear();
 
         // Produce 5 frames and assert no metric listeners were invoked
         for (int i = 0; i < 5; i++) {
-<<<<<<< HEAD
             WidgetTestUtils.runOnMainAndDrawSync(mActivityRule, scrollView, null);
-=======
-            ViewTestUtils.runOnMainAndDrawSync(mInstrumentation, mActivity,
-                                               () -> { scrollView.invalidate(); });
->>>>>>> 18f11da4
         }
         assertEquals(0, data.size());
     }
