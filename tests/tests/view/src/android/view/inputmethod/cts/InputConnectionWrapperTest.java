--- conflicted
+++ resolved
@@ -151,23 +151,15 @@
         verify(inputConnection, times(1)).requestCursorUpdates(InputConnection.CURSOR_UPDATE_IMMEDIATE);
 
         wrapper.closeConnection();
-<<<<<<< HEAD
         verify(inputConnection, times(1)).closeConnection();
 
         verify(inputConnection, never()).getHandler();
-        assertNull(inputConnection.getHandler());
+        assertNull(wrapper.getHandler());
         verify(inputConnection, times(1)).getHandler();
 
         verify(inputConnection, never()).commitContent(any(InputContentInfo.class), anyInt(),
             any(Bundle.class));
 
-=======
-        assertTrue(inputConnection.isCloseConnectionCalled);
-        assertFalse(inputConnection.isGetHandlerCalled);
-        assertNull(wrapper.getHandler());
-        assertTrue(inputConnection.isGetHandlerCalled);
-        assertFalse(inputConnection.isCommitContentCalled);
->>>>>>> 5126845a
         final InputContentInfo inputContentInfo = new InputContentInfo(
                 Uri.parse("content://com.example/path"),
                 new ClipDescription("sample content", new String[]{"image/png"}),
