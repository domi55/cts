--- conflicted
+++ resolved
@@ -340,7 +340,6 @@
         method = "sendKeyEvent",
         args = {KeyEvent.class}
     )
-<<<<<<< HEAD
     public void testSendKeyEvent() throws Throwable {
         runTestOnUiThread(new Runnable() {
             public void run() {
@@ -349,12 +348,9 @@
             }
         });
 
-        mConnection.sendKeyEvent(new KeyEvent(KeyEvent.ACTION_DOWN, KeyEvent.KEYCODE_Q));
-=======
-    public void testSendKeyEvent() {
         // 12-key support
         KeyCharacterMap keymap
-                = KeyCharacterMap.load(KeyCharacterMap.BUILT_IN_KEYBOARD);
+                = KeyCharacterMap.load(KeyCharacterMap.VIRTUAL_KEYBOARD);
         if (keymap.getKeyboardType() == KeyCharacterMap.NUMERIC) {
             // 'Q' in case of 12-key(NUMERIC) keyboard
             mConnection.sendKeyEvent(new KeyEvent(KeyEvent.ACTION_DOWN, KeyEvent.KEYCODE_7));
@@ -363,7 +359,6 @@
         else {
             mConnection.sendKeyEvent(new KeyEvent(KeyEvent.ACTION_DOWN, KeyEvent.KEYCODE_Q));
         }
->>>>>>> e2c08336
         new DelayedCheck() {
             @Override
             protected boolean check() {
