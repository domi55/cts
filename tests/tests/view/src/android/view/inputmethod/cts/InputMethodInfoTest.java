--- conflicted
+++ resolved
@@ -201,49 +201,6 @@
                 subtype.overridesImplicitlyEnabledSubtype());
     }
 
-<<<<<<< HEAD
-    public void testInputMethodSubtypesOfSystemImes() {
-        if (!getContext().getPackageManager().hasSystemFeature(
-                PackageManager.FEATURE_INPUT_METHODS)) {
-            return;
-        }
-
-        final InputMethodManager imm = mContext.getSystemService(InputMethodManager.class);
-        final List<InputMethodInfo> imis = imm.getInputMethodList();
-        final ArrayList<String> localeList = new ArrayList<>(Arrays.asList(
-                Resources.getSystem().getAssets().getLocales()));
-        boolean foundEnabledSystemImeSubtypeWithValidLanguage = false;
-        for (InputMethodInfo imi : imis) {
-            if ((imi.getServiceInfo().applicationInfo.flags & ApplicationInfo.FLAG_SYSTEM) == 0) {
-                continue;
-            }
-            final int subtypeCount = imi.getSubtypeCount();
-            // System IME must have one subtype at least.
-            assertTrue(subtypeCount > 0);
-            if (foundEnabledSystemImeSubtypeWithValidLanguage) {
-                continue;
-            }
-            final List<InputMethodSubtype> enabledSubtypes =
-                    imm.getEnabledInputMethodSubtypeList(imi, true);
-            SUBTYPE_LOOP:
-            for (InputMethodSubtype subtype : enabledSubtypes) {
-                final String subtypeLocale = subtype.getLocale();
-                if (subtypeLocale.length() < 2) {
-                    continue;
-                }
-                // TODO: Detect language more strictly.
-                final String subtypeLanguage = subtypeLocale.substring(0, 2);
-                for (final String locale : localeList) {
-                    if (locale.startsWith(subtypeLanguage)) {
-                        foundEnabledSystemImeSubtypeWithValidLanguage = true;
-                        break SUBTYPE_LOOP;
-                    }
-                }
-            }
-        }
-        assertTrue(foundEnabledSystemImeSubtypeWithValidLanguage);
-    }
-
     public void testAtLeastOneEncryptionAwareInputMethodIsAvailable() {
         if (!getContext().getPackageManager().hasSystemFeature(
                 PackageManager.FEATURE_INPUT_METHODS)) {
@@ -275,8 +232,6 @@
         assertTrue(hasEncryptionAwareInputMethod);
     }
 
-=======
->>>>>>> 4b5e8f56
     class MockPrinter implements Printer {
         @Override
         public void println(String x) {
