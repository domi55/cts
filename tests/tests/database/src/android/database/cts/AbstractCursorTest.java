--- conflicted
+++ resolved
@@ -70,17 +70,12 @@
 
     @Override
     protected void tearDown() throws Exception {
-<<<<<<< HEAD
         mDatabaseCursor.close();
         mTestAbstractCursor.close();
         mDatabase.close();
-        mDatabaseFile.delete();
-=======
-        mDatabase.close();
         if (mDatabaseFile.exists()) {
             mDatabaseFile.delete();
         }
->>>>>>> 3be23b67
         super.tearDown();
     }
 
