/*
 * Copyright (C) 2014 The Android Open Source Project
 *
 * Licensed under the Apache License, Version 2.0 (the "License");
 * you may not use this file except in compliance with the License.
 * You may obtain a copy of the License at
 *
 *      http://www.apache.org/licenses/LICENSE-2.0
 *
 * Unless required by applicable law or agreed to in writing, software
 * distributed under the License is distributed on an "AS IS" BASIS,
 * WITHOUT WARRANTIES OR CONDITIONS OF ANY KIND, either express or implied.
 * See the License for the specific language governing permissions and
 * limitations under the License.
 */

package android.media.tv.cts;

import android.app.Activity;
import android.app.Instrumentation;
import android.content.Context;
import android.cts.util.PollingCheck;
import android.media.PlaybackParams;
import android.media.tv.TvContentRating;
import android.media.tv.TvContract;
import android.media.tv.TvInputInfo;
import android.media.tv.TvInputManager;
import android.media.tv.TvTrackInfo;
import android.media.tv.TvView;
import android.media.tv.cts.TvInputServiceTest.CountingTvInputService.CountingSession;
import android.net.Uri;
import android.os.SystemClock;
import android.test.ActivityInstrumentationTestCase2;
import android.view.InputDevice;
import android.view.KeyEvent;
import android.view.MotionEvent;
import android.view.Surface;
<<<<<<< HEAD
import android.view.SurfaceView;
import android.view.View;
import android.widget.LinearLayout;
=======
import android.view.View;
>>>>>>> 3b273c6c

import com.android.cts.tv.R;

import java.util.ArrayList;
import java.util.List;


/**
 * Test {@link android.media.tv.TvInputService}.
 */
public class TvInputServiceTest extends ActivityInstrumentationTestCase2<TvViewStubActivity> {
    /** The maximum time to wait for an operation. */
    private static final long TIME_OUT = 15000L;
    private static final String mDummyTrackId = "dummyTrackId";
    private static final TvTrackInfo mDummyTrack =
            new TvTrackInfo.Builder(TvTrackInfo.TYPE_SUBTITLE, mDummyTrackId)
            .setLanguage("und").build();

    private TvView mTvView;
    private Activity mActivity;
    private Instrumentation mInstrumentation;
    private TvInputManager mManager;
    private TvInputInfo mStubInfo;
    private final StubCallback mCallback = new StubCallback();
    private final StubTimeShiftPositionCallback mTimeShiftPositionCallback =
            new StubTimeShiftPositionCallback();

    private static class StubCallback extends TvView.TvInputCallback {
        private int mChannelRetunedCount;
        private int mVideoAvailableCount;
        private int mVideoUnavailableCount;
        private int mTrackSelectedCount;
        private int mTrackChangedCount;
        private int mContentAllowedCount;
        private int mContentBlockedCount;
        private int mTimeShiftStatusChanged;

        @Override
        public void onChannelRetuned(String inputId, Uri channelUri) {
            mChannelRetunedCount++;
        }

        @Override
        public void onVideoAvailable(String inputId) {
            mVideoAvailableCount++;
        }

        @Override
        public void onVideoUnavailable(String inputId, int reason) {
            mVideoUnavailableCount++;
        }

        @Override
        public void onTrackSelected(String inputId, int type, String trackId) {
            mTrackSelectedCount++;
        }

        @Override
        public void onTracksChanged(String inputId, List<TvTrackInfo> trackList) {
            mTrackChangedCount++;
        }

        @Override
        public void onContentAllowed(String inputId) {
            mContentAllowedCount++;
        }

        @Override
        public void onContentBlocked(String inputId, TvContentRating rating) {
            mContentBlockedCount++;
        }

<<<<<<< HEAD
        @Override
        public void onTimeShiftStatusChanged(String inputId, int status) {
            mTimeShiftStatusChanged++;
        }
    }

    private static class StubTimeShiftPositionCallback extends TvView.TimeShiftPositionCallback {
        private int mTimeShiftStartPositionChanged;
        private int mTimeShiftCurrentPositionChanged;

        @Override
        public void onTimeShiftStartPositionChanged(String inputId, long timeMs) {
            mTimeShiftStartPositionChanged++;
        }

        @Override
        public void onTimeShiftCurrentPositionChanged(String inputId, long timeMs) {
            mTimeShiftCurrentPositionChanged++;
=======
        public void resetCounts() {
            mChannelRetunedCount = 0;
            mVideoAvailableCount = 0;
            mVideoUnavailableCount = 0;
            mTrackSelectedCount = 0;
            mTrackChangedCount = 0;
            mContentAllowedCount = 0;
            mContentBlockedCount = 0;
>>>>>>> 3b273c6c
        }
    }

    public TvInputServiceTest() {
        super(TvViewStubActivity.class);
    }

    @Override
    protected void setUp() throws Exception {
        super.setUp();
        if (!Utils.hasTvInputFramework(getActivity())) {
            return;
        }
        mActivity = getActivity();
        mInstrumentation = getInstrumentation();
        mTvView = (TvView) mActivity.findViewById(R.id.tvview);
        mManager = (TvInputManager) mActivity.getSystemService(Context.TV_INPUT_SERVICE);
        for (TvInputInfo info : mManager.getTvInputList()) {
            if (info.getServiceInfo().name.equals(CountingTvInputService.class.getName())) {
                mStubInfo = info;
                break;
            }
        }
        assertNotNull(mStubInfo);
        mTvView.setCallback(mCallback);

        CountingTvInputService.sSession = null;
    }

    public void testTvInputService() throws Throwable {
        if (!Utils.hasTvInputFramework(getActivity())) {
            return;
        }
        verifyCommandTune();
        verifyCommandSetStreamVolume();
        verifyCommandSetCaptionEnabled();
        verifyCommandSelectTrack();
<<<<<<< HEAD
        verifyCommandDispatchKeyEvent();
        verifyCommandTimeShiftPause();
        verifyCommandTimeShiftResume();
        verifyCommandTimeShiftSeekTo();
        verifyCommandTimeShiftSetPlaybackParams();
        verifyCommandSetTimeShiftPositionCallback();
        verifyCommandOverlayViewSizeChanged();
=======
        verifyCommandDispatchKeyDown();
        verifyCommandDispatchKeyMultiple();
        verifyCommandDispatchKeyUp();
        verifyCommandDispatchTouchEvent();
        verifyCommandDispatchTrackballEvent();
        verifyCommandDispatchGenericMotionEvent();
>>>>>>> 3b273c6c
        verifyCallbackChannelRetuned();
        verifyCallbackVideoAvailable();
        verifyCallbackVideoUnavailable();
        verifyCallbackTracksChanged();
        verifyCallbackTrackSelected();
        verifyCallbackContentAllowed();
        verifyCallbackContentBlocked();
        verifyCallbackTimeShiftStatusChanged();
        verifyCallbackLayoutSurface();

        runTestOnUiThread(new Runnable() {
            @Override
            public void run() {
                mTvView.reset();
            }
        });
        mInstrumentation.waitForIdleSync();
    }

    public void verifyCommandTune() {
        Uri fakeChannelUri = TvContract.buildChannelUri(0);
        mTvView.tune(mStubInfo.getId(), fakeChannelUri);
        mInstrumentation.waitForIdleSync();
        new PollingCheck(TIME_OUT) {
            @Override
            protected boolean check() {
                CountingSession session = CountingTvInputService.sSession;
                return session != null && session.mTuneCount > 0 && session.mCreateOverlayView > 0;
            }
        }.run();
    }

    public void verifyCommandSetStreamVolume() {
        resetCounts();
        mTvView.setStreamVolume(1.0f);
        mInstrumentation.waitForIdleSync();
        new PollingCheck(TIME_OUT) {
            @Override
            protected boolean check() {
                CountingSession session = CountingTvInputService.sSession;
                return session != null && session.mSetStreamVolumeCount > 0;
            }
        }.run();
    }

    public void verifyCommandSetCaptionEnabled() {
        resetCounts();
        mTvView.setCaptionEnabled(true);
        mInstrumentation.waitForIdleSync();
        new PollingCheck(TIME_OUT) {
            @Override
            protected boolean check() {
                CountingSession session = CountingTvInputService.sSession;
                return session != null && session.mSetCaptionEnabledCount > 0;
            }
        }.run();
    }

    public void verifyCommandSelectTrack() {
        resetCounts();
        verifyCallbackTracksChanged();
        mTvView.selectTrack(mDummyTrack.getType(), mDummyTrack.getId());
        mInstrumentation.waitForIdleSync();
        new PollingCheck(TIME_OUT) {
            @Override
            protected boolean check() {
                CountingSession session = CountingTvInputService.sSession;
                return session != null && session.mSelectTrackCount > 0;
            }
        }.run();
    }

    public void verifyCommandDispatchKeyDown() {
        resetCounts();
        mTvView.dispatchKeyEvent(new KeyEvent(KeyEvent.ACTION_DOWN, KeyEvent.KEYCODE_K));
        mInstrumentation.waitForIdleSync();
        new PollingCheck(TIME_OUT) {
            @Override
            protected boolean check() {
                CountingSession session = CountingTvInputService.sSession;
                return session != null && session.mKeyDownCount > 0;
            }
        }.run();
    }

<<<<<<< HEAD
    public void verifyCommandTimeShiftPause() {
        mTvView.timeShiftPause();
=======
    public void verifyCommandDispatchKeyMultiple() {
        resetCounts();
        mTvView.dispatchKeyEvent(new KeyEvent(KeyEvent.ACTION_MULTIPLE, KeyEvent.KEYCODE_K));
>>>>>>> 3b273c6c
        mInstrumentation.waitForIdleSync();
        new PollingCheck(TIME_OUT) {
            @Override
            protected boolean check() {
                CountingSession session = CountingTvInputService.sSession;
<<<<<<< HEAD
                return session != null && session.mTimeShiftPause > 0;
=======
                return session != null && session.mKeyMultipleCount > 0;
>>>>>>> 3b273c6c
            }
        }.run();
    }

<<<<<<< HEAD
    public void verifyCommandTimeShiftResume() {
        mTvView.timeShiftResume();
=======
    public void verifyCommandDispatchKeyUp() {
        resetCounts();
        mTvView.dispatchKeyEvent(new KeyEvent(KeyEvent.ACTION_UP, KeyEvent.KEYCODE_K));
>>>>>>> 3b273c6c
        mInstrumentation.waitForIdleSync();
        new PollingCheck(TIME_OUT) {
            @Override
            protected boolean check() {
                CountingSession session = CountingTvInputService.sSession;
<<<<<<< HEAD
                return session != null && session.mTimeShiftResume > 0;
=======
                return session != null && session.mKeyUpCount > 0;
>>>>>>> 3b273c6c
            }
        }.run();
    }

<<<<<<< HEAD
    public void verifyCommandTimeShiftSeekTo() {
        mTvView.timeShiftSeekTo(0);
=======
    public void verifyCommandDispatchTouchEvent() {
        resetCounts();
        long now = SystemClock.uptimeMillis();
        MotionEvent event = MotionEvent.obtain(now, now, MotionEvent.ACTION_DOWN, 1.0f, 1.0f,
                1.0f, 1.0f, 0, 1.0f, 1.0f, 0, 0);
        event.setSource(InputDevice.SOURCE_TOUCHSCREEN);
        mTvView.dispatchTouchEvent(event);
>>>>>>> 3b273c6c
        mInstrumentation.waitForIdleSync();
        new PollingCheck(TIME_OUT) {
            @Override
            protected boolean check() {
                CountingSession session = CountingTvInputService.sSession;
<<<<<<< HEAD
                return session != null && session.mTimeShiftSeekTo > 0;
=======
                return session != null && session.mTouchEventCount > 0;
>>>>>>> 3b273c6c
            }
        }.run();
    }

<<<<<<< HEAD
    public void verifyCommandTimeShiftSetPlaybackParams() {
        mTvView.timeShiftSetPlaybackParams(new PlaybackParams().setSpeed(2.0f)
                .setAudioFallbackMode(PlaybackParams.AUDIO_FALLBACK_MODE_DEFAULT));
=======
    public void verifyCommandDispatchTrackballEvent() {
        resetCounts();
        long now = SystemClock.uptimeMillis();
        MotionEvent event = MotionEvent.obtain(now, now, MotionEvent.ACTION_DOWN, 1.0f, 1.0f,
                1.0f, 1.0f, 0, 1.0f, 1.0f, 0, 0);
        event.setSource(InputDevice.SOURCE_TRACKBALL);
        mTvView.dispatchTouchEvent(event);
>>>>>>> 3b273c6c
        mInstrumentation.waitForIdleSync();
        new PollingCheck(TIME_OUT) {
            @Override
            protected boolean check() {
                CountingSession session = CountingTvInputService.sSession;
<<<<<<< HEAD
                return session != null && session.mTimeShiftSetPlaybackParams > 0;
=======
                return session != null && session.mTrackballEventCount > 0;
>>>>>>> 3b273c6c
            }
        }.run();
    }

<<<<<<< HEAD
    public void verifyCommandSetTimeShiftPositionCallback() {
        mTvView.setTimeShiftPositionCallback(mTimeShiftPositionCallback);
        mInstrumentation.waitForIdleSync();
        new PollingCheck(TIME_OUT) {
            @Override
            protected boolean check() {
                return mTimeShiftPositionCallback.mTimeShiftCurrentPositionChanged > 0
                        && mTimeShiftPositionCallback.mTimeShiftStartPositionChanged > 0;
            }
        }.run();
    }

    public void verifyCommandOverlayViewSizeChanged() {
        mActivity.runOnUiThread(new Runnable() {
            public void run() {
                mTvView.setLayoutParams(new LinearLayout.LayoutParams(10, 20));
            }
        });
=======
    public void verifyCommandDispatchGenericMotionEvent() {
        resetCounts();
        long now = SystemClock.uptimeMillis();
        MotionEvent event = MotionEvent.obtain(now, now, MotionEvent.ACTION_DOWN, 1.0f, 1.0f,
                1.0f, 1.0f, 0, 1.0f, 1.0f, 0, 0);
        mTvView.dispatchGenericMotionEvent(event);
>>>>>>> 3b273c6c
        mInstrumentation.waitForIdleSync();
        new PollingCheck(TIME_OUT) {
            @Override
            protected boolean check() {
                CountingSession session = CountingTvInputService.sSession;
<<<<<<< HEAD
                return session != null && session.mOverlayViewSizeChangedCount > 0;
=======
                return session != null && session.mGenricMotionEventCount > 0;
>>>>>>> 3b273c6c
            }
        }.run();
    }

    public void verifyCallbackChannelRetuned() {
        resetCounts();
        CountingSession session = CountingTvInputService.sSession;
        assertNotNull(session);
        Uri fakeChannelUri = TvContract.buildChannelUri(0);
        session.notifyChannelRetuned(fakeChannelUri);
        new PollingCheck(TIME_OUT) {
            @Override
            protected boolean check() {
                return mCallback.mChannelRetunedCount > 0;
            }
        }.run();
    }

    public void verifyCallbackVideoAvailable() {
        resetCounts();
        CountingSession session = CountingTvInputService.sSession;
        assertNotNull(session);
        session.notifyVideoAvailable();
        new PollingCheck(TIME_OUT) {
            @Override
            protected boolean check() {
                return mCallback.mVideoAvailableCount > 0;
            }
        }.run();
    }

    public void verifyCallbackVideoUnavailable() {
        resetCounts();
        CountingSession session = CountingTvInputService.sSession;
        assertNotNull(session);
        session.notifyVideoUnavailable(TvInputManager.VIDEO_UNAVAILABLE_REASON_TUNING);
        new PollingCheck(TIME_OUT) {
            @Override
            protected boolean check() {
                return mCallback.mVideoUnavailableCount > 0;
            }
        }.run();
    }

    public void verifyCallbackTracksChanged() {
        resetCounts();
        CountingSession session = CountingTvInputService.sSession;
        assertNotNull(session);
        ArrayList<TvTrackInfo> tracks = new ArrayList<>();
        tracks.add(mDummyTrack);
        session.notifyTracksChanged(tracks);
        new PollingCheck(TIME_OUT) {
            @Override
            protected boolean check() {
                return mCallback.mTrackChangedCount > 0;
            }
        }.run();
    }

    public void verifyCallbackTrackSelected() {
        resetCounts();
        CountingSession session = CountingTvInputService.sSession;
        assertNotNull(session);
        session.notifyTrackSelected(mDummyTrack.getType(), mDummyTrack.getId());
        new PollingCheck(TIME_OUT) {
            @Override
            protected boolean check() {
                return mCallback.mTrackSelectedCount > 0;
            }
        }.run();
    }

    public void verifyCallbackContentAllowed() {
        resetCounts();
        CountingSession session = CountingTvInputService.sSession;
        assertNotNull(session);
        session.notifyContentAllowed();
        new PollingCheck(TIME_OUT) {
            @Override
            protected boolean check() {
                return mCallback.mContentAllowedCount > 0;
            }
        }.run();
    }

    public void verifyCallbackContentBlocked() {
        resetCounts();
        CountingSession session = CountingTvInputService.sSession;
        assertNotNull(session);
        TvContentRating rating = TvContentRating.createRating("android.media.tv", "US_TVPG",
                "US_TVPG_TV_MA", "US_TVPG_S", "US_TVPG_V");
        session.notifyContentBlocked(rating);
        new PollingCheck(TIME_OUT) {
            @Override
            protected boolean check() {
                return mCallback.mContentBlockedCount > 0;
            }
        }.run();
    }

<<<<<<< HEAD
    public void verifyCallbackTimeShiftStatusChanged() {
        CountingSession session = CountingTvInputService.sSession;
        assertNotNull(session);
        session.notifyTimeShiftStatusChanged(TvInputManager.TIME_SHIFT_STATUS_AVAILABLE);
        new PollingCheck(TIME_OUT) {
            @Override
            protected boolean check() {
                return mCallback.mTimeShiftStatusChanged > 0;
            }
        }.run();
    }

    public void verifyCallbackLayoutSurface() {
        final int left = 10;
        final int top = 20;
        final int right = 30;
        final int bottom = 40;
        CountingSession session = CountingTvInputService.sSession;
        assertNotNull(session);
        session.layoutSurface(left, top, right, bottom);
        new PollingCheck(TIME_OUT) {
            @Override
            protected boolean check() {
                int childCount = mTvView.getChildCount();
                for (int i = 0; i < childCount; ++i) {
                    View v = mTvView.getChildAt(i);
                    if (v instanceof SurfaceView) {
                        return v.getLeft() == left && v.getTop() == top && v.getRight() == right
                                && v.getBottom() == bottom;
                    }
                }
                return false;
            }
        }.run();
=======
    private void resetCounts() {
        if (CountingTvInputService.sSession != null) {
            CountingTvInputService.sSession.resetCounts();
        }
        mCallback.resetCounts();
>>>>>>> 3b273c6c
    }

    public static class CountingTvInputService extends StubTvInputService {
        static CountingSession sSession;

        @Override
        public Session onCreateSession(String inputId) {
            sSession = new CountingSession(this);
            sSession.setOverlayViewEnabled(true);
            return sSession;
        }

        public static class CountingSession extends Session {
            public volatile int mTuneCount;
            public volatile int mSetStreamVolumeCount;
            public volatile int mSetCaptionEnabledCount;
            public volatile int mSelectTrackCount;
            public volatile int mCreateOverlayView;
            public volatile int mKeyDownCount;
<<<<<<< HEAD
            public volatile int mOverlayViewSizeChangedCount;
            public volatile int mTimeShiftPause;
            public volatile int mTimeShiftResume;
            public volatile int mTimeShiftSeekTo;
            public volatile int mTimeShiftSetPlaybackParams;
            public volatile long mTimeShiftGetCurrentPosition;
            public volatile long mTimeShiftGetStartPosition;
=======
            public volatile int mKeyLongPressCount;
            public volatile int mKeyMultipleCount;
            public volatile int mKeyUpCount;
            public volatile int mTouchEventCount;
            public volatile int mTrackballEventCount;
            public volatile int mGenricMotionEventCount;
>>>>>>> 3b273c6c

            CountingSession(Context context) {
                super(context);
            }

            public void resetCounts() {
                mTuneCount = 0;
                mSetStreamVolumeCount = 0;
                mSetCaptionEnabledCount = 0;
                mSelectTrackCount = 0;
                mCreateOverlayView = 0;
                mKeyDownCount = 0;
                mKeyLongPressCount = 0;
                mKeyMultipleCount = 0;
                mKeyUpCount = 0;
                mTouchEventCount = 0;
                mTrackballEventCount = 0;
                mGenricMotionEventCount = 0;
            }

            @Override
            public void onRelease() {
            }

            @Override
            public boolean onSetSurface(Surface surface) {
                return false;
            }

            @Override
            public boolean onTune(Uri channelUri) {
                mTuneCount++;
                return false;
            }

            @Override
            public void onSetStreamVolume(float volume) {
                mSetStreamVolumeCount++;
            }

            @Override
            public void onSetCaptionEnabled(boolean enabled) {
                mSetCaptionEnabledCount++;
            }

            @Override
            public boolean onSelectTrack(int type, String id) {
                mSelectTrackCount++;
                return false;
            }

            @Override
            public View onCreateOverlayView() {
                mCreateOverlayView++;
                return null;
            }

            @Override
            public boolean onKeyDown(int keyCode, KeyEvent event) {
                mKeyDownCount++;
                return false;
            }

            @Override
<<<<<<< HEAD
            public void onTimeShiftPause() {
                mTimeShiftPause++;
            }

            @Override
            public void onTimeShiftResume() {
                mTimeShiftResume++;
            }

            @Override
            public void onTimeShiftSeekTo(long timeMs) {
                mTimeShiftSeekTo++;
            }

            @Override
            public void onTimeShiftSetPlaybackParams(PlaybackParams param) {
                mTimeShiftSetPlaybackParams++;
            }

            @Override
            public long onTimeShiftGetCurrentPosition() {
                return ++mTimeShiftGetCurrentPosition;
            }

            @Override
            public long onTimeShiftGetStartPosition() {
                return ++mTimeShiftGetStartPosition;
            }

            @Override
            public void onOverlayViewSizeChanged(int width, int height) {
                mOverlayViewSizeChangedCount++;
            }

=======
            public boolean onKeyLongPress(int keyCode, KeyEvent event) {
                mKeyLongPressCount++;
                return false;
            }

            @Override
            public boolean onKeyMultiple(int keyCode, int count, KeyEvent event) {
                mKeyMultipleCount++;
                return false;
            }

            @Override
            public boolean onKeyUp(int keyCode, KeyEvent event) {
                mKeyUpCount++;
                return false;
            }

            @Override
            public boolean onTouchEvent(MotionEvent event) {
                mTouchEventCount++;
                return false;
            }

            @Override
            public boolean onTrackballEvent(MotionEvent event) {
                mTrackballEventCount++;
                return false;
            }

            @Override
            public boolean onGenericMotionEvent(MotionEvent event) {
                mGenricMotionEventCount++;
                return false;
            }
>>>>>>> 3b273c6c
        }
    }
}<|MERGE_RESOLUTION|>--- conflicted
+++ resolved
@@ -35,13 +35,9 @@
 import android.view.KeyEvent;
 import android.view.MotionEvent;
 import android.view.Surface;
-<<<<<<< HEAD
 import android.view.SurfaceView;
 import android.view.View;
 import android.widget.LinearLayout;
-=======
-import android.view.View;
->>>>>>> 3b273c6c
 
 import com.android.cts.tv.R;
 
@@ -114,26 +110,11 @@
             mContentBlockedCount++;
         }
 
-<<<<<<< HEAD
         @Override
         public void onTimeShiftStatusChanged(String inputId, int status) {
             mTimeShiftStatusChanged++;
         }
-    }
-
-    private static class StubTimeShiftPositionCallback extends TvView.TimeShiftPositionCallback {
-        private int mTimeShiftStartPositionChanged;
-        private int mTimeShiftCurrentPositionChanged;
-
-        @Override
-        public void onTimeShiftStartPositionChanged(String inputId, long timeMs) {
-            mTimeShiftStartPositionChanged++;
-        }
-
-        @Override
-        public void onTimeShiftCurrentPositionChanged(String inputId, long timeMs) {
-            mTimeShiftCurrentPositionChanged++;
-=======
+
         public void resetCounts() {
             mChannelRetunedCount = 0;
             mVideoAvailableCount = 0;
@@ -142,7 +123,21 @@
             mTrackChangedCount = 0;
             mContentAllowedCount = 0;
             mContentBlockedCount = 0;
->>>>>>> 3b273c6c
+        }
+    }
+
+    private static class StubTimeShiftPositionCallback extends TvView.TimeShiftPositionCallback {
+        private int mTimeShiftStartPositionChanged;
+        private int mTimeShiftCurrentPositionChanged;
+
+        @Override
+        public void onTimeShiftStartPositionChanged(String inputId, long timeMs) {
+            mTimeShiftStartPositionChanged++;
+        }
+
+        @Override
+        public void onTimeShiftCurrentPositionChanged(String inputId, long timeMs) {
+            mTimeShiftCurrentPositionChanged++;
         }
     }
 
@@ -180,22 +175,18 @@
         verifyCommandSetStreamVolume();
         verifyCommandSetCaptionEnabled();
         verifyCommandSelectTrack();
-<<<<<<< HEAD
-        verifyCommandDispatchKeyEvent();
+        verifyCommandDispatchKeyDown();
+        verifyCommandDispatchKeyMultiple();
+        verifyCommandDispatchKeyUp();
+        verifyCommandDispatchTouchEvent();
+        verifyCommandDispatchTrackballEvent();
+        verifyCommandDispatchGenericMotionEvent();
         verifyCommandTimeShiftPause();
         verifyCommandTimeShiftResume();
         verifyCommandTimeShiftSeekTo();
         verifyCommandTimeShiftSetPlaybackParams();
         verifyCommandSetTimeShiftPositionCallback();
         verifyCommandOverlayViewSizeChanged();
-=======
-        verifyCommandDispatchKeyDown();
-        verifyCommandDispatchKeyMultiple();
-        verifyCommandDispatchKeyUp();
-        verifyCommandDispatchTouchEvent();
-        verifyCommandDispatchTrackballEvent();
-        verifyCommandDispatchGenericMotionEvent();
->>>>>>> 3b273c6c
         verifyCallbackChannelRetuned();
         verifyCallbackVideoAvailable();
         verifyCallbackVideoUnavailable();
@@ -281,54 +272,32 @@
         }.run();
     }
 
-<<<<<<< HEAD
-    public void verifyCommandTimeShiftPause() {
-        mTvView.timeShiftPause();
-=======
     public void verifyCommandDispatchKeyMultiple() {
         resetCounts();
         mTvView.dispatchKeyEvent(new KeyEvent(KeyEvent.ACTION_MULTIPLE, KeyEvent.KEYCODE_K));
->>>>>>> 3b273c6c
-        mInstrumentation.waitForIdleSync();
-        new PollingCheck(TIME_OUT) {
-            @Override
-            protected boolean check() {
-                CountingSession session = CountingTvInputService.sSession;
-<<<<<<< HEAD
-                return session != null && session.mTimeShiftPause > 0;
-=======
+        mInstrumentation.waitForIdleSync();
+        new PollingCheck(TIME_OUT) {
+            @Override
+            protected boolean check() {
+                CountingSession session = CountingTvInputService.sSession;
                 return session != null && session.mKeyMultipleCount > 0;
->>>>>>> 3b273c6c
-            }
-        }.run();
-    }
-
-<<<<<<< HEAD
-    public void verifyCommandTimeShiftResume() {
-        mTvView.timeShiftResume();
-=======
+            }
+        }.run();
+    }
+
     public void verifyCommandDispatchKeyUp() {
         resetCounts();
         mTvView.dispatchKeyEvent(new KeyEvent(KeyEvent.ACTION_UP, KeyEvent.KEYCODE_K));
->>>>>>> 3b273c6c
-        mInstrumentation.waitForIdleSync();
-        new PollingCheck(TIME_OUT) {
-            @Override
-            protected boolean check() {
-                CountingSession session = CountingTvInputService.sSession;
-<<<<<<< HEAD
-                return session != null && session.mTimeShiftResume > 0;
-=======
+        mInstrumentation.waitForIdleSync();
+        new PollingCheck(TIME_OUT) {
+            @Override
+            protected boolean check() {
+                CountingSession session = CountingTvInputService.sSession;
                 return session != null && session.mKeyUpCount > 0;
->>>>>>> 3b273c6c
-            }
-        }.run();
-    }
-
-<<<<<<< HEAD
-    public void verifyCommandTimeShiftSeekTo() {
-        mTvView.timeShiftSeekTo(0);
-=======
+            }
+        }.run();
+    }
+
     public void verifyCommandDispatchTouchEvent() {
         resetCounts();
         long now = SystemClock.uptimeMillis();
@@ -336,26 +305,16 @@
                 1.0f, 1.0f, 0, 1.0f, 1.0f, 0, 0);
         event.setSource(InputDevice.SOURCE_TOUCHSCREEN);
         mTvView.dispatchTouchEvent(event);
->>>>>>> 3b273c6c
-        mInstrumentation.waitForIdleSync();
-        new PollingCheck(TIME_OUT) {
-            @Override
-            protected boolean check() {
-                CountingSession session = CountingTvInputService.sSession;
-<<<<<<< HEAD
-                return session != null && session.mTimeShiftSeekTo > 0;
-=======
+        mInstrumentation.waitForIdleSync();
+        new PollingCheck(TIME_OUT) {
+            @Override
+            protected boolean check() {
+                CountingSession session = CountingTvInputService.sSession;
                 return session != null && session.mTouchEventCount > 0;
->>>>>>> 3b273c6c
-            }
-        }.run();
-    }
-
-<<<<<<< HEAD
-    public void verifyCommandTimeShiftSetPlaybackParams() {
-        mTvView.timeShiftSetPlaybackParams(new PlaybackParams().setSpeed(2.0f)
-                .setAudioFallbackMode(PlaybackParams.AUDIO_FALLBACK_MODE_DEFAULT));
-=======
+            }
+        }.run();
+    }
+
     public void verifyCommandDispatchTrackballEvent() {
         resetCounts();
         long now = SystemClock.uptimeMillis();
@@ -363,22 +322,81 @@
                 1.0f, 1.0f, 0, 1.0f, 1.0f, 0, 0);
         event.setSource(InputDevice.SOURCE_TRACKBALL);
         mTvView.dispatchTouchEvent(event);
->>>>>>> 3b273c6c
-        mInstrumentation.waitForIdleSync();
-        new PollingCheck(TIME_OUT) {
-            @Override
-            protected boolean check() {
-                CountingSession session = CountingTvInputService.sSession;
-<<<<<<< HEAD
+        mInstrumentation.waitForIdleSync();
+        new PollingCheck(TIME_OUT) {
+            @Override
+            protected boolean check() {
+                CountingSession session = CountingTvInputService.sSession;
+                return session != null && session.mTrackballEventCount > 0;
+            }
+        }.run();
+    }
+
+    public void verifyCommandDispatchGenericMotionEvent() {
+        resetCounts();
+        long now = SystemClock.uptimeMillis();
+        MotionEvent event = MotionEvent.obtain(now, now, MotionEvent.ACTION_DOWN, 1.0f, 1.0f,
+                1.0f, 1.0f, 0, 1.0f, 1.0f, 0, 0);
+        mTvView.dispatchGenericMotionEvent(event);
+        mInstrumentation.waitForIdleSync();
+        new PollingCheck(TIME_OUT) {
+            @Override
+            protected boolean check() {
+                CountingSession session = CountingTvInputService.sSession;
+                return session != null && session.mGenricMotionEventCount > 0;
+            }
+        }.run();
+    }
+
+    public void verifyCommandTimeShiftPause() {
+        mTvView.timeShiftPause();
+        mInstrumentation.waitForIdleSync();
+        new PollingCheck(TIME_OUT) {
+            @Override
+            protected boolean check() {
+                CountingSession session = CountingTvInputService.sSession;
+                return session != null && session.mTimeShiftPause > 0;
+            }
+        }.run();
+    }
+
+    public void verifyCommandTimeShiftResume() {
+        mTvView.timeShiftResume();
+        mInstrumentation.waitForIdleSync();
+        new PollingCheck(TIME_OUT) {
+            @Override
+            protected boolean check() {
+                CountingSession session = CountingTvInputService.sSession;
+                return session != null && session.mTimeShiftResume > 0;
+            }
+        }.run();
+    }
+
+    public void verifyCommandTimeShiftSeekTo() {
+        mTvView.timeShiftSeekTo(0);
+        mInstrumentation.waitForIdleSync();
+        new PollingCheck(TIME_OUT) {
+            @Override
+            protected boolean check() {
+                CountingSession session = CountingTvInputService.sSession;
+                return session != null && session.mTimeShiftSeekTo > 0;
+            }
+        }.run();
+    }
+
+    public void verifyCommandTimeShiftSetPlaybackParams() {
+        mTvView.timeShiftSetPlaybackParams(new PlaybackParams().setSpeed(2.0f)
+                .setAudioFallbackMode(PlaybackParams.AUDIO_FALLBACK_MODE_DEFAULT));
+        mInstrumentation.waitForIdleSync();
+        new PollingCheck(TIME_OUT) {
+            @Override
+            protected boolean check() {
+                CountingSession session = CountingTvInputService.sSession;
                 return session != null && session.mTimeShiftSetPlaybackParams > 0;
-=======
-                return session != null && session.mTrackballEventCount > 0;
->>>>>>> 3b273c6c
-            }
-        }.run();
-    }
-
-<<<<<<< HEAD
+            }
+        }.run();
+    }
+
     public void verifyCommandSetTimeShiftPositionCallback() {
         mTvView.setTimeShiftPositionCallback(mTimeShiftPositionCallback);
         mInstrumentation.waitForIdleSync();
@@ -397,24 +415,12 @@
                 mTvView.setLayoutParams(new LinearLayout.LayoutParams(10, 20));
             }
         });
-=======
-    public void verifyCommandDispatchGenericMotionEvent() {
-        resetCounts();
-        long now = SystemClock.uptimeMillis();
-        MotionEvent event = MotionEvent.obtain(now, now, MotionEvent.ACTION_DOWN, 1.0f, 1.0f,
-                1.0f, 1.0f, 0, 1.0f, 1.0f, 0, 0);
-        mTvView.dispatchGenericMotionEvent(event);
->>>>>>> 3b273c6c
-        mInstrumentation.waitForIdleSync();
-        new PollingCheck(TIME_OUT) {
-            @Override
-            protected boolean check() {
-                CountingSession session = CountingTvInputService.sSession;
-<<<<<<< HEAD
+        mInstrumentation.waitForIdleSync();
+        new PollingCheck(TIME_OUT) {
+            @Override
+            protected boolean check() {
+                CountingSession session = CountingTvInputService.sSession;
                 return session != null && session.mOverlayViewSizeChangedCount > 0;
-=======
-                return session != null && session.mGenricMotionEventCount > 0;
->>>>>>> 3b273c6c
             }
         }.run();
     }
@@ -515,7 +521,6 @@
         }.run();
     }
 
-<<<<<<< HEAD
     public void verifyCallbackTimeShiftStatusChanged() {
         CountingSession session = CountingTvInputService.sSession;
         assertNotNull(session);
@@ -550,13 +555,13 @@
                 return false;
             }
         }.run();
-=======
+    }
+
     private void resetCounts() {
         if (CountingTvInputService.sSession != null) {
             CountingTvInputService.sSession.resetCounts();
         }
         mCallback.resetCounts();
->>>>>>> 3b273c6c
     }
 
     public static class CountingTvInputService extends StubTvInputService {
@@ -576,7 +581,12 @@
             public volatile int mSelectTrackCount;
             public volatile int mCreateOverlayView;
             public volatile int mKeyDownCount;
-<<<<<<< HEAD
+            public volatile int mKeyLongPressCount;
+            public volatile int mKeyMultipleCount;
+            public volatile int mKeyUpCount;
+            public volatile int mTouchEventCount;
+            public volatile int mTrackballEventCount;
+            public volatile int mGenricMotionEventCount;
             public volatile int mOverlayViewSizeChangedCount;
             public volatile int mTimeShiftPause;
             public volatile int mTimeShiftResume;
@@ -584,14 +594,6 @@
             public volatile int mTimeShiftSetPlaybackParams;
             public volatile long mTimeShiftGetCurrentPosition;
             public volatile long mTimeShiftGetStartPosition;
-=======
-            public volatile int mKeyLongPressCount;
-            public volatile int mKeyMultipleCount;
-            public volatile int mKeyUpCount;
-            public volatile int mTouchEventCount;
-            public volatile int mTrackballEventCount;
-            public volatile int mGenricMotionEventCount;
->>>>>>> 3b273c6c
 
             CountingSession(Context context) {
                 super(context);
@@ -656,7 +658,42 @@
             }
 
             @Override
-<<<<<<< HEAD
+            public boolean onKeyLongPress(int keyCode, KeyEvent event) {
+                mKeyLongPressCount++;
+                return false;
+            }
+
+            @Override
+            public boolean onKeyMultiple(int keyCode, int count, KeyEvent event) {
+                mKeyMultipleCount++;
+                return false;
+            }
+
+            @Override
+            public boolean onKeyUp(int keyCode, KeyEvent event) {
+                mKeyUpCount++;
+                return false;
+            }
+
+            @Override
+            public boolean onTouchEvent(MotionEvent event) {
+                mTouchEventCount++;
+                return false;
+            }
+
+            @Override
+            public boolean onTrackballEvent(MotionEvent event) {
+                mTrackballEventCount++;
+                return false;
+            }
+
+            @Override
+            public boolean onGenericMotionEvent(MotionEvent event) {
+                mGenricMotionEventCount++;
+                return false;
+            }
+
+            @Override
             public void onTimeShiftPause() {
                 mTimeShiftPause++;
             }
@@ -690,43 +727,6 @@
             public void onOverlayViewSizeChanged(int width, int height) {
                 mOverlayViewSizeChangedCount++;
             }
-
-=======
-            public boolean onKeyLongPress(int keyCode, KeyEvent event) {
-                mKeyLongPressCount++;
-                return false;
-            }
-
-            @Override
-            public boolean onKeyMultiple(int keyCode, int count, KeyEvent event) {
-                mKeyMultipleCount++;
-                return false;
-            }
-
-            @Override
-            public boolean onKeyUp(int keyCode, KeyEvent event) {
-                mKeyUpCount++;
-                return false;
-            }
-
-            @Override
-            public boolean onTouchEvent(MotionEvent event) {
-                mTouchEventCount++;
-                return false;
-            }
-
-            @Override
-            public boolean onTrackballEvent(MotionEvent event) {
-                mTrackballEventCount++;
-                return false;
-            }
-
-            @Override
-            public boolean onGenericMotionEvent(MotionEvent event) {
-                mGenricMotionEventCount++;
-                return false;
-            }
->>>>>>> 3b273c6c
         }
     }
 }