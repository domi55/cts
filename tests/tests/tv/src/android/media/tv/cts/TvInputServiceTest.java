--- conflicted
+++ resolved
@@ -369,8 +369,6 @@
         }.run();
     }
 
-<<<<<<< HEAD
-=======
     public void verifyCallbackConnectionFailed() {
         resetCounts();
         Uri fakeChannelUri = TvContract.buildChannelUri(0);
@@ -395,21 +393,6 @@
         }.run();
     }
 
-    public void verifyCommandSendAppPrivateCommand() {
-        resetCounts();
-        String action = "android.media.tv.cts.TvInputServiceTest.privateCommand";
-        mTvView.sendAppPrivateCommand(action, null);
-        mInstrumentation.waitForIdleSync();
-        new PollingCheck(TIME_OUT) {
-            @Override
-            protected boolean check() {
-                CountingSession session = CountingTvInputService.sSession;
-                return session != null && session.mSendAppPrivateCommand > 0;
-            }
-        }.run();
-    }
-
->>>>>>> 546815df
     public void verifyCommandTune() {
         resetCounts();
         Uri fakeChannelUri = TvContract.buildChannelUri(0);
