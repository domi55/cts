--- conflicted
+++ resolved
@@ -51,17 +51,8 @@
 
 LOCAL_PACKAGE_NAME := CtsHardwareTestCases
 
-<<<<<<< HEAD
-LOCAL_INSTRUMENTATION_FOR := CtsTestStubs
+LOCAL_SDK_VERSION := current
 
-LOCAL_SDK_VERSION := current
-=======
-# uncomment when b/13281332 is fixed
-# please also uncomment the equivalent code in
-# cts/apps/CtsVerifiers/Android.mk
-#
-# LOCAL_SDK_VERSION := current
->>>>>>> 66eaffe0
 LOCAL_JAVA_LIBRARIES := android.test.runner
 
 include $(BUILD_CTS_PACKAGE)