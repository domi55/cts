# Copyright (C) 2008 The Android Open Source Project
#
# Licensed under the Apache License, Version 2.0 (the "License");
# you may not use this file except in compliance with the License.
# You may obtain a copy of the License at
#
#      http://www.apache.org/licenses/LICENSE-2.0
#
# Unless required by applicable law or agreed to in writing, software
# distributed under the License is distributed on an "AS IS" BASIS,
# WITHOUT WARRANTIES OR CONDITIONS OF ANY KIND, either express or implied.
# See the License for the specific language governing permissions and
# limitations under the License.

LOCAL_PATH:= $(call my-dir)

# Reusable Sensor test classes and helpers

include $(CLEAR_VARS)

LOCAL_MODULE := cts-sensors-tests

LOCAL_MODULE_TAGS := tests

<<<<<<< HEAD
# uncomment when b/13281332 is fixed
# please also uncomment the equivalent code in
# cts/apps/CtsVerifiers/Android.mk
#
# LOCAL_SDK_VERSION := current
=======
LOCAL_STATIC_JAVA_LIBRARIES := ctsdeviceutil
>>>>>>> f9dc1abe

LOCAL_SRC_FILES := $(call all-java-files-under, src/android/hardware/cts/helpers)

include $(BUILD_STATIC_JAVA_LIBRARY)

# CtsHardwareTestCases package

include $(CLEAR_VARS)

LOCAL_MODULE_TAGS := tests

LOCAL_JAVA_LIBRARIES := android.test.runner

LOCAL_STATIC_JAVA_LIBRARIES := ctsdeviceutil ctstestrunner mockito-target android-ex-camera2

LOCAL_SRC_FILES := $(call all-java-files-under, src)

LOCAL_PACKAGE_NAME := CtsHardwareTestCases

LOCAL_INSTRUMENTATION_FOR := CtsTestStubs

# uncomment when b/13281332 is fixed
# please also uncomment the equivalent code in
# cts/apps/CtsVerifiers/Android.mk
#
# LOCAL_SDK_VERSION := current
LOCAL_JAVA_LIBRARIES := android.test.runner

include $(BUILD_CTS_PACKAGE)<|MERGE_RESOLUTION|>--- conflicted
+++ resolved
@@ -22,15 +22,13 @@
 
 LOCAL_MODULE_TAGS := tests
 
-<<<<<<< HEAD
+LOCAL_STATIC_JAVA_LIBRARIES := ctsdeviceutil
+
 # uncomment when b/13281332 is fixed
 # please also uncomment the equivalent code in
 # cts/apps/CtsVerifiers/Android.mk
 #
 # LOCAL_SDK_VERSION := current
-=======
-LOCAL_STATIC_JAVA_LIBRARIES := ctsdeviceutil
->>>>>>> f9dc1abe
 
 LOCAL_SRC_FILES := $(call all-java-files-under, src/android/hardware/cts/helpers)
 
