--- conflicted
+++ resolved
@@ -22,21 +22,14 @@
 
 LOCAL_MODULE_TAGS := tests
 
-<<<<<<< HEAD
 LOCAL_STATIC_JAVA_LIBRARIES := ctsdeviceutil
 
-# uncomment when b/13281332 is fixed
-# please also uncomment the equivalent code in
-# cts/apps/CtsVerifiers/Android.mk
-#
-# LOCAL_SDK_VERSION := current
-=======
 LOCAL_SDK_VERSION := current
->>>>>>> 19f99c9b
 
 LOCAL_SRC_FILES := $(call all-java-files-under, src/android/hardware/cts/helpers)
 
 include $(BUILD_STATIC_JAVA_LIBRARY)
+
 
 # CtsHardwareTestCases package
 
@@ -52,11 +45,7 @@
 
 LOCAL_INSTRUMENTATION_FOR := CtsTestStubs
 
-# uncomment when b/13281332 is fixed
-# please also uncomment the equivalent code in
-# cts/apps/CtsVerifiers/Android.mk
-#
-# LOCAL_SDK_VERSION := current
+LOCAL_SDK_VERSION := current
 LOCAL_JAVA_LIBRARIES := android.test.runner
 
 include $(BUILD_CTS_PACKAGE)