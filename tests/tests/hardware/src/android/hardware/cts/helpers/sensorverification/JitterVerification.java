--- conflicted
+++ resolved
@@ -88,17 +88,6 @@
         }
 
         List<Double> jitters = getJitterValues();
-<<<<<<< HEAD
-        double jitter95Percentile = StatisticsUtils.get95PercentileValue(jitters);
-        boolean failed = (jitter95Percentile > mExpected * (mThreshold / 100.0));
-
-        stats.addValue(PASSED_KEY, !failed);
-        stats.addValue(SensorStats.JITTER_95_PERCENTILE_KEY, jitter95Percentile);
-
-        if (failed) {
-            Assert.fail(String.format("Jitter out of range: jitter at 95th percentile=%.0fns "
-                    + "(expected <%.0fns)", jitter95Percentile, mExpected * (mThreshold / 100.0)));
-=======
         double jitter95PercentileNs = SensorCtsHelper.get95PercentileValue(jitters);
         long firstTimestamp = mTimestamps.get(0);
         long lastTimestamp = mTimestamps.get(timestampsCount - 1);
@@ -117,7 +106,6 @@
                     jitter95PercentilePercent,
                     mThresholdAsPercentage);
             Assert.fail(message);
->>>>>>> 9ed018e2
         }
     }
 
