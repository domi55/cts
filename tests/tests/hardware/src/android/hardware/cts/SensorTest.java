/*
 * Copyright (C) 2008 The Android Open Source Project
 *
 * Licensed under the Apache License, Version 2.0 (the "License");
 * you may not use this file except in compliance with the License.
 * You may obtain a copy of the License at
 *
 *      http://www.apache.org/licenses/LICENSE-2.0
 *
 * Unless required by applicable law or agreed to in writing, software
 * distributed under the License is distributed on an "AS IS" BASIS,
 * WITHOUT WARRANTIES OR CONDITIONS OF ANY KIND, either express or implied.
 * See the License for the specific language governing permissions and
 * limitations under the License.
 */

package android.hardware.cts;

import com.android.cts.util.TimeoutReq;

import junit.framework.Assert;

import android.content.Context;
import android.content.pm.PackageManager;
import android.hardware.Sensor;
import android.hardware.SensorEvent;
import android.hardware.SensorEventListener;
import android.hardware.SensorEventListener2;
import android.hardware.SensorManager;
import android.hardware.TriggerEvent;
import android.hardware.TriggerEventListener;
import android.hardware.cts.helpers.SensorNotSupportedException;
import android.hardware.cts.helpers.SensorTestStateNotSupportedException;
import android.hardware.cts.helpers.TestSensorEnvironment;
import android.hardware.cts.helpers.TestSensorEventListener;
import android.hardware.cts.helpers.TestSensorManager;
import android.hardware.cts.helpers.sensoroperations.ParallelSensorOperation;
import android.hardware.cts.helpers.sensoroperations.TestSensorOperation;
import android.hardware.cts.helpers.sensorverification.EventGapVerification;
import android.hardware.cts.helpers.sensorverification.EventOrderingVerification;
import android.hardware.cts.helpers.sensorverification.EventTimestampSynchronizationVerification;
import android.os.Handler;
import android.os.HandlerThread;
import android.os.PowerManager;
import android.os.SystemClock;
import android.util.Log;

import java.util.ArrayList;
import java.util.List;
import java.util.concurrent.TimeUnit;

public class SensorTest extends SensorTestCase {
    private static final String TAG = "SensorTest";

    // Test only SDK defined sensors. Any sensors with type > 100 are ignored.
    private static final int MAX_OFFICIAL_ANDROID_SENSOR_TYPE = 100;

    private PowerManager.WakeLock mWakeLock;
    private SensorManager mSensorManager;
    private NullTriggerEventListener mNullTriggerEventListener;
    private NullSensorEventListener mNullSensorEventListener;
    private List<Sensor> mSensorList;

    @Override
    protected void setUp() throws Exception {
        Context context = getContext();
        PowerManager pm = (PowerManager) context.getSystemService(Context.POWER_SERVICE);
        mWakeLock = pm.newWakeLock(PowerManager.PARTIAL_WAKE_LOCK, TAG);

        mSensorManager = (SensorManager) context.getSystemService(Context.SENSOR_SERVICE);
        mNullTriggerEventListener = new NullTriggerEventListener();
        mNullSensorEventListener = new NullSensorEventListener();

        mSensorList = mSensorManager.getSensorList(Sensor.TYPE_ALL);
        assertNotNull("SensorList was null.", mSensorList);
        if (mSensorList.isEmpty()) {
            // several devices will not have sensors, so we need to skip the tests in those cases
            throw new SensorTestStateNotSupportedException(
                    "Sensors are not available in the system.");
        }

        mWakeLock.acquire();
    }

    @Override
    protected void tearDown(){
        if (mWakeLock != null && mWakeLock.isHeld()) {
            mWakeLock.release();
        }
    }

    @SuppressWarnings("deprecation")
    public void testSensorOperations() {
        // Because we can't know every sensors unit details, so we can't assert
        // get values with specified values.
        Sensor sensor = mSensorManager.getDefaultSensor(Sensor.TYPE_ACCELEROMETER);
        boolean hasAccelerometer = getContext().getPackageManager().hasSystemFeature(
                PackageManager.FEATURE_SENSOR_ACCELEROMETER);
        // accelerometer sensor is optional
        if (hasAccelerometer) {
            assertEquals(Sensor.TYPE_ACCELEROMETER, sensor.getType());
            assertSensorValues(sensor);
        } else {
            assertNull(sensor);
        }

        sensor = mSensorManager.getDefaultSensor(Sensor.TYPE_STEP_COUNTER);
        boolean hasStepCounter = getContext().getPackageManager().hasSystemFeature(
                PackageManager.FEATURE_SENSOR_STEP_COUNTER);
        // stepcounter sensor is optional
        if (hasStepCounter) {
            assertEquals(Sensor.TYPE_STEP_COUNTER, sensor.getType());
            assertSensorValues(sensor);
        } else {
            assertNull(sensor);
        }

        sensor = mSensorManager.getDefaultSensor(Sensor.TYPE_STEP_DETECTOR);
        boolean hasStepDetector = getContext().getPackageManager().hasSystemFeature(
                PackageManager.FEATURE_SENSOR_STEP_DETECTOR);
        // stepdetector sensor is optional
        if (hasStepDetector) {
            assertEquals(Sensor.TYPE_STEP_DETECTOR, sensor.getType());
            assertSensorValues(sensor);
        } else {
            assertNull(sensor);
        }

        sensor = mSensorManager.getDefaultSensor(Sensor.TYPE_HEART_RATE);
        boolean hasHeartRate = getContext().getPackageManager().hasSystemFeature(
                PackageManager.FEATURE_SENSOR_HEART_RATE);
        // heartrate sensor is optional
        if (hasHeartRate) {
            assertEquals(Sensor.TYPE_HEART_RATE, sensor.getType());
            assertSensorValues(sensor);
        } else {
            assertNull(sensor);
        }

        sensor = mSensorManager.getDefaultSensor(Sensor.TYPE_MAGNETIC_FIELD);
        boolean hasCompass = getContext().getPackageManager().hasSystemFeature(
                PackageManager.FEATURE_SENSOR_COMPASS);
        // compass sensor is optional
        if (hasCompass) {
            assertEquals(Sensor.TYPE_MAGNETIC_FIELD, sensor.getType());
            assertSensorValues(sensor);
        } else {
            assertNull(sensor);
        }

        sensor = mSensorManager.getDefaultSensor(Sensor.TYPE_ORIENTATION);
        // orientation sensor is required if the device can physically implement it
        if (hasCompass && hasAccelerometer) {
            assertEquals(Sensor.TYPE_ORIENTATION, sensor.getType());
            assertSensorValues(sensor);
        }

        sensor = mSensorManager.getDefaultSensor(Sensor.TYPE_TEMPERATURE);
        // temperature sensor is optional
        if (sensor != null) {
            assertEquals(Sensor.TYPE_TEMPERATURE, sensor.getType());
            assertSensorValues(sensor);
        }
    }

    public void testValuesForAllSensors() {
        for (Sensor sensor : mSensorList) {
            assertSensorValues(sensor);
        }
    }

    private void hasOnlyOneWakeUpSensorOrEmpty(List<Sensor> sensors) {
        if (sensors == null || sensors.isEmpty()) return;
        if (sensors.size() > 1) {
            fail("More than one " + sensors.get(0).getName() + " defined.");
            return;
        }
        assertTrue(sensors.get(0).getName() + " defined as non-wake-up sensor",
                sensors.get(0).isWakeUpSensor());
    }

    // Some sensors like proximity, significant motion etc. are defined as wake-up sensors by
    // default. Check if the wake-up flag is set correctly.
    public void testWakeUpFlags() {
        final int TYPE_WAKE_GESTURE = 23;
        final int TYPE_GLANCE_GESTURE = 24;
        final int TYPE_PICK_UP_GESTURE = 25;

        hasOnlyOneWakeUpSensorOrEmpty(mSensorManager.getSensorList(Sensor.TYPE_SIGNIFICANT_MOTION));
        hasOnlyOneWakeUpSensorOrEmpty(mSensorManager.getSensorList(TYPE_WAKE_GESTURE));
        hasOnlyOneWakeUpSensorOrEmpty(mSensorManager.getSensorList(TYPE_GLANCE_GESTURE));
        hasOnlyOneWakeUpSensorOrEmpty(mSensorManager.getSensorList(TYPE_PICK_UP_GESTURE));

        List<Sensor> proximity_sensors = mSensorManager.getSensorList(Sensor.TYPE_PROXIMITY);
        if (proximity_sensors.isEmpty()) return;
        boolean hasWakeUpProximitySensor = false;
        for (Sensor sensor : proximity_sensors) {
            if (sensor.isWakeUpSensor()) {
                hasWakeUpProximitySensor = true;
                break;
            }
        }
        assertTrue("No wake-up proximity sensors implemented", hasWakeUpProximitySensor);
    }

    public void testGetDefaultSensorWithWakeUpFlag() {
        // With wake-up flags set to false, the sensor returned should be a non wake-up sensor.
        for (Sensor sensor : mSensorList) {
            Sensor curr_sensor = mSensorManager.getDefaultSensor(sensor.getType(), false);
            if (curr_sensor != null) {
                assertFalse("getDefaultSensor wakeup=false returns a wake-up sensor" +
                        curr_sensor.getName(),
                        curr_sensor.isWakeUpSensor());
            }

            curr_sensor = mSensorManager.getDefaultSensor(sensor.getType(), true);
            if (curr_sensor != null) {
                assertTrue("getDefaultSensor wake-up returns non wake sensor" +
                        curr_sensor.getName(),
                        curr_sensor.isWakeUpSensor());
            }
        }
    }

    public void testSensorStringTypes() {
        for (Sensor sensor : mSensorList) {
            if (sensor.getType() < MAX_OFFICIAL_ANDROID_SENSOR_TYPE &&
                    !sensor.getStringType().startsWith("android.sensor.")) {
                fail("StringType not set correctly for android defined sensor " +
                        sensor.getName() + " " + sensor.getStringType());
            }
        }
    }

    public void testRequestTriggerWithNonTriggerSensor() {
        Sensor sensor = mSensorManager.getDefaultSensor(Sensor.TYPE_ACCELEROMETER);
        if (sensor == null) {
            throw new SensorNotSupportedException(Sensor.TYPE_ACCELEROMETER);
        }
        boolean  result = mSensorManager.requestTriggerSensor(mNullTriggerEventListener, sensor);
        assertFalse(result);
    }

    public void testCancelTriggerWithNonTriggerSensor() {
        Sensor sensor = mSensorManager.getDefaultSensor(Sensor.TYPE_ACCELEROMETER);
        if (sensor == null) {
            throw new SensorNotSupportedException(Sensor.TYPE_ACCELEROMETER);
        }
        boolean result = mSensorManager.cancelTriggerSensor(mNullTriggerEventListener, sensor);
        assertFalse(result);
    }

    public void testRegisterWithTriggerSensor() {
        Sensor sensor = mSensorManager.getDefaultSensor(Sensor.TYPE_SIGNIFICANT_MOTION);
        if (sensor == null) {
            throw new SensorNotSupportedException(Sensor.TYPE_SIGNIFICANT_MOTION);
        }
        boolean result = mSensorManager.registerListener(
                mNullSensorEventListener,
                sensor,
                SensorManager.SENSOR_DELAY_NORMAL);
        assertFalse(result);
    }

    public void testRegisterTwiceWithSameSensor() {
        Sensor sensor = mSensorManager.getDefaultSensor(Sensor.TYPE_ACCELEROMETER);
        if (sensor == null) {
            throw new SensorNotSupportedException(Sensor.TYPE_ACCELEROMETER);
        }

        boolean result = mSensorManager.registerListener(mNullSensorEventListener, sensor,
                SensorManager.SENSOR_DELAY_NORMAL);
        assertTrue(result);

        result = mSensorManager.registerListener(mNullSensorEventListener, sensor,
                SensorManager.SENSOR_DELAY_NORMAL);
        assertFalse(result);
    }

    // TODO: remove when parametized tests are supported and EventTimestampSynchronization
    //       verification is added to default verifications
    @TimeoutReq(minutes=60)
    public void testSensorTimeStamps() throws Exception {
        ArrayList<Throwable> errorsFound = new ArrayList<>();
        for (Sensor sensor : mSensorList) {
            // test both continuous and batching mode sensors
            verifyLongActivation(sensor, 0 /* maxReportLatencyUs */, errorsFound);
            verifyLongActivation(sensor, (int) TimeUnit.SECONDS.toMicros(10), errorsFound);
        }
        assertOnErrors(errorsFound);
    }

    // TODO: remove when parameterized tests are supported (see SensorBatchingTests.java)
    @TimeoutReq(minutes=20)
    public void testBatchAndFlush() throws Exception {
        ArrayList<Throwable> errorsFound = new ArrayList<>();
        for (Sensor sensor : mSensorList) {
            verifyRegisterListenerCallFlush(sensor, null /* handler */, errorsFound);
        }
        assertOnErrors(errorsFound);
    }

    /**
     * Verifies that sensor events arrive in the given message queue (Handler).
     */
    @TimeoutReq(minutes=10)
    public void testBatchAndFlushWithHandler() throws Exception {
        Sensor sensor = null;
        for (Sensor s : mSensorList) {
            if (s.getReportingMode() == Sensor.REPORTING_MODE_CONTINUOUS) {
                sensor = s;
                break;
            }
        }
        if (sensor == null) {
            throw new SensorTestStateNotSupportedException(
                    "There are no Continuous sensors in the device.");
        }

        TestSensorEnvironment environment = new TestSensorEnvironment(
                getContext(),
                sensor,
                SensorManager.SENSOR_DELAY_FASTEST,
                (int) TimeUnit.SECONDS.toMicros(5));
        TestSensorManager sensorManager = new TestSensorManager(environment);

        HandlerThread handlerThread = new HandlerThread("sensorThread");
        handlerThread.start();
        Handler handler = new Handler(handlerThread.getLooper());
        TestSensorEventListener listener = new TestSensorEventListener(environment, handler);

        sensorManager.registerListener(listener);
        listener.waitForEvents(1);
        sensorManager.requestFlush();
        listener.waitForFlushComplete();
        listener.assertEventsReceivedInHandler();
    }

    // TODO: after L release move to SensorBatchingTests and run in all sensors with default
    //       verifications enabled
    public void testBatchAndFlushWithMutipleSensors() throws Exception {
<<<<<<< HEAD
        final int maxSensors = 3;
        final int maxReportLatencyUs = (int) TimeUnit.SECONDS.toMicros(10);
        int sensorsCount = mSensorList.size();
        int numSensors = sensorsCount < maxSensors ? sensorsCount : maxSensors;

        StringBuilder builder = new StringBuilder();
        ParallelSensorOperation parallelSensorOperation = new ParallelSensorOperation();
        for (int i = 0; i < sensorsCount && numSensors > 0; ++i) {
            Sensor sensor = mSensorList.get(i);
            // skip all non-continuous sensors
            if (sensor.getReportingMode() == Sensor.REPORTING_MODE_CONTINUOUS) {
                TestSensorEnvironment environment = new TestSensorEnvironment(
                        getContext(),
                        sensor,
                        shouldEmulateSensorUnderLoad(),
                        SensorManager.SENSOR_DELAY_FASTEST,
                        maxReportLatencyUs);
                FlushExecutor executor = new FlushExecutor(environment, 500 /* eventCount */);
                parallelSensorOperation.add(new TestSensorOperation(environment, executor));
                --numSensors;
                builder.append(sensor.getName()).append(", ");
=======
        final int MAX_SENSORS = 3;
        List<Sensor> sensorsToTest = new ArrayList<Sensor>();
        for (Sensor sensor : mSensorList) {
            if (sensor.getReportingMode() == Sensor.REPORTING_MODE_CONTINUOUS) {
                sensorsToTest.add(sensor);
                if (sensorsToTest.size()  == MAX_SENSORS) break;
            }
        }

        final int numSensorsToTest = sensorsToTest.size();
        if (numSensorsToTest == 0) {
            return;
        }
        final int numEvents = 500;
        int rateUs = 0; // DELAY_FASTEST
        final int maxBatchReportLatencyUs = 10000000;
        final CountDownLatch eventsRemaining = new CountDownLatch(numSensorsToTest * numEvents);
        final CountDownLatch flushReceived = new CountDownLatch(numSensorsToTest);
        SensorEventListener2 listener = new SensorEventListener2() {
            @Override
            public void onSensorChanged(SensorEvent event) {
                eventsRemaining.countDown();
            }

            @Override
            public void onAccuracyChanged(Sensor sensor, int accuracy) {
            }

            @Override
            public void onFlushCompleted(Sensor sensor) {
                flushReceived.countDown();
            }
        };

        try {
            mWakeLock.acquire();
            StringBuilder registeredSensors = new StringBuilder(30);
            for (Sensor sensor : sensorsToTest) {
                rateUs = Math.max(sensor.getMinDelay(), rateUs);
                boolean result = mSensorManager.registerListener(listener, sensor,
                        SensorManager.SENSOR_DELAY_FASTEST, maxBatchReportLatencyUs);
                assertTrue("registerListener failed for " + sensor.getName(), result);
                registeredSensors.append(sensor.getName());
                registeredSensors.append(" ");
            }

            Log.i(TAG, "testBatchAndFlushWithMutipleSensors " + registeredSensors);
            long timeToWaitUs =
                numEvents*(long)(rateUs/MIN_SAMPLING_FREQUENCY_MULTIPLIER_TOLERANCE) +
                maxBatchReportLatencyUs + TIMEOUT_TOLERANCE_US;

            long totalTimeWaitedUs = waitToCollectAllEvents(timeToWaitUs, maxBatchReportLatencyUs,
                    eventsRemaining);
            if (eventsRemaining.getCount() > 0) {
                failTimedOut(registeredSensors.toString(), (double)totalTimeWaitedUs/1000,
                        numEvents, (double)rateUs/1000, eventsRemaining.getCount(),
                        numEvents - eventsRemaining.getCount());
            }
            boolean result = mSensorManager.flush(listener);
            assertTrue("flush failed " + registeredSensors.toString(), result);
            boolean collectedFlushEvent =
                flushReceived.await(TIMEOUT_TOLERANCE_US, TimeUnit.MICROSECONDS);
            if (!collectedFlushEvent) {
                fail("Timed out waiting for flushCompleteEvent from " +
                        registeredSensors.toString() + " waited for=" + timeToWaitUs/1000 + "ms");
>>>>>>> 527c9ffd
            }
        }

        Log.i(TAG, "Testing batch/flush for sensors: " + builder);
        parallelSensorOperation.execute(getCurrentTestNode());
    }

    private void assertSensorValues(Sensor sensor) {
        assertTrue("Max range must be positive. Range=" + sensor.getMaximumRange()
                + " " + sensor.getName(), sensor.getMaximumRange() >= 0);
        assertTrue("Max power must be positive. Power=" + sensor.getPower() + " " +
                sensor.getName(), sensor.getPower() >= 0);
        assertTrue("Max resolution must be positive. Resolution=" + sensor.getResolution() +
                " " + sensor.getName(), sensor.getResolution() >= 0);
        assertNotNull("Vendor name must not be null " + sensor.getName(), sensor.getVendor());
        assertTrue("Version must be positive version=" + sensor.getVersion() + " " +
                sensor.getName(), sensor.getVersion() > 0);
        int fifoMaxEventCount = sensor.getFifoMaxEventCount();
        int fifoReservedEventCount = sensor.getFifoReservedEventCount();
        assertTrue(fifoMaxEventCount >= 0);
        assertTrue(fifoReservedEventCount >= 0);
        assertTrue(fifoReservedEventCount <= fifoMaxEventCount);
        if (sensor.getReportingMode() == Sensor.REPORTING_MODE_ONE_SHOT) {
            assertTrue("One shot sensors should have zero FIFO Size " + sensor.getName(),
                    sensor.getFifoMaxEventCount() == 0);
            assertTrue("One shot sensors should have zero FIFO Size "  + sensor.getName(),
                    sensor.getFifoReservedEventCount() == 0);
        }
    }

    @SuppressWarnings("deprecation")
    public void testLegacySensorOperations() {
        final SensorManager mSensorManager =
                (SensorManager) getContext().getSystemService(Context.SENSOR_SERVICE);

        // We expect the set of sensors reported by the new and legacy APIs to be consistent.
        int sensors = 0;
        if (mSensorManager.getDefaultSensor(Sensor.TYPE_ACCELEROMETER) != null) {
            sensors |= SensorManager.SENSOR_ACCELEROMETER;
        }
        if (mSensorManager.getDefaultSensor(Sensor.TYPE_MAGNETIC_FIELD) != null) {
            sensors |= SensorManager.SENSOR_MAGNETIC_FIELD;
        }
        if (mSensorManager.getDefaultSensor(Sensor.TYPE_ORIENTATION) != null) {
            sensors |= SensorManager.SENSOR_ORIENTATION | SensorManager.SENSOR_ORIENTATION_RAW;
        }
        assertEquals(sensors, mSensorManager.getSensors());
    }

    /**
     * Verifies that a continuous sensor produces events that have timestamps synchronized with
     * {@link SystemClock#elapsedRealtimeNanos()}.
     */
    private void verifyLongActivation(
            Sensor sensor,
            int maxReportLatencyUs,
            ArrayList<Throwable> errorsFound) throws InterruptedException {
        if (sensor.getReportingMode() != Sensor.REPORTING_MODE_CONTINUOUS) {
            return;
        }

        try {
            TestSensorEnvironment environment = new TestSensorEnvironment(
                    getContext(),
                    sensor,
                    shouldEmulateSensorUnderLoad(),
                    SensorManager.SENSOR_DELAY_FASTEST,
                    maxReportLatencyUs);
            TestSensorOperation operation =
                    TestSensorOperation.createOperation(environment, 20, TimeUnit.SECONDS);
            operation.addVerification(EventGapVerification.getDefault(environment));
            operation.addVerification(EventOrderingVerification.getDefault(environment));
            operation.addVerification(
                    EventTimestampSynchronizationVerification.getDefault(environment));

            Log.i(TAG, "Running timestamp test on: " + sensor.getName());
            operation.execute(getCurrentTestNode());
        } catch (InterruptedException e) {
            // propagate so the test can stop
            throw e;
        } catch (Throwable e) {
            errorsFound.add(e);
            Log.e(TAG, e.getMessage());
        }
    }

    /**
     * Verifies that a client can listen for events, and that
     * {@link SensorManager#flush(SensorEventListener)} will trigger the appropriate notification
     * for {@link SensorEventListener2#onFlushCompleted(Sensor)}.
     */
    private void verifyRegisterListenerCallFlush(
            Sensor sensor,
            Handler handler,
            ArrayList<Throwable> errorsFound)
            throws InterruptedException {
        if (sensor.getReportingMode() == Sensor.REPORTING_MODE_ONE_SHOT) {
            return;
        }

        try {
            TestSensorEnvironment environment = new TestSensorEnvironment(
                    getContext(),
                    sensor,
                    shouldEmulateSensorUnderLoad(),
                    SensorManager.SENSOR_DELAY_FASTEST,
                    (int) TimeUnit.SECONDS.toMicros(10));
            FlushExecutor executor = new FlushExecutor(environment, 500 /* eventCount */);
            TestSensorOperation operation = new TestSensorOperation(environment, executor, handler);

            Log.i(TAG, "Running flush test on: " + sensor.getName());
            operation.execute(getCurrentTestNode());
        } catch (InterruptedException e) {
            // propagate so the test can stop
            throw e;
        } catch (Throwable e) {
            errorsFound.add(e);
            Log.e(TAG, e.getMessage());
        }
    }

    private void assertOnErrors(List<Throwable> errorsFound) {
        if (!errorsFound.isEmpty()) {
            StringBuilder builder = new StringBuilder();
            for (Throwable error : errorsFound) {
                builder.append(error.getMessage()).append("\n");
            }
            Assert.fail(builder.toString());
        }
    }

    /**
     * A delegate that drives the execution of Batch/Flush tests.
     * It performs several operations in order:
     * - registration
     * - for continuous sensors it first ensures that the FIFO is filled
     *      - if events do not arrive on time, an assert will be triggered
     * - requests flush of sensor data
     * - waits for {@link SensorEventListener2#onFlushCompleted(Sensor)}
     *      - if the event does not arrive, an assert will be triggered
     */
    private class FlushExecutor implements TestSensorOperation.Executor {
        private final TestSensorEnvironment mEnvironment;
        private final int mEventCount;

        public FlushExecutor(TestSensorEnvironment environment, int eventCount) {
            mEnvironment = environment;
            mEventCount = eventCount;
        }

        /**
         * Consider only continuous mode sensors for testing register listener.
         *
         * For on-change sensors, we only use
         * {@link TestSensorManager#registerListener(TestSensorEventListener)} to associate the
         * listener with the sensor. So that {@link TestSensorManager#requestFlush()} can be
         * invoked on it.
         */
        @Override
        public void execute(TestSensorManager sensorManager, TestSensorEventListener listener)
                throws InterruptedException {
            int sensorReportingMode = mEnvironment.getSensor().getReportingMode();
            try {
                sensorManager.registerListener(listener);
                if (sensorReportingMode == Sensor.REPORTING_MODE_CONTINUOUS) {
                    listener.waitForEvents(mEventCount);
                }
                sensorManager.requestFlush();
                listener.waitForFlushComplete();
            } finally {
                sensorManager.unregisterListener();
            }
        }
    }

    private class NullTriggerEventListener extends TriggerEventListener {
        @Override
        public void onTrigger(TriggerEvent event) {}
    }

    private class NullSensorEventListener implements SensorEventListener {
        @Override
        public void onSensorChanged(SensorEvent event) {}

        @Override
        public void onAccuracyChanged(Sensor sensor, int accuracy) {}
    }
}<|MERGE_RESOLUTION|>--- conflicted
+++ resolved
@@ -339,96 +339,32 @@
     // TODO: after L release move to SensorBatchingTests and run in all sensors with default
     //       verifications enabled
     public void testBatchAndFlushWithMutipleSensors() throws Exception {
-<<<<<<< HEAD
         final int maxSensors = 3;
         final int maxReportLatencyUs = (int) TimeUnit.SECONDS.toMicros(10);
-        int sensorsCount = mSensorList.size();
-        int numSensors = sensorsCount < maxSensors ? sensorsCount : maxSensors;
-
-        StringBuilder builder = new StringBuilder();
-        ParallelSensorOperation parallelSensorOperation = new ParallelSensorOperation();
-        for (int i = 0; i < sensorsCount && numSensors > 0; ++i) {
-            Sensor sensor = mSensorList.get(i);
-            // skip all non-continuous sensors
-            if (sensor.getReportingMode() == Sensor.REPORTING_MODE_CONTINUOUS) {
-                TestSensorEnvironment environment = new TestSensorEnvironment(
-                        getContext(),
-                        sensor,
-                        shouldEmulateSensorUnderLoad(),
-                        SensorManager.SENSOR_DELAY_FASTEST,
-                        maxReportLatencyUs);
-                FlushExecutor executor = new FlushExecutor(environment, 500 /* eventCount */);
-                parallelSensorOperation.add(new TestSensorOperation(environment, executor));
-                --numSensors;
-                builder.append(sensor.getName()).append(", ");
-=======
-        final int MAX_SENSORS = 3;
         List<Sensor> sensorsToTest = new ArrayList<Sensor>();
         for (Sensor sensor : mSensorList) {
             if (sensor.getReportingMode() == Sensor.REPORTING_MODE_CONTINUOUS) {
                 sensorsToTest.add(sensor);
-                if (sensorsToTest.size()  == MAX_SENSORS) break;
-            }
-        }
-
+                if (sensorsToTest.size()  == maxSensors) break;
+            }
+        }
         final int numSensorsToTest = sensorsToTest.size();
         if (numSensorsToTest == 0) {
             return;
         }
-        final int numEvents = 500;
-        int rateUs = 0; // DELAY_FASTEST
-        final int maxBatchReportLatencyUs = 10000000;
-        final CountDownLatch eventsRemaining = new CountDownLatch(numSensorsToTest * numEvents);
-        final CountDownLatch flushReceived = new CountDownLatch(numSensorsToTest);
-        SensorEventListener2 listener = new SensorEventListener2() {
-            @Override
-            public void onSensorChanged(SensorEvent event) {
-                eventsRemaining.countDown();
-            }
-
-            @Override
-            public void onAccuracyChanged(Sensor sensor, int accuracy) {
-            }
-
-            @Override
-            public void onFlushCompleted(Sensor sensor) {
-                flushReceived.countDown();
-            }
-        };
-
-        try {
-            mWakeLock.acquire();
-            StringBuilder registeredSensors = new StringBuilder(30);
-            for (Sensor sensor : sensorsToTest) {
-                rateUs = Math.max(sensor.getMinDelay(), rateUs);
-                boolean result = mSensorManager.registerListener(listener, sensor,
-                        SensorManager.SENSOR_DELAY_FASTEST, maxBatchReportLatencyUs);
-                assertTrue("registerListener failed for " + sensor.getName(), result);
-                registeredSensors.append(sensor.getName());
-                registeredSensors.append(" ");
-            }
-
-            Log.i(TAG, "testBatchAndFlushWithMutipleSensors " + registeredSensors);
-            long timeToWaitUs =
-                numEvents*(long)(rateUs/MIN_SAMPLING_FREQUENCY_MULTIPLIER_TOLERANCE) +
-                maxBatchReportLatencyUs + TIMEOUT_TOLERANCE_US;
-
-            long totalTimeWaitedUs = waitToCollectAllEvents(timeToWaitUs, maxBatchReportLatencyUs,
-                    eventsRemaining);
-            if (eventsRemaining.getCount() > 0) {
-                failTimedOut(registeredSensors.toString(), (double)totalTimeWaitedUs/1000,
-                        numEvents, (double)rateUs/1000, eventsRemaining.getCount(),
-                        numEvents - eventsRemaining.getCount());
-            }
-            boolean result = mSensorManager.flush(listener);
-            assertTrue("flush failed " + registeredSensors.toString(), result);
-            boolean collectedFlushEvent =
-                flushReceived.await(TIMEOUT_TOLERANCE_US, TimeUnit.MICROSECONDS);
-            if (!collectedFlushEvent) {
-                fail("Timed out waiting for flushCompleteEvent from " +
-                        registeredSensors.toString() + " waited for=" + timeToWaitUs/1000 + "ms");
->>>>>>> 527c9ffd
-            }
+
+        StringBuilder builder = new StringBuilder();
+        ParallelSensorOperation parallelSensorOperation = new ParallelSensorOperation();
+        for (Sensor sensor : sensorsToTest) {
+            TestSensorEnvironment environment = new TestSensorEnvironment(
+                    getContext(),
+                    sensor,
+                    shouldEmulateSensorUnderLoad(),
+                    SensorManager.SENSOR_DELAY_FASTEST,
+                    maxReportLatencyUs);
+            FlushExecutor executor = new FlushExecutor(environment, 500 /* eventCount */);
+            parallelSensorOperation.add(new TestSensorOperation(environment, executor));
+            builder.append(sensor.getName()).append(", ");
         }
 
         Log.i(TAG, "Testing batch/flush for sensors: " + builder);
