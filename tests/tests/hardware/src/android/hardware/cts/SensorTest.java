/*
 * Copyright (C) 2008 The Android Open Source Project
 *
 * Licensed under the Apache License, Version 2.0 (the "License");
 * you may not use this file except in compliance with the License.
 * You may obtain a copy of the License at
 *
 *      http://www.apache.org/licenses/LICENSE-2.0
 *
 * Unless required by applicable law or agreed to in writing, software
 * distributed under the License is distributed on an "AS IS" BASIS,
 * WITHOUT WARRANTIES OR CONDITIONS OF ANY KIND, either express or implied.
 * See the License for the specific language governing permissions and
 * limitations under the License.
 */

package android.hardware.cts;

import com.android.cts.util.TimeoutReq;

import junit.framework.Assert;

import android.content.Context;
import android.content.pm.PackageManager;
import android.hardware.Sensor;
import android.hardware.SensorEvent;
import android.hardware.SensorEventListener;
import android.hardware.SensorEventListener2;
import android.hardware.SensorManager;
import android.hardware.TriggerEvent;
import android.hardware.TriggerEventListener;
import android.hardware.cts.helpers.SensorNotSupportedException;
import android.hardware.cts.helpers.SensorTestStateNotSupportedException;
import android.hardware.cts.helpers.TestSensorEnvironment;
import android.hardware.cts.helpers.TestSensorEventListener;
import android.hardware.cts.helpers.TestSensorManager;
import android.hardware.cts.helpers.sensoroperations.ParallelSensorOperation;
import android.hardware.cts.helpers.sensoroperations.TestSensorOperation;
import android.hardware.cts.helpers.sensorverification.EventGapVerification;
import android.hardware.cts.helpers.sensorverification.EventOrderingVerification;
import android.hardware.cts.helpers.sensorverification.EventTimestampSynchronizationVerification;
import android.os.Handler;
import android.os.HandlerThread;
import android.os.PowerManager;
import android.os.SystemClock;
import android.util.Log;

import java.util.ArrayList;
import java.util.List;
import java.util.concurrent.CountDownLatch;
import java.util.concurrent.TimeUnit;

public class SensorTest extends SensorTestCase {
    private static final String TAG = "SensorTest";

    // Test only SDK defined sensors. Any sensors with type > 100 are ignored.
    private static final int MAX_OFFICIAL_ANDROID_SENSOR_TYPE = 100;

    private PowerManager.WakeLock mWakeLock;
    private SensorManager mSensorManager;
    private TestSensorManager mTestSensorManager;
    private NullTriggerEventListener mNullTriggerEventListener;
    private NullSensorEventListener mNullSensorEventListener;
    private Sensor mTriggerSensor;
    private List<Sensor> mSensorList;

    @Override
    protected void setUp() throws Exception {
        Context context = getContext();
        PowerManager pm = (PowerManager) context.getSystemService(Context.POWER_SERVICE);
        mWakeLock = pm.newWakeLock(PowerManager.PARTIAL_WAKE_LOCK, TAG);

        mSensorManager = (SensorManager) context.getSystemService(Context.SENSOR_SERVICE);
        mNullTriggerEventListener = new NullTriggerEventListener();
        mNullSensorEventListener = new NullSensorEventListener();

        mSensorList = mSensorManager.getSensorList(Sensor.TYPE_ALL);
        assertNotNull("SensorList was null.", mSensorList);
        if (mSensorList.isEmpty()) {
            // several devices will not have sensors, so we need to skip the tests in those cases
            throw new SensorTestStateNotSupportedException(
                    "Sensors are not available in the system.");
        }

        mWakeLock.acquire();
    }

    @Override
<<<<<<< HEAD
    protected void tearDown(){
        if (mSensorManager != null) {
            // SensorManager will check listener and status, so just unregister listener
            mSensorManager.unregisterListener(mNullSensorEventListener);
            if (mTriggerSensor != null) {
                mSensorManager.cancelTriggerSensor(mNullTriggerEventListener, mTriggerSensor);
                mTriggerSensor = null;
            }
=======
    protected void tearDown() {
        if (mSensorManager != null) {
           // SensorManager will check listener and status, so just unregister listener
           mSensorManager.unregisterListener(mNullSensorEventListener);
           if (mTriggerSensor != null) {
               mSensorManager.cancelTriggerSensor(mNullTriggerEventListener, mTriggerSensor);
               mTriggerSensor = null;
           }
>>>>>>> a97b4819
        }

        if (mTestSensorManager != null) {
            mTestSensorManager.unregisterListener();
            mTestSensorManager = null;
        }

        if (mWakeLock != null && mWakeLock.isHeld()) {
            mWakeLock.release();
        }
    }

    @SuppressWarnings("deprecation")
    public void testSensorOperations() {
        // Because we can't know every sensors unit details, so we can't assert
        // get values with specified values.
        Sensor sensor = mSensorManager.getDefaultSensor(Sensor.TYPE_ACCELEROMETER);
        boolean hasAccelerometer = getContext().getPackageManager().hasSystemFeature(
                PackageManager.FEATURE_SENSOR_ACCELEROMETER);
        // accelerometer sensor is optional
        if (hasAccelerometer) {
            assertEquals(Sensor.TYPE_ACCELEROMETER, sensor.getType());
            assertSensorValues(sensor);
        } else {
            assertNull(sensor);
        }

        sensor = mSensorManager.getDefaultSensor(Sensor.TYPE_STEP_COUNTER);
        boolean hasStepCounter = getContext().getPackageManager().hasSystemFeature(
                PackageManager.FEATURE_SENSOR_STEP_COUNTER);
        // stepcounter sensor is optional
        if (hasStepCounter) {
            assertEquals(Sensor.TYPE_STEP_COUNTER, sensor.getType());
            assertSensorValues(sensor);
        } else {
            assertNull(sensor);
        }

        sensor = mSensorManager.getDefaultSensor(Sensor.TYPE_STEP_DETECTOR);
        boolean hasStepDetector = getContext().getPackageManager().hasSystemFeature(
                PackageManager.FEATURE_SENSOR_STEP_DETECTOR);
        // stepdetector sensor is optional
        if (hasStepDetector) {
            assertEquals(Sensor.TYPE_STEP_DETECTOR, sensor.getType());
            assertSensorValues(sensor);
        } else {
            assertNull(sensor);
        }

        sensor = mSensorManager.getDefaultSensor(Sensor.TYPE_HEART_RATE);
        boolean hasHeartRate = getContext().getPackageManager().hasSystemFeature(
                PackageManager.FEATURE_SENSOR_HEART_RATE);
        // heartrate sensor is optional
        if (hasHeartRate) {
            assertEquals(Sensor.TYPE_HEART_RATE, sensor.getType());
            assertSensorValues(sensor);
        } else {
            assertNull(sensor);
        }

        sensor = mSensorManager.getDefaultSensor(Sensor.TYPE_MAGNETIC_FIELD);
        boolean hasCompass = getContext().getPackageManager().hasSystemFeature(
                PackageManager.FEATURE_SENSOR_COMPASS);
        // compass sensor is optional
        if (hasCompass) {
            assertEquals(Sensor.TYPE_MAGNETIC_FIELD, sensor.getType());
            assertSensorValues(sensor);
        } else {
            assertNull(sensor);
        }

        sensor = mSensorManager.getDefaultSensor(Sensor.TYPE_ORIENTATION);
        // orientation sensor is required if the device can physically implement it
        if (hasCompass && hasAccelerometer) {
            assertEquals(Sensor.TYPE_ORIENTATION, sensor.getType());
            assertSensorValues(sensor);
        }

        sensor = mSensorManager.getDefaultSensor(Sensor.TYPE_TEMPERATURE);
        // temperature sensor is optional
        if (sensor != null) {
            assertEquals(Sensor.TYPE_TEMPERATURE, sensor.getType());
            assertSensorValues(sensor);
        }
    }

    public void testValuesForAllSensors() {
        for (Sensor sensor : mSensorList) {
            assertSensorValues(sensor);
        }
    }

    private void hasOnlyOneWakeUpSensorOrEmpty(List<Sensor> sensors) {
        if (sensors == null || sensors.isEmpty()) return;
        if (sensors.size() > 1) {
            fail("More than one " + sensors.get(0).getName() + " defined.");
            return;
        }
        assertTrue(sensors.get(0).getName() + " defined as non-wake-up sensor",
                sensors.get(0).isWakeUpSensor());
    }

    // Some sensors like proximity, significant motion etc. are defined as wake-up sensors by
    // default. Check if the wake-up flag is set correctly.
    public void testWakeUpFlags() {
        final int TYPE_WAKE_GESTURE = 23;
        final int TYPE_GLANCE_GESTURE = 24;
        final int TYPE_PICK_UP_GESTURE = 25;

        hasOnlyOneWakeUpSensorOrEmpty(mSensorManager.getSensorList(Sensor.TYPE_SIGNIFICANT_MOTION));
        hasOnlyOneWakeUpSensorOrEmpty(mSensorManager.getSensorList(TYPE_WAKE_GESTURE));
        hasOnlyOneWakeUpSensorOrEmpty(mSensorManager.getSensorList(TYPE_GLANCE_GESTURE));
        hasOnlyOneWakeUpSensorOrEmpty(mSensorManager.getSensorList(TYPE_PICK_UP_GESTURE));

        List<Sensor> proximity_sensors = mSensorManager.getSensorList(Sensor.TYPE_PROXIMITY);
        if (proximity_sensors.isEmpty()) return;
        boolean hasWakeUpProximitySensor = false;
        for (Sensor sensor : proximity_sensors) {
            if (sensor.isWakeUpSensor()) {
                hasWakeUpProximitySensor = true;
                break;
            }
        }
        assertTrue("No wake-up proximity sensors implemented", hasWakeUpProximitySensor);
    }

    public void testGetDefaultSensorWithWakeUpFlag() {
        // With wake-up flags set to false, the sensor returned should be a non wake-up sensor.
        for (Sensor sensor : mSensorList) {
            Sensor curr_sensor = mSensorManager.getDefaultSensor(sensor.getType(), false);
            if (curr_sensor != null) {
                assertFalse("getDefaultSensor wakeup=false returns a wake-up sensor" +
                        curr_sensor.getName(),
                        curr_sensor.isWakeUpSensor());
            }

            curr_sensor = mSensorManager.getDefaultSensor(sensor.getType(), true);
            if (curr_sensor != null) {
                assertTrue("getDefaultSensor wake-up returns non wake sensor" +
                        curr_sensor.getName(),
                        curr_sensor.isWakeUpSensor());
            }
        }
    }

    public void testSensorStringTypes() {
        for (Sensor sensor : mSensorList) {
            if (sensor.getType() < MAX_OFFICIAL_ANDROID_SENSOR_TYPE &&
                    !sensor.getStringType().startsWith("android.sensor.")) {
                fail("StringType not set correctly for android defined sensor " +
                        sensor.getName() + " " + sensor.getStringType());
            }
        }
    }

    public void testRequestTriggerWithNonTriggerSensor() {
        mTriggerSensor = mSensorManager.getDefaultSensor(Sensor.TYPE_ACCELEROMETER);
        if (mTriggerSensor == null) {
            throw new SensorNotSupportedException(Sensor.TYPE_ACCELEROMETER);
        }
<<<<<<< HEAD
        boolean  result = mSensorManager.requestTriggerSensor(mNullTriggerEventListener, mTriggerSensor);
=======
        boolean  result =
            mSensorManager.requestTriggerSensor(mNullTriggerEventListener, mTriggerSensor);
>>>>>>> a97b4819
        assertFalse(result);
    }

    public void testCancelTriggerWithNonTriggerSensor() {
        mTriggerSensor = mSensorManager.getDefaultSensor(Sensor.TYPE_ACCELEROMETER);
        if (mTriggerSensor == null) {
            throw new SensorNotSupportedException(Sensor.TYPE_ACCELEROMETER);
        }
<<<<<<< HEAD
        boolean result = mSensorManager.cancelTriggerSensor(mNullTriggerEventListener, mTriggerSensor);
=======
        boolean result =
            mSensorManager.cancelTriggerSensor(mNullTriggerEventListener, mTriggerSensor);
>>>>>>> a97b4819
        assertFalse(result);
    }

    public void testRegisterWithTriggerSensor() {
        Sensor sensor = mSensorManager.getDefaultSensor(Sensor.TYPE_SIGNIFICANT_MOTION);
        if (sensor == null) {
            throw new SensorNotSupportedException(Sensor.TYPE_SIGNIFICANT_MOTION);
        }
        boolean result = mSensorManager.registerListener(
                mNullSensorEventListener,
                sensor,
                SensorManager.SENSOR_DELAY_NORMAL);
        assertFalse(result);
    }

    public void testRegisterTwiceWithSameSensor() {
        Sensor sensor = mSensorManager.getDefaultSensor(Sensor.TYPE_ACCELEROMETER);
        if (sensor == null) {
            throw new SensorNotSupportedException(Sensor.TYPE_ACCELEROMETER);
        }

        boolean result = mSensorManager.registerListener(mNullSensorEventListener, sensor,
                SensorManager.SENSOR_DELAY_NORMAL);
        assertTrue(result);

        result = mSensorManager.registerListener(mNullSensorEventListener, sensor,
                SensorManager.SENSOR_DELAY_NORMAL);
        assertFalse(result);
    }

    // TODO: remove when parametized tests are supported and EventTimestampSynchronization
    //       verification is added to default verifications
    @TimeoutReq(minutes=60)
    public void testSensorTimeStamps() throws Exception {
        ArrayList<Throwable> errorsFound = new ArrayList<>();
        for (Sensor sensor : mSensorList) {
            // test both continuous and batching mode sensors
            verifyLongActivation(sensor, 0 /* maxReportLatencyUs */, errorsFound);
            verifyLongActivation(sensor, (int) TimeUnit.SECONDS.toMicros(10), errorsFound);
        }
        assertOnErrors(errorsFound);
    }

    // TODO: remove when parameterized tests are supported (see SensorBatchingTests.java)
    @TimeoutReq(minutes=20)
    public void testBatchAndFlush() throws Exception {
        ArrayList<Throwable> errorsFound = new ArrayList<>();
        for (Sensor sensor : mSensorList) {
            verifyRegisterListenerCallFlush(sensor, null /* handler */, errorsFound);
        }
        assertOnErrors(errorsFound);
    }

    /**
     * Verifies that sensor events arrive in the given message queue (Handler).
     */
    @TimeoutReq(minutes=10)
    public void testBatchAndFlushWithHandler() throws Exception {
        Sensor sensor = null;
        for (Sensor s : mSensorList) {
            if (s.getReportingMode() == Sensor.REPORTING_MODE_CONTINUOUS) {
                sensor = s;
                break;
            }
        }
        if (sensor == null) {
            throw new SensorTestStateNotSupportedException(
                    "There are no Continuous sensors in the device.");
        }

        TestSensorEnvironment environment = new TestSensorEnvironment(
                getContext(),
                sensor,
                SensorManager.SENSOR_DELAY_FASTEST,
                (int) TimeUnit.SECONDS.toMicros(5));
        mTestSensorManager = new TestSensorManager(environment);

        HandlerThread handlerThread = new HandlerThread("sensorThread");
        handlerThread.start();
        Handler handler = new Handler(handlerThread.getLooper());
        TestSensorEventListener listener = new TestSensorEventListener(environment, handler);

        CountDownLatch eventLatch = mTestSensorManager.registerListener(listener, 1);
        listener.waitForEvents(eventLatch, 1);
        CountDownLatch flushLatch = mTestSensorManager.requestFlush();
        listener.waitForFlushComplete(flushLatch);
        listener.assertEventsReceivedInHandler();
    }

    // TODO: after L release move to SensorBatchingTests and run in all sensors with default
    //       verifications enabled
    public void testBatchAndFlushWithMultipleSensors() throws Exception {
        final int maxSensors = 3;
        final int maxReportLatencyUs = (int) TimeUnit.SECONDS.toMicros(10);
        List<Sensor> sensorsToTest = new ArrayList<Sensor>();
        for (Sensor sensor : mSensorList) {
            if (sensor.getReportingMode() == Sensor.REPORTING_MODE_CONTINUOUS) {
                sensorsToTest.add(sensor);
                if (sensorsToTest.size()  == maxSensors) break;
            }
        }
        final int numSensorsToTest = sensorsToTest.size();
        if (numSensorsToTest == 0) {
            return;
        }

        StringBuilder builder = new StringBuilder();
        ParallelSensorOperation parallelSensorOperation = new ParallelSensorOperation();
        for (Sensor sensor : sensorsToTest) {
            TestSensorEnvironment environment = new TestSensorEnvironment(
                    getContext(),
                    sensor,
                    shouldEmulateSensorUnderLoad(),
                    SensorManager.SENSOR_DELAY_FASTEST,
                    maxReportLatencyUs);
            FlushExecutor executor = new FlushExecutor(environment, 500 /* eventCount */);
            parallelSensorOperation.add(new TestSensorOperation(environment, executor));
            builder.append(sensor.getName()).append(", ");
        }

        Log.i(TAG, "Testing batch/flush for sensors: " + builder);
        parallelSensorOperation.execute(getCurrentTestNode());
    }

    private void assertSensorValues(Sensor sensor) {
        assertTrue("Max range must be positive. Range=" + sensor.getMaximumRange()
                + " " + sensor.getName(), sensor.getMaximumRange() >= 0);
        assertTrue("Max power must be positive. Power=" + sensor.getPower() + " " +
                sensor.getName(), sensor.getPower() >= 0);
        assertTrue("Max resolution must be positive. Resolution=" + sensor.getResolution() +
                " " + sensor.getName(), sensor.getResolution() >= 0);
        assertNotNull("Vendor name must not be null " + sensor.getName(), sensor.getVendor());
        assertTrue("Version must be positive version=" + sensor.getVersion() + " " +
                sensor.getName(), sensor.getVersion() > 0);
        int fifoMaxEventCount = sensor.getFifoMaxEventCount();
        int fifoReservedEventCount = sensor.getFifoReservedEventCount();
        assertTrue(fifoMaxEventCount >= 0);
        assertTrue(fifoReservedEventCount >= 0);
        assertTrue(fifoReservedEventCount <= fifoMaxEventCount);
        if (sensor.getReportingMode() == Sensor.REPORTING_MODE_ONE_SHOT) {
            assertTrue("One shot sensors should have zero FIFO Size " + sensor.getName(),
                    sensor.getFifoMaxEventCount() == 0);
            assertTrue("One shot sensors should have zero FIFO Size "  + sensor.getName(),
                    sensor.getFifoReservedEventCount() == 0);
        }
    }

    @SuppressWarnings("deprecation")
    public void testLegacySensorOperations() {
        final SensorManager mSensorManager =
                (SensorManager) getContext().getSystemService(Context.SENSOR_SERVICE);

        // We expect the set of sensors reported by the new and legacy APIs to be consistent.
        int sensors = 0;
        if (mSensorManager.getDefaultSensor(Sensor.TYPE_ACCELEROMETER) != null) {
            sensors |= SensorManager.SENSOR_ACCELEROMETER;
        }
        if (mSensorManager.getDefaultSensor(Sensor.TYPE_MAGNETIC_FIELD) != null) {
            sensors |= SensorManager.SENSOR_MAGNETIC_FIELD;
        }
        if (mSensorManager.getDefaultSensor(Sensor.TYPE_ORIENTATION) != null) {
            sensors |= SensorManager.SENSOR_ORIENTATION | SensorManager.SENSOR_ORIENTATION_RAW;
        }
        assertEquals(sensors, mSensorManager.getSensors());
    }

    /**
     * Verifies that a continuous sensor produces events that have timestamps synchronized with
     * {@link SystemClock#elapsedRealtimeNanos()}.
     */
    private void verifyLongActivation(
            Sensor sensor,
            int maxReportLatencyUs,
            ArrayList<Throwable> errorsFound) throws InterruptedException {
        if (sensor.getReportingMode() != Sensor.REPORTING_MODE_CONTINUOUS) {
            return;
        }

        try {
            TestSensorEnvironment environment = new TestSensorEnvironment(
                    getContext(),
                    sensor,
                    shouldEmulateSensorUnderLoad(),
                    SensorManager.SENSOR_DELAY_FASTEST,
                    maxReportLatencyUs);
            TestSensorOperation operation =
                    TestSensorOperation.createOperation(environment, 20, TimeUnit.SECONDS);
            operation.addVerification(EventGapVerification.getDefault(environment));
            operation.addVerification(EventOrderingVerification.getDefault(environment));
            operation.addVerification(
                    EventTimestampSynchronizationVerification.getDefault(environment));

            Log.i(TAG, "Running timestamp test on: " + sensor.getName());
            operation.execute(getCurrentTestNode());
        } catch (InterruptedException e) {
            // propagate so the test can stop
            throw e;
        } catch (Throwable e) {
            errorsFound.add(e);
            Log.e(TAG, e.getMessage());
        }
    }

    /**
     * Verifies that a client can listen for events, and that
     * {@link SensorManager#flush(SensorEventListener)} will trigger the appropriate notification
     * for {@link SensorEventListener2#onFlushCompleted(Sensor)}.
     */
    private void verifyRegisterListenerCallFlush(
            Sensor sensor,
            Handler handler,
            ArrayList<Throwable> errorsFound)
            throws InterruptedException {
        if (sensor.getReportingMode() == Sensor.REPORTING_MODE_ONE_SHOT) {
            return;
        }

        try {
            TestSensorEnvironment environment = new TestSensorEnvironment(
                    getContext(),
                    sensor,
                    shouldEmulateSensorUnderLoad(),
                    SensorManager.SENSOR_DELAY_FASTEST,
                    (int) TimeUnit.SECONDS.toMicros(10));
            FlushExecutor executor = new FlushExecutor(environment, 500 /* eventCount */);
            TestSensorOperation operation = new TestSensorOperation(environment, executor, handler);

            Log.i(TAG, "Running flush test on: " + sensor.getName());
            operation.execute(getCurrentTestNode());
        } catch (InterruptedException e) {
            // propagate so the test can stop
            throw e;
        } catch (Throwable e) {
            errorsFound.add(e);
            Log.e(TAG, e.getMessage());
        }
    }

    private void assertOnErrors(List<Throwable> errorsFound) {
        if (!errorsFound.isEmpty()) {
            StringBuilder builder = new StringBuilder();
            for (Throwable error : errorsFound) {
                builder.append(error.getMessage()).append("\n");
            }
            Assert.fail(builder.toString());
        }
    }

    /**
     * A delegate that drives the execution of Batch/Flush tests.
     * It performs several operations in order:
     * - registration
     * - for continuous sensors it first ensures that the FIFO is filled
     *      - if events do not arrive on time, an assert will be triggered
     * - requests flush of sensor data
     * - waits for {@link SensorEventListener2#onFlushCompleted(Sensor)}
     *      - if the event does not arrive, an assert will be triggered
     */
    private class FlushExecutor implements TestSensorOperation.Executor {
        private final TestSensorEnvironment mEnvironment;
        private final int mEventCount;

        public FlushExecutor(TestSensorEnvironment environment, int eventCount) {
            mEnvironment = environment;
            mEventCount = eventCount;
        }

        /**
         * Consider only continuous mode sensors for testing register listener.
         *
         * For on-change sensors, we only use
         * {@link TestSensorManager#registerListener(TestSensorEventListener)} to associate the
         * listener with the sensor. So that {@link TestSensorManager#requestFlush()} can be
         * invoked on it.
         */
        @Override
        public void execute(TestSensorManager sensorManager, TestSensorEventListener listener)
                throws InterruptedException {
            int sensorReportingMode = mEnvironment.getSensor().getReportingMode();
            try {
                CountDownLatch eventLatch = sensorManager.registerListener(listener, mEventCount);
                if (sensorReportingMode == Sensor.REPORTING_MODE_CONTINUOUS) {
                    listener.waitForEvents(eventLatch, mEventCount);
                }
                CountDownLatch flushLatch = sensorManager.requestFlush();
                listener.waitForFlushComplete(flushLatch);
            } finally {
                sensorManager.unregisterListener();
            }
        }
    }

    private class NullTriggerEventListener extends TriggerEventListener {
        @Override
        public void onTrigger(TriggerEvent event) {}
    }

    private class NullSensorEventListener implements SensorEventListener {
        @Override
        public void onSensorChanged(SensorEvent event) {}

        @Override
        public void onAccuracyChanged(Sensor sensor, int accuracy) {}
    }
}<|MERGE_RESOLUTION|>--- conflicted
+++ resolved
@@ -86,8 +86,7 @@
     }
 
     @Override
-<<<<<<< HEAD
-    protected void tearDown(){
+    protected void tearDown() {
         if (mSensorManager != null) {
             // SensorManager will check listener and status, so just unregister listener
             mSensorManager.unregisterListener(mNullSensorEventListener);
@@ -95,16 +94,6 @@
                 mSensorManager.cancelTriggerSensor(mNullTriggerEventListener, mTriggerSensor);
                 mTriggerSensor = null;
             }
-=======
-    protected void tearDown() {
-        if (mSensorManager != null) {
-           // SensorManager will check listener and status, so just unregister listener
-           mSensorManager.unregisterListener(mNullSensorEventListener);
-           if (mTriggerSensor != null) {
-               mSensorManager.cancelTriggerSensor(mNullTriggerEventListener, mTriggerSensor);
-               mTriggerSensor = null;
-           }
->>>>>>> a97b4819
         }
 
         if (mTestSensorManager != null) {
@@ -265,12 +254,8 @@
         if (mTriggerSensor == null) {
             throw new SensorNotSupportedException(Sensor.TYPE_ACCELEROMETER);
         }
-<<<<<<< HEAD
-        boolean  result = mSensorManager.requestTriggerSensor(mNullTriggerEventListener, mTriggerSensor);
-=======
         boolean  result =
             mSensorManager.requestTriggerSensor(mNullTriggerEventListener, mTriggerSensor);
->>>>>>> a97b4819
         assertFalse(result);
     }
 
@@ -279,12 +264,8 @@
         if (mTriggerSensor == null) {
             throw new SensorNotSupportedException(Sensor.TYPE_ACCELEROMETER);
         }
-<<<<<<< HEAD
-        boolean result = mSensorManager.cancelTriggerSensor(mNullTriggerEventListener, mTriggerSensor);
-=======
         boolean result =
             mSensorManager.cancelTriggerSensor(mNullTriggerEventListener, mTriggerSensor);
->>>>>>> a97b4819
         assertFalse(result);
     }
 
