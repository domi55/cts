--- conflicted
+++ resolved
@@ -2972,7 +2972,6 @@
         terminateMessageLooper();
     }
 
-<<<<<<< HEAD
     public void testCameraExternalConnected() {
         if (getActivity().getPackageManager().
                 hasSystemFeature(PackageManager.FEATURE_CAMERA_EXTERNAL) ) {
@@ -2992,12 +2991,9 @@
         }
     }
 
-=======
     private boolean hasMicrophone() {
         return getActivity().getPackageManager().hasSystemFeature(
                 PackageManager.FEATURE_MICROPHONE);
     }
 
-
->>>>>>> 0e510126
 }