--- conflicted
+++ resolved
@@ -33,13 +33,10 @@
 import android.hardware.Camera.PreviewCallback;
 import android.hardware.Camera.Size;
 import android.hardware.Camera.ShutterCallback;
-<<<<<<< HEAD
 import android.media.ExifInterface;
 import android.media.MediaRecorder;
 import android.os.ConditionVariable;
-=======
 import android.os.Environment;
->>>>>>> 8fa9175b
 import android.os.Looper;
 import android.test.ActivityInstrumentationTestCase2;
 import android.util.Log;
@@ -58,7 +55,8 @@
     private String TAG = "CameraTest";
     private static final String PACKAGE = "com.android.cts.stub";
     private static final boolean LOGV = false;
-    private final String JPEG_PATH = "/sdcard/test.jpg";
+    private final String JPEG_PATH = Environment.getExternalStorageDirectory().getPath() +
+            "/test.jpg";
     private byte[] mJpegData;
 
     private boolean mRawPreviewCallbackResult = false;
@@ -183,12 +181,7 @@
                     mJpegPictureCallbackResult = true;
 
                     // try to store the picture on the SD card
-<<<<<<< HEAD
                     File rawoutput = new File(JPEG_PATH);
-=======
-                    File rawoutput = new File(Environment.getExternalStorageDirectory(),
-                            "test.bmp");
->>>>>>> 8fa9175b
                     FileOutputStream outStream = new FileOutputStream(rawoutput);
                     outStream.write(rawData);
                     outStream.close();
