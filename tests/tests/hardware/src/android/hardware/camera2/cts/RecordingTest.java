/*
 * Copyright (C) 2014 The Android Open Source Project Licensed under the Apache
 * License, Version 2.0 (the "License"); you may not use this file except in
 * compliance with the License. You may obtain a copy of the License at
 * http://www.apache.org/licenses/LICENSE-2.0 Unless required by applicable law
 * or agreed to in writing, software distributed under the License is
 * distributed on an "AS IS" BASIS, WITHOUT WARRANTIES OR CONDITIONS OF ANY
 * KIND, either express or implied. See the License for the specific language
 * governing permissions and limitations under the License.
 */

package android.hardware.camera2.cts;

import static android.hardware.camera2.cts.CameraTestUtils.*;
import static com.android.ex.camera2.blocking.BlockingSessionCallback.*;

import android.graphics.ImageFormat;
import android.hardware.camera2.CameraCharacteristics;
import android.hardware.camera2.CameraCaptureSession;
import android.hardware.camera2.CameraDevice;
import android.hardware.camera2.CaptureRequest;
import android.hardware.camera2.CaptureResult;
import android.hardware.camera2.params.StreamConfigurationMap;
import android.util.Size;
import android.hardware.camera2.cts.testcases.Camera2SurfaceViewTestCase;
import android.media.CamcorderProfile;
import android.media.MediaCodecInfo;
import android.media.MediaCodecInfo.CodecCapabilities;
import android.media.MediaCodecInfo.CodecProfileLevel;
import android.media.Image;
import android.media.ImageReader;
import android.media.MediaCodecList;
import android.media.MediaExtractor;
import android.media.MediaFormat;
import android.media.MediaRecorder;
import android.os.Environment;
import android.os.SystemClock;
import android.test.suitebuilder.annotation.LargeTest;
import android.util.Log;
import android.util.Range;
import android.view.Surface;

import com.android.ex.camera2.blocking.BlockingSessionCallback;

import junit.framework.AssertionFailedError;

import java.io.File;
import java.util.ArrayList;
import java.util.List;

/**
 * CameraDevice video recording use case tests by using MediaRecorder and
 * MediaCodec.
 */
@LargeTest
public class RecordingTest extends Camera2SurfaceViewTestCase {
    private static final String TAG = "RecordingTest";
    private static final boolean VERBOSE = Log.isLoggable(TAG, Log.VERBOSE);
    private static final boolean DEBUG_DUMP = Log.isLoggable(TAG, Log.DEBUG);
    private static final int RECORDING_DURATION_MS = 3000;
    private static final int DURATION_MARGIN_MS = 600;
    private static final int FRAME_DURATION_ERROR_TOLERANCE_MS = 3;
    private static final int BIT_RATE_1080P = 16000000;
    private static final int BIT_RATE_MIN = 64000;
    private static final int BIT_RATE_MAX = 40000000;
    private static final int VIDEO_FRAME_RATE = 30;
    private final String VIDEO_FILE_PATH = Environment.getExternalStorageDirectory().getPath();
    private static final int[] mCamcorderProfileList = {
            CamcorderProfile.QUALITY_HIGH,
            CamcorderProfile.QUALITY_2160P,
            CamcorderProfile.QUALITY_1080P,
            CamcorderProfile.QUALITY_720P,
            CamcorderProfile.QUALITY_480P,
            CamcorderProfile.QUALITY_CIF,
            CamcorderProfile.QUALITY_QCIF,
            CamcorderProfile.QUALITY_QVGA,
            CamcorderProfile.QUALITY_LOW,
    };
    private static final int MAX_VIDEO_SNAPSHOT_IMAGES = 5;
    private static final int BURST_VIDEO_SNAPSHOT_NUM = 3;
    private static final int SLOWMO_SLOW_FACTOR = 4;
    private static final int MAX_NUM_FRAME_DROP_ALLOWED = 4;
    private List<Size> mSupportedVideoSizes;
    private Surface mRecordingSurface;
    private MediaRecorder mMediaRecorder;
    private String mOutMediaFileName;
    private int mVideoFrameRate;
    private Size mVideoSize;
    private long mRecordingStartTime;

    @Override
    protected void setUp() throws Exception {
        super.setUp();
    }

    @Override
    protected void tearDown() throws Exception {
        super.tearDown();
    }

    /**
     * <p>
     * Test basic camera recording.
     * </p>
     * <p>
     * This test covers the typical basic use case of camera recording.
     * MediaRecorder is used to record the audio and video, CamcorderProfile is
     * used to configure the MediaRecorder. It goes through the pre-defined
     * CamcorderProfile list, test each profile configuration and validate the
     * recorded video. Preview is set to the video size.
     * </p>
     */
    public void testBasicRecording() throws Exception {
        for (int i = 0; i < mCameraIds.length; i++) {
            try {
                Log.i(TAG, "Testing basic recording for camera " + mCameraIds[i]);
                // Re-use the MediaRecorder object for the same camera device.
                mMediaRecorder = new MediaRecorder();
                openDevice(mCameraIds[i]);

                initSupportedVideoSize(mCameraIds[i]);

                basicRecordingTestByCamera(mCamcorderProfileList);
            } finally {
                closeDevice();
                releaseRecorder();
            }
        }
    }

    /**
     * <p>
     * Test camera recording for all supported sizes by using MediaRecorder.
     * </p>
     * <p>
     * This test covers camera recording for all supported sizes by camera. MediaRecorder
     * is used to encode the video. Preview is set to the video size. Recorded videos are
     * validated according to the recording configuration.
     * </p>
     */
    public void testSupportedVideoSizes() throws Exception {
        for (int i = 0; i < mCameraIds.length; i++) {
            try {
                Log.i(TAG, "Testing supported video size recording for camera " + mCameraIds[i]);
                // Re-use the MediaRecorder object for the same camera device.
                mMediaRecorder = new MediaRecorder();
                openDevice(mCameraIds[i]);

                initSupportedVideoSize(mCameraIds[i]);

                recordingSizeTestByCamera();
            } finally {
                closeDevice();
                releaseRecorder();
            }
        }
    }

    /**
     * Test different start/stop orders of Camera and Recorder.
     *
     * <p>The recording should be working fine for any kind of start/stop orders.</p>
     */
    public void testCameraRecorderOrdering() {
        // TODO: need implement
    }

    /**
     * <p>
     * Test camera recording for all supported sizes by using MediaCodec.
     * </p>
     * <p>
     * This test covers video only recording for all supported sizes (camera and
     * encoder). MediaCodec is used to encode the video. The recorded videos are
     * validated according to the recording configuration.
     * </p>
     */
    public void testMediaCodecRecording() throws Exception {
        // TODO. Need implement.
    }

    /**
     * <p>
     * Test video snapshot for each camera.
     * </p>
     * <p>
     * This test covers video snapshot typical use case. The MediaRecorder is used to record the
     * video for each available video size. The largest still capture size is selected to
     * capture the JPEG image. The still capture images are validated according to the capture
     * configuration. The timestamp of capture result before and after video snapshot is also
     * checked to make sure no frame drop caused by video snapshot.
     * </p>
     */
    public void testVideoSnapshot() throws Exception {
        videoSnapshotHelper(/*burstTest*/false);
    }

    /**
     * <p>
     * Test burst video snapshot for each camera.
     * </p>
     * <p>
     * This test covers burst video snapshot capture. The MediaRecorder is used to record the
     * video for each available video size. The largest still capture size is selected to
     * capture the JPEG image. {@value #BURST_VIDEO_SNAPSHOT_NUM} video snapshot requests will be
     * sent during the test. The still capture images are validated according to the capture
     * configuration.
     * </p>
     */
    public void testBurstVideoSnapshot() throws Exception {
        videoSnapshotHelper(/*burstTest*/true);
    }

    /**
     * Test timelapse recording, where capture rate is slower than video (playback) frame rate.
     */
    public void testTimelapseRecording() throws Exception {
        // TODO. Need implement.
    }

    public void testSlowMotionRecording() throws Exception {
        slowMotionRecording();
    }

    /**
     * <p>
     * Test recording framerate accuracy when switching from low FPS to high FPS.
     * </p>
     * <p>
     * This test first record a video with profile of lowest framerate then record a video with
     * profile of highest framerate. Make sure that the video framerate are still accurate.
     * </p>
     */
    public void testRecordingFramerateLowToHigh() throws Exception {
        for (int i = 0; i < mCameraIds.length; i++) {
            try {
                Log.i(TAG, "Testing basic recording for camera " + mCameraIds[i]);
                // Re-use the MediaRecorder object for the same camera device.
                mMediaRecorder = new MediaRecorder();
                openDevice(mCameraIds[i]);

                initSupportedVideoSize(mCameraIds[i]);

                int minFpsProfileId = -1, minFps = 1000;
                int maxFpsProfileId = -1, maxFps = 0;
                int cameraId = Integer.valueOf(mCamera.getId());

                for (int profileId : mCamcorderProfileList) {
                    if (!CamcorderProfile.hasProfile(cameraId, profileId)) {
                        continue;
                    }
                    CamcorderProfile profile = CamcorderProfile.get(cameraId, profileId);
                    if (profile.videoFrameRate < minFps) {
                        minFpsProfileId = profileId;
                        minFps = profile.videoFrameRate;
                    }
                    if (profile.videoFrameRate > maxFps) {
                        maxFpsProfileId = profileId;
                        maxFps = profile.videoFrameRate;
                    }
                }

                int camcorderProfileList[] = new int[] {minFpsProfileId, maxFpsProfileId};
                basicRecordingTestByCamera(camcorderProfileList);
            } finally {
                closeDevice();
                releaseRecorder();
            }
        }
    }

    /**
     * Test slow motion recording where capture rate (camera output) is different with
     * video (playback) frame rate for each camera if high speed recording is supported
     * by both camera and encoder.
     *
     * <p>
     * Normal recording use cases make the capture rate (camera output frame
     * rate) the same as the video (playback) frame rate. This guarantees that
     * the motions in the scene play at the normal speed. If the capture rate is
     * faster than video frame rate, for a given time duration, more number of
     * frames are captured than it can be played in the same time duration. This
     * generates "slow motion" effect during playback.
     * </p>
     */
    private void slowMotionRecording() throws Exception {
        for (String id : mCameraIds) {
            try {
                Log.i(TAG, "Testing slow motion recording for camera " + id);
                // Re-use the MediaRecorder object for the same camera device.
                mMediaRecorder = new MediaRecorder();
                openDevice(id);

                if (!mStaticInfo.isHighSpeedVideoSupported()) {
                    continue;
                }

                StreamConfigurationMap config =
                        mStaticInfo.getValueFromKeyNonNull(
                                CameraCharacteristics.SCALER_STREAM_CONFIGURATION_MAP);
                Size[] highSpeedVideoSizes = config.getHighSpeedVideoSizes();
                for (Size size : highSpeedVideoSizes) {
                    Range<Integer> fpsRange = getHighestHighSpeedFixedFpsRangeForSize(config, size);
                    mCollector.expectNotNull("Unable to find the fixed frame rate fps range for " +
                            "size " + size, fpsRange);
                    if (fpsRange == null) {
                        continue;
                    }

                    int captureRate = fpsRange.getLower();
                    int videoFramerate = captureRate / SLOWMO_SLOW_FACTOR;
                    /**
                     * Check if encoder support this. TODO: use HIGH_SPEED_720p
                     * CamCorderProfile to get the performance guarantee. Also
                     * add the test in StaticMetadataTest to check: 1. Camera
                     * high speed recording metadata is correctly reported 2.
                     * Encoder profile/level info is correctly reported. After
                     * that, we only need check the CamcorderProfile before
                     * skipping the test.
                     */
                    if (!isSupportedByAVCEncoder(size, captureRate)) {
                        Log.i(TAG, "high speed recording " + size + "@" + captureRate + "fps"
                                + " is not supported by AVC encoder");
                        continue;
                    }

                    mOutMediaFileName = VIDEO_FILE_PATH + "/test_slowMo_video.mp4";
                    if (DEBUG_DUMP) {
                        mOutMediaFileName = VIDEO_FILE_PATH + "/test_slowMo_video_" + id + "_"
                                + size.toString() + ".mp4";
                    }

                    prepareRecording(size, videoFramerate, captureRate);

                    // prepare preview surface by using video size.
                    updatePreviewSurfaceWithVideoSize(size);

                    // Start recording
                    SimpleCaptureCallback resultListener = new SimpleCaptureCallback();
                    startSlowMotionRecording(/*useMediaRecorder*/true, videoFramerate, captureRate,
                            fpsRange, resultListener);
                    long startTime = SystemClock.elapsedRealtime();

                    // Record certain duration.
                    SystemClock.sleep(RECORDING_DURATION_MS);

                    // Stop recording and preview
                    stopRecording(/*useMediaRecorder*/true);
                    // Convert number of frames camera produced into the duration in unit of ms.
                    int durationMs = (int) (resultListener.getTotalNumFrames() * 1000.0f /
                                    videoFramerate);

                    // Validation.
                    validateRecording(size, durationMs);

                }

            } finally {
                closeDevice();
                releaseRecorder();
            }
        }
    }

    private Range<Integer> getHighestHighSpeedFixedFpsRangeForSize(StreamConfigurationMap config,
            Size size) {
        Range<Integer>[] availableFpsRanges = config.getHighSpeedVideoFpsRangesFor(size);
        Range<Integer> maxRange = availableFpsRanges[0];
        boolean foundRange = false;
        for (Range<Integer> range : availableFpsRanges) {
            if (range.getLower() == range.getUpper() && range.getLower() >= maxRange.getLower()) {
                foundRange = true;
                maxRange = range;
            }
        }

        if (!foundRange) {
            return null;
        }
        return maxRange;
    }

    private void startSlowMotionRecording(boolean useMediaRecorder, int videoFrameRate,
            int captureRate, Range<Integer> fpsRange,
            CameraCaptureSession.CaptureCallback listener) throws Exception {
        List<Surface> outputSurfaces = new ArrayList<Surface>(2);
        assertTrue("Both preview and recording surfaces should be valid",
                mPreviewSurface.isValid() && mRecordingSurface.isValid());
        outputSurfaces.add(mPreviewSurface);
        outputSurfaces.add(mRecordingSurface);
        // Video snapshot surface
        if (mReaderSurface != null) {
            outputSurfaces.add(mReaderSurface);
        }
        mSessionListener = new BlockingSessionCallback();
        mSession = configureCameraSession(mCamera, outputSurfaces, mSessionListener, mHandler);

        CaptureRequest.Builder recordingRequestBuilder =
                mCamera.createCaptureRequest(CameraDevice.TEMPLATE_RECORD);
        recordingRequestBuilder.set(CaptureRequest.CONTROL_MODE,
                CaptureRequest.CONTROL_MODE_USE_SCENE_MODE);
        recordingRequestBuilder.set(CaptureRequest.CONTROL_SCENE_MODE,
                CaptureRequest.CONTROL_SCENE_MODE_HIGH_SPEED_VIDEO);

        CaptureRequest.Builder recordingOnlyBuilder =
                mCamera.createCaptureRequest(CameraDevice.TEMPLATE_RECORD);
        recordingOnlyBuilder.set(CaptureRequest.CONTROL_MODE,
                CaptureRequest.CONTROL_MODE_USE_SCENE_MODE);
        recordingOnlyBuilder.set(CaptureRequest.CONTROL_SCENE_MODE,
                CaptureRequest.CONTROL_SCENE_MODE_HIGH_SPEED_VIDEO);
        int slowMotionFactor = captureRate / videoFrameRate;

        // Make sure camera output frame rate is set to correct value.
        recordingRequestBuilder.set(CaptureRequest.CONTROL_AE_TARGET_FPS_RANGE, fpsRange);
        recordingRequestBuilder.addTarget(mRecordingSurface);
        recordingRequestBuilder.addTarget(mPreviewSurface);
        recordingOnlyBuilder.set(CaptureRequest.CONTROL_AE_TARGET_FPS_RANGE, fpsRange);
        recordingOnlyBuilder.addTarget(mRecordingSurface);

        List<CaptureRequest> slowMoRequests = new ArrayList<CaptureRequest>();
        slowMoRequests.add(recordingRequestBuilder.build());// Preview + recording.

        for (int i = 0; i < slowMotionFactor - 1; i++) {
            slowMoRequests.add(recordingOnlyBuilder.build()); // Recording only.
        }
        mSession.setRepeatingBurst(slowMoRequests, listener, mHandler);

        if (useMediaRecorder) {
            mMediaRecorder.start();
        } else {
            // TODO: need implement MediaCodec path.
        }

    }

    /**
     * Test camera recording by using each available CamcorderProfile for a
     * given camera. preview size is set to the video size.
     */
<<<<<<< HEAD
    private void basicRecordingTestByCamera(int[] camcorderProfileList) throws Exception {
        for (int profileId : camcorderProfileList) {
=======
    private void basicRecordingTestByCamera() throws Exception {
        Size maxPreviewSize = mOrderedPreviewSizes.get(0);
        for (int profileId : mCamcorderProfileList) {
>>>>>>> 2ba4bf02
            int cameraId = Integer.valueOf(mCamera.getId());
            if (!CamcorderProfile.hasProfile(cameraId, profileId) ||
                    allowedUnsupported(cameraId, profileId)) {
                continue;
            }

            CamcorderProfile profile = CamcorderProfile.get(cameraId, profileId);
            Size videoSz = new Size(profile.videoFrameWidth, profile.videoFrameHeight);
            if (mStaticInfo.isHardwareLevelLegacy() &&
                    (videoSz.getWidth() > maxPreviewSize.getWidth() ||
                     videoSz.getHeight() > maxPreviewSize.getHeight())) {
                // Skip. Legacy mode can only do recording up to max preview size
                continue;
            }
            assertTrue("Video size " + videoSz.toString() + " for profile ID " + profileId +
                            " must be one of the camera device supported video size!",
                            mSupportedVideoSizes.contains(videoSz));

            if (VERBOSE) {
                Log.v(TAG, "Testing camera recording with video size " + videoSz.toString());
            }

            // Configure preview and recording surfaces.
            mOutMediaFileName = VIDEO_FILE_PATH + "/test_video.mp4";
            if (DEBUG_DUMP) {
                mOutMediaFileName = VIDEO_FILE_PATH + "/test_video_" + cameraId + "_"
                        + videoSz.toString() + ".mp4";
            }

            prepareRecordingWithProfile(profile);

            // prepare preview surface by using video size.
            updatePreviewSurfaceWithVideoSize(videoSz);

            // Start recording
            SimpleCaptureCallback resultListener = new SimpleCaptureCallback();
            startRecording(/* useMediaRecorder */true, resultListener);

            // Record certain duration.
            SystemClock.sleep(RECORDING_DURATION_MS);

            // Stop recording and preview
            stopRecording(/* useMediaRecorder */true);
            // Convert number of frames camera produced into the duration in unit of ms.
            int durationMs = (int) (resultListener.getTotalNumFrames() * 1000.0f /
                            profile.videoFrameRate);

            if (VERBOSE) {
                Log.v(TAG, "video frame rate: " + profile.videoFrameRate +
                                ", num of frames produced: " + resultListener.getTotalNumFrames());
            }

            // Validation.
            validateRecording(videoSz, durationMs);
        }
    }

    /**
     * Test camera recording for each supported video size by camera, preview
     * size is set to the video size.
     */
    private void recordingSizeTestByCamera() throws Exception {
        for (Size sz : mSupportedVideoSizes) {
            if (!isSupported(sz, VIDEO_FRAME_RATE, VIDEO_FRAME_RATE)) {
                continue;
            }

            if (VERBOSE) {
                Log.v(TAG, "Testing camera recording with video size " + sz.toString());
            }

            // Configure preview and recording surfaces.
            mOutMediaFileName = VIDEO_FILE_PATH + "/test_video.mp4";
            if (DEBUG_DUMP) {
                mOutMediaFileName = VIDEO_FILE_PATH + "/test_video_" + mCamera.getId() + "_"
                        + sz.toString() + ".mp4";
            }

            // Use AVC and AAC a/v compression format.
            prepareRecording(sz, VIDEO_FRAME_RATE, VIDEO_FRAME_RATE);

            // prepare preview surface by using video size.
            updatePreviewSurfaceWithVideoSize(sz);

            // Start recording
            SimpleCaptureCallback resultListener = new SimpleCaptureCallback();
            startRecording(/* useMediaRecorder */true, resultListener);

            // Record certain duration.
            SystemClock.sleep(RECORDING_DURATION_MS);

            // Stop recording and preview
            stopRecording(/* useMediaRecorder */true);
            // Convert number of frames camera produced into the duration in unit of ms.
            int durationMs = (int) (resultListener.getTotalNumFrames() * 1000.0f /
                            VIDEO_FRAME_RATE);

            // Validation.
            validateRecording(sz, durationMs);
        }
    }

    /**
     * Initialize the supported video sizes.
     */
    private void initSupportedVideoSize(String cameraId)  throws Exception {
        Size maxVideoSize = SIZE_BOUND_1080P;
        if (CamcorderProfile.hasProfile(CamcorderProfile.QUALITY_2160P)) {
            maxVideoSize = SIZE_BOUND_2160P;
        }
        mSupportedVideoSizes =
                getSupportedVideoSizes(cameraId, mCameraManager, maxVideoSize);
    }

    /**
     * Simple wrapper to wrap normal/burst video snapshot tests
     */
    private void videoSnapshotHelper(boolean burstTest) throws Exception {
            for (String id : mCameraIds) {
                try {
                    Log.i(TAG, "Testing video snapshot for camera " + id);
                    // Re-use the MediaRecorder object for the same camera device.
                    mMediaRecorder = new MediaRecorder();

                    openDevice(id);

                    initSupportedVideoSize(id);

                    videoSnapshotTestByCamera(burstTest);
                } finally {
                    closeDevice();
                    releaseRecorder();
                }
            }
    }

    /**
     * Returns {@code true} if the {@link CamcorderProfile} ID is allowed to be unsupported.
     *
     * <p>This only allows unsupported profiles when using the LEGACY mode of the Camera API.</p>
     *
     * @param profileId a {@link CamcorderProfile} ID to check.
     * @return {@code true} if supported.
     */
    private boolean allowedUnsupported(int cameraId, int profileId) {
        if (!mStaticInfo.isHardwareLevelLegacy()) {
            return false;
        }

        switch(profileId) {
            case CamcorderProfile.QUALITY_2160P:
            case CamcorderProfile.QUALITY_1080P:
            case CamcorderProfile.QUALITY_HIGH:
                return !CamcorderProfile.hasProfile(cameraId, profileId) ||
                        CamcorderProfile.get(cameraId, profileId).videoFrameWidth >= 1080;
        }
        return false;
    }

    /**
     * Test video snapshot for each  available CamcorderProfile for a given camera.
     *
     * <p>
     * Preview size is set to the video size. For the burst test, frame drop and jittering
     * is not checked.
     * </p>
     *
     * @param burstTest Perform burst capture or single capture. For burst capture
     *                  {@value #BURST_VIDEO_SNAPSHOT_NUM} capture requests will be sent.
     */
    private void videoSnapshotTestByCamera(boolean burstTest)
            throws Exception {
        final int NUM_SINGLE_SHOT_TEST = 5;
        final int FRAMEDROP_TOLERANCE = 8;
        for (int profileId : mCamcorderProfileList) {
            int cameraId = Integer.valueOf(mCamera.getId());
            if (!CamcorderProfile.hasProfile(cameraId, profileId) ||
                    allowedUnsupported(cameraId, profileId)) {
                continue;
            }

            CamcorderProfile profile = CamcorderProfile.get(cameraId, profileId);
            Size videoSz = new Size(profile.videoFrameWidth, profile.videoFrameHeight);
            if (!mSupportedVideoSizes.contains(videoSz)) {
                mCollector.addMessage("Video size " + videoSz.toString() + " for profile ID " +
                        profileId + " must be one of the camera device supported video size!");
                continue;
            }

            Size maxPreviewSize = mOrderedPreviewSizes.get(0);

            // For LEGACY, find closest supported smaller or equal JPEG size to the current video
            // size; if no size is smaller than the video, pick the smallest JPEG size.  The assert
            // for video size above guarantees that for LIMITED or FULL, we select videoSz here.
            Size videoSnapshotSz = mOrderedStillSizes.get(mOrderedStillSizes.size() - 1);
            for (int i = mOrderedStillSizes.size() - 2; i >= 0; i--) {
                Size candidateSize = mOrderedStillSizes.get(i);
                if (candidateSize.getWidth() <= videoSz.getWidth() &&
                        candidateSize.getHeight() <= videoSz.getHeight()) {
                    videoSnapshotSz = candidateSize;
                }
            }

            /**
             * Only test full res snapshot when below conditions are all true.
             * 1. Camera is a FULL device
             * 2. video size is up to max preview size, which will be bounded by 1080p.
             */
            if (mStaticInfo.isHardwareLevelFull() &&
                    videoSz.getWidth() <= maxPreviewSize.getWidth() &&
                    videoSz.getHeight() <= maxPreviewSize.getHeight()) {
                videoSnapshotSz = mOrderedStillSizes.get(0);
            }

            createImageReader(
                    videoSnapshotSz, ImageFormat.JPEG,
                    MAX_VIDEO_SNAPSHOT_IMAGES, /*listener*/null);

            if (VERBOSE) {
                Log.v(TAG, "Testing camera recording with video size " + videoSz.toString());
            }

            // Configure preview and recording surfaces.
            mOutMediaFileName = VIDEO_FILE_PATH + "/test_video.mp4";
            if (DEBUG_DUMP) {
                mOutMediaFileName = VIDEO_FILE_PATH + "/test_video_" + cameraId + "_"
                        + videoSz.toString() + ".mp4";
            }

            int numTestIterations = burstTest ? 1 : NUM_SINGLE_SHOT_TEST;
            int totalDroppedFrames = 0;

            for (int numTested = 0; numTested < numTestIterations; numTested++) {
                prepareRecordingWithProfile(profile);

                // prepare video snapshot
                SimpleCaptureCallback resultListener = new SimpleCaptureCallback();
                SimpleImageReaderListener imageListener = new SimpleImageReaderListener();
                CaptureRequest.Builder videoSnapshotRequestBuilder =
                        mCamera.createCaptureRequest((mStaticInfo.isHardwareLevelLegacy()) ?
                                CameraDevice.TEMPLATE_RECORD :
                                CameraDevice.TEMPLATE_VIDEO_SNAPSHOT);

                // prepare preview surface by using video size.
                updatePreviewSurfaceWithVideoSize(videoSz);

                prepareVideoSnapshot(videoSnapshotRequestBuilder, imageListener);
                CaptureRequest request = videoSnapshotRequestBuilder.build();

                // Start recording
                startRecording(/* useMediaRecorder */true, resultListener);
                long startTime = SystemClock.elapsedRealtime();

                // Record certain duration.
                SystemClock.sleep(RECORDING_DURATION_MS / 2);

                // take video snapshot
                if (burstTest) {
                    List<CaptureRequest> requests =
                            new ArrayList<CaptureRequest>(BURST_VIDEO_SNAPSHOT_NUM);
                    for (int i = 0; i < BURST_VIDEO_SNAPSHOT_NUM; i++) {
                        requests.add(request);
                    }
                    mSession.captureBurst(requests, resultListener, mHandler);
                } else {
                    mSession.capture(request, resultListener, mHandler);
                }

                // make sure recording is still going after video snapshot
                SystemClock.sleep(RECORDING_DURATION_MS / 2);

                // Stop recording and preview
                int durationMs = stopRecording(/* useMediaRecorder */true);
                // For non-burst test, use number of frames to also double check video frame rate.
                // Burst video snapshot is allowed to cause frame rate drop, so do not use number
                // of frames to estimate duration
                if (!burstTest) {
                    durationMs = (int) (resultListener.getTotalNumFrames() * 1000.0f /
                        profile.videoFrameRate);
                }

                // Validation recorded video
                validateRecording(videoSz, durationMs);

                if (burstTest) {
                    for (int i = 0; i < BURST_VIDEO_SNAPSHOT_NUM; i++) {
                        Image image = imageListener.getImage(CAPTURE_IMAGE_TIMEOUT_MS);
                        validateVideoSnapshotCapture(image, videoSnapshotSz);
                        image.close();
                    }
                } else {
                    // validate video snapshot image
                    Image image = imageListener.getImage(CAPTURE_IMAGE_TIMEOUT_MS);
                    validateVideoSnapshotCapture(image, videoSnapshotSz);

                    // validate if there is framedrop around video snapshot
                    totalDroppedFrames +=  validateFrameDropAroundVideoSnapshot(
                            resultListener, image.getTimestamp());

                    //TODO: validate jittering. Should move to PTS
                    //validateJittering(resultListener);

                    image.close();
                }
            }

            if (!burstTest) {
                Log.w(TAG, String.format("Camera %d Video size %s: Number of dropped frames " +
                        "detected in %d trials is %d frames.", cameraId, videoSz.toString(),
                        numTestIterations, totalDroppedFrames));
                mCollector.expectLessOrEqual(
                        String.format(
                                "Camera %d Video size %s: Number of dropped frames %d must not"
                                + " be larger than %d",
                                cameraId, videoSz.toString(), totalDroppedFrames,
                                FRAMEDROP_TOLERANCE),
                        FRAMEDROP_TOLERANCE, totalDroppedFrames);
            }
            closeImageReader();
        }
    }

    /**
     * Configure video snapshot request according to the still capture size
     */
    private void prepareVideoSnapshot(
            CaptureRequest.Builder requestBuilder,
            ImageReader.OnImageAvailableListener imageListener)
            throws Exception {
        mReader.setOnImageAvailableListener(imageListener, mHandler);
        assertNotNull("Recording surface must be non-null!", mRecordingSurface);
        requestBuilder.addTarget(mRecordingSurface);
        assertNotNull("Preview surface must be non-null!", mPreviewSurface);
        requestBuilder.addTarget(mPreviewSurface);
        assertNotNull("Reader surface must be non-null!", mReaderSurface);
        requestBuilder.addTarget(mReaderSurface);
    }

    /**
     * Update preview size with video size.
     *
     * <p>Preview size will be capped with max preview size.</p>
     *
     * @param videoSize The video size used for preview.
     */
    private void updatePreviewSurfaceWithVideoSize(Size videoSize) {
        if (mOrderedPreviewSizes == null) {
            throw new IllegalStateException("supported preview size list is not initialized yet");
        }
        Size maxPreviewSize = mOrderedPreviewSizes.get(0);
        Size previewSize = videoSize;
        if (videoSize.getWidth() > maxPreviewSize.getWidth() ||
                videoSize.getHeight() > maxPreviewSize.getHeight()) {
            Log.w(TAG, "Overwrite preview size from " + videoSize.toString() +
                    " to " + maxPreviewSize.toString());
            previewSize = maxPreviewSize;
        }

        updatePreviewSurface(previewSize);
    }

    /**
     * Configure MediaRecorder recording session with CamcorderProfile, prepare
     * the recording surface.
     */
    private void prepareRecordingWithProfile(CamcorderProfile profile)
            throws Exception {
        // Prepare MediaRecorder.
        mMediaRecorder.setAudioSource(MediaRecorder.AudioSource.CAMCORDER);
        mMediaRecorder.setVideoSource(MediaRecorder.VideoSource.SURFACE);
        mMediaRecorder.setProfile(profile);
        mMediaRecorder.setOutputFile(mOutMediaFileName);
        mMediaRecorder.prepare();
        mRecordingSurface = mMediaRecorder.getSurface();
        assertNotNull("Recording surface must be non-null!", mRecordingSurface);
        mVideoFrameRate = profile.videoFrameRate;
        mVideoSize = new Size(profile.videoFrameWidth, profile.videoFrameHeight);
    }

    /**
     * Configure MediaRecorder recording session with CamcorderProfile, prepare
     * the recording surface. Use AVC for video compression, AAC for audio compression.
     * Both are required for android devices by android CDD.
     */
    private void prepareRecording(Size sz, int videoFrameRate, int captureRate)
            throws Exception {
        // Prepare MediaRecorder.
        mMediaRecorder.setAudioSource(MediaRecorder.AudioSource.CAMCORDER);
        mMediaRecorder.setVideoSource(MediaRecorder.VideoSource.SURFACE);
        mMediaRecorder.setOutputFormat(MediaRecorder.OutputFormat.THREE_GPP);
        mMediaRecorder.setOutputFile(mOutMediaFileName);
        mMediaRecorder.setVideoEncodingBitRate(getVideoBitRate(sz));
        mMediaRecorder.setVideoFrameRate(videoFrameRate);
        mMediaRecorder.setCaptureRate(captureRate);
        mMediaRecorder.setVideoSize(sz.getWidth(), sz.getHeight());
        mMediaRecorder.setVideoEncoder(MediaRecorder.VideoEncoder.H264);
        mMediaRecorder.setAudioEncoder(MediaRecorder.AudioEncoder.AAC);
        mMediaRecorder.prepare();
        mRecordingSurface = mMediaRecorder.getSurface();
        assertNotNull("Recording surface must be non-null!", mRecordingSurface);
        mVideoFrameRate = videoFrameRate;
        mVideoSize = sz;
    }

    private void startRecording(boolean useMediaRecorder,
            CameraCaptureSession.CaptureCallback listener) throws Exception {
        List<Surface> outputSurfaces = new ArrayList<Surface>(2);
        assertTrue("Both preview and recording surfaces should be valid",
                mPreviewSurface.isValid() && mRecordingSurface.isValid());
        outputSurfaces.add(mPreviewSurface);
        outputSurfaces.add(mRecordingSurface);
        // Video snapshot surface
        if (mReaderSurface != null) {
            outputSurfaces.add(mReaderSurface);
        }
        mSessionListener = new BlockingSessionCallback();
        mSession = configureCameraSession(mCamera, outputSurfaces, mSessionListener, mHandler);

        CaptureRequest.Builder recordingRequestBuilder =
                mCamera.createCaptureRequest(CameraDevice.TEMPLATE_RECORD);
        // Make sure camera output frame rate is set to correct value.
        Range<Integer> fpsRange = Range.create(mVideoFrameRate, mVideoFrameRate);
        recordingRequestBuilder.set(CaptureRequest.CONTROL_AE_TARGET_FPS_RANGE, fpsRange);
        recordingRequestBuilder.addTarget(mRecordingSurface);
        recordingRequestBuilder.addTarget(mPreviewSurface);
        mSession.setRepeatingRequest(recordingRequestBuilder.build(), listener, mHandler);

        if (useMediaRecorder) {
            mMediaRecorder.start();
        } else {
            // TODO: need implement MediaCodec path.
        }
        mRecordingStartTime = SystemClock.elapsedRealtime();
    }

    private void startRecording(boolean useMediaRecorder)  throws Exception {
        startRecording(useMediaRecorder, null);
    }

    private void stopCameraStreaming() throws Exception {
        if (VERBOSE) {
            Log.v(TAG, "Stopping camera streaming and waiting for idle");
        }
        // Stop repeating, wait for captures to complete, and disconnect from
        // surfaces
        mSession.close();
        mSessionListener.getStateWaiter().waitForState(SESSION_CLOSED, SESSION_CLOSE_TIMEOUT_MS);
    }

    // Stop recording and return the estimated video duration in milliseconds.
    private int stopRecording(boolean useMediaRecorder) throws Exception {
        long stopRecordingTime = SystemClock.elapsedRealtime();
        if (useMediaRecorder) {
            stopCameraStreaming();

            mMediaRecorder.stop();
            // Can reuse the MediaRecorder object after reset.
            mMediaRecorder.reset();
        } else {
            // TODO: need implement MediaCodec path.
        }
        if (mRecordingSurface != null) {
            mRecordingSurface.release();
            mRecordingSurface = null;
        }
        return (int) (stopRecordingTime - mRecordingStartTime);
    }

    private void releaseRecorder() {
        if (mMediaRecorder != null) {
            mMediaRecorder.release();
            mMediaRecorder = null;
        }
    }

    private void validateRecording(Size sz, int durationMs) throws Exception {
        File outFile = new File(mOutMediaFileName);
        assertTrue("No video is recorded", outFile.exists());

        MediaExtractor extractor = new MediaExtractor();
        try {
            extractor.setDataSource(mOutMediaFileName);
            long durationUs = 0;
            int width = -1, height = -1;
            int numTracks = extractor.getTrackCount();
            final String VIDEO_MIME_TYPE = "video";
            for (int i = 0; i < numTracks; i++) {
                MediaFormat format = extractor.getTrackFormat(i);
                String mime = format.getString(MediaFormat.KEY_MIME);
                if (mime.contains(VIDEO_MIME_TYPE)) {
                    Log.i(TAG, "video format is: " + format.toString());
                    durationUs = format.getLong(MediaFormat.KEY_DURATION);
                    width = format.getInteger(MediaFormat.KEY_WIDTH);
                    height = format.getInteger(MediaFormat.KEY_HEIGHT);
                    break;
                }
            }
            Size videoSz = new Size(width, height);
            assertTrue("Video size doesn't match, expected " + sz.toString() +
                    " got " + videoSz.toString(), videoSz.equals(sz));
            int duration = (int) (durationUs / 1000);
            if (VERBOSE) {
                Log.v(TAG, String.format("Video duration: recorded %dms, expected %dms",
                                         duration, durationMs));
            }

            // TODO: Don't skip this for video snapshot
            if (!mStaticInfo.isHardwareLevelLegacy()) {
                assertTrue(String.format(
                        "Camera %s: Video duration doesn't match: recorded %dms, expected %dms.",
                        mCamera.getId(), duration, durationMs),
                        Math.abs(duration - durationMs) < DURATION_MARGIN_MS);
            }
        } finally {
            extractor.release();
            if (!DEBUG_DUMP) {
                outFile.delete();
            }
        }
    }

    /**
     * Validate video snapshot capture image object sanity and test.
     *
     * <p> Check for size, format and jpeg decoding</p>
     *
     * @param image The JPEG image to be verified.
     * @param size The JPEG capture size to be verified against.
     */
    private void validateVideoSnapshotCapture(Image image, Size size) {
        CameraTestUtils.validateImage(image, size.getWidth(), size.getHeight(),
                ImageFormat.JPEG, /*filePath*/null);
    }

    /**
     * Validate if video snapshot causes frame drop.
     * Here frame drop is defined as frame duration >= 2 * expected frame duration.
     * Return the estimated number of frames dropped during video snapshot
     */
    private int validateFrameDropAroundVideoSnapshot(
            SimpleCaptureCallback resultListener, long imageTimeStamp) {
        int expectedDurationMs = 1000 / mVideoFrameRate;
        CaptureResult prevResult = resultListener.getCaptureResult(WAIT_FOR_RESULT_TIMEOUT_MS);
        long prevTS = getValueNotNull(prevResult, CaptureResult.SENSOR_TIMESTAMP);
        while (!resultListener.hasMoreResults()) {
            CaptureResult currentResult =
                    resultListener.getCaptureResult(WAIT_FOR_RESULT_TIMEOUT_MS);
            long currentTS = getValueNotNull(currentResult, CaptureResult.SENSOR_TIMESTAMP);
            if (currentTS == imageTimeStamp) {
                // validate the timestamp before and after, then return
                CaptureResult nextResult =
                        resultListener.getCaptureResult(WAIT_FOR_RESULT_TIMEOUT_MS);
                long nextTS = getValueNotNull(nextResult, CaptureResult.SENSOR_TIMESTAMP);
                int durationMs = (int) (currentTS - prevTS) / 1000000;
                int totalFramesDropped = 0;

                // Snapshots in legacy mode pause the preview briefly.  Skip the duration
                // requirements for legacy mode unless this is fixed.
                if (!mStaticInfo.isHardwareLevelLegacy()) {
                    mCollector.expectTrue(
                            String.format(
                                    "Video %dx%d Frame drop detected before video snapshot: " +
                                            "duration %dms (expected %dms)",
                                    mVideoSize.getWidth(), mVideoSize.getHeight(),
                                    durationMs, expectedDurationMs
                            ),
                            durationMs <= (expectedDurationMs * MAX_NUM_FRAME_DROP_ALLOWED)
                    );
                    // Log a warning is there is any frame drop detected.
                    if (durationMs >= expectedDurationMs * 2) {
                        Log.w(TAG, String.format(
                                "Video %dx%d Frame drop detected before video snapshot: " +
                                        "duration %dms (expected %dms)",
                                mVideoSize.getWidth(), mVideoSize.getHeight(),
                                durationMs, expectedDurationMs
                        ));
                    }

                    durationMs = (int) (nextTS - currentTS) / 1000000;
                    mCollector.expectTrue(
                            String.format(
                                    "Video %dx%d Frame drop detected after video snapshot: " +
                                            "duration %dms (expected %dms)",
                                    mVideoSize.getWidth(), mVideoSize.getHeight(),
                                    durationMs, expectedDurationMs
                            ),
                            durationMs <= (expectedDurationMs * MAX_NUM_FRAME_DROP_ALLOWED)
                    );
                    // Log a warning is there is any frame drop detected.
                    if (durationMs >= expectedDurationMs * 2) {
                        Log.w(TAG, String.format(
                                "Video %dx%d Frame drop detected after video snapshot: " +
                                        "duration %dms (expected %dms)",
                                mVideoSize.getWidth(), mVideoSize.getHeight(),
                                durationMs, expectedDurationMs
                        ));
                    }

                    int totalDurationMs = (int) (nextTS - prevTS) / 1000000;
                    // Rounding and minus 2 for the expected 2 frames interval
                    totalFramesDropped =
                            (totalDurationMs + expectedDurationMs / 2) /expectedDurationMs - 2;
                    if (totalFramesDropped < 0) {
                        Log.w(TAG, "totalFrameDropped is " + totalFramesDropped +
                                ". Video frame rate might be too fast.");
                    }
                    totalFramesDropped = Math.max(0, totalFramesDropped);
                }
                return totalFramesDropped;
            }
            prevTS = currentTS;
        }
        throw new AssertionFailedError(
                "Video snapshot timestamp does not match any of capture results!");
    }

    /**
     * Validate frame jittering from the input simple listener's buffered results
     */
    private void validateJittering(SimpleCaptureCallback resultListener) {
        int expectedDurationMs = 1000 / mVideoFrameRate;
        CaptureResult prevResult = resultListener.getCaptureResult(WAIT_FOR_RESULT_TIMEOUT_MS);
        long prevTS = getValueNotNull(prevResult, CaptureResult.SENSOR_TIMESTAMP);
        while (!resultListener.hasMoreResults()) {
            CaptureResult currentResult =
                    resultListener.getCaptureResult(WAIT_FOR_RESULT_TIMEOUT_MS);
            long currentTS = getValueNotNull(currentResult, CaptureResult.SENSOR_TIMESTAMP);
            int durationMs = (int) (currentTS - prevTS) / 1000000;
            int durationError = Math.abs(durationMs - expectedDurationMs);
            long frameNumber = currentResult.getFrameNumber();
            mCollector.expectTrue(
                    String.format(
                            "Resolution %dx%d Frame %d: jittering (%dms) exceeds bound [%dms,%dms]",
                            mVideoSize.getWidth(), mVideoSize.getHeight(),
                            frameNumber, durationMs,
                            expectedDurationMs - FRAME_DURATION_ERROR_TOLERANCE_MS,
                            expectedDurationMs + FRAME_DURATION_ERROR_TOLERANCE_MS),
                    durationError <= FRAME_DURATION_ERROR_TOLERANCE_MS);
            prevTS = currentTS;
        }
    }

    /**
     * Calculate a video bit rate based on the size. The bit rate is scaled
     * based on ratio of video size to 1080p size.
     */
    private int getVideoBitRate(Size sz) {
        int rate = BIT_RATE_1080P;
        float scaleFactor = sz.getHeight() * sz.getWidth() / (float)(1920 * 1080);
        rate = (int)(rate * scaleFactor);

        // Clamp to the MIN, MAX range.
        return Math.max(BIT_RATE_MIN, Math.min(BIT_RATE_MAX, rate));
    }

    /**
     * Check if the encoder and camera are able to support this size and frame rate.
     * Assume the video compression format is AVC.
     */
    private boolean isSupported(Size sz, int captureRate, int encodingRate) throws Exception {
        // Check camera capability.
        if (!isSupportedByCamera(sz, captureRate)) {
            return false;
        }

        // Check encode capability.
        if (!isSupportedByAVCEncoder(sz, encodingRate)){
            return false;
        }

        if(VERBOSE) {
            Log.v(TAG, "Both encoder and camera support " + sz.toString() + "@" + encodingRate + "@"
                    + getVideoBitRate(sz) / 1000 + "Kbps");
        }

        return true;
    }

    private boolean isSupportedByCamera(Size sz, int frameRate) {
        // Check if camera can support this sz and frame rate combination.
        StreamConfigurationMap config = mStaticInfo.
                getValueFromKeyNonNull(CameraCharacteristics.SCALER_STREAM_CONFIGURATION_MAP);

        long minDuration = config.getOutputMinFrameDuration(MediaRecorder.class, sz);
        if (minDuration == 0) {
            return false;
        }

        int maxFrameRate = (int) (1e9f / minDuration);
        return maxFrameRate >= frameRate;
    }

    /**
     * Check if encoder can support this size and frame rate combination by querying
     * MediaCodec capability. Check is based on size and frame rate. Ignore the bit rate
     * as the bit rates targeted in this test are well below the bit rate max value specified
     * by AVC specification for certain level.
     */
    private static boolean isSupportedByAVCEncoder(Size sz, int frameRate) {
        MediaFormat format = MediaFormat.createVideoFormat(
                MediaFormat.MIMETYPE_VIDEO_AVC, sz.getWidth(), sz.getHeight());
        format.setInteger(MediaFormat.KEY_FRAME_RATE, frameRate);
        MediaCodecList mcl = new MediaCodecList(MediaCodecList.REGULAR_CODECS);
        return mcl.findEncoderForFormat(format) != null;
    }
}<|MERGE_RESOLUTION|>--- conflicted
+++ resolved
@@ -437,14 +437,9 @@
      * Test camera recording by using each available CamcorderProfile for a
      * given camera. preview size is set to the video size.
      */
-<<<<<<< HEAD
     private void basicRecordingTestByCamera(int[] camcorderProfileList) throws Exception {
+        Size maxPreviewSize = mOrderedPreviewSizes.get(0);
         for (int profileId : camcorderProfileList) {
-=======
-    private void basicRecordingTestByCamera() throws Exception {
-        Size maxPreviewSize = mOrderedPreviewSizes.get(0);
-        for (int profileId : mCamcorderProfileList) {
->>>>>>> 2ba4bf02
             int cameraId = Integer.valueOf(mCamera.getId());
             if (!CamcorderProfile.hasProfile(cameraId, profileId) ||
                     allowedUnsupported(cameraId, profileId)) {
