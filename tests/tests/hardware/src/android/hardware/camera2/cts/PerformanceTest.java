/*
 * Copyright (C) 2014 The Android Open Source Project
 *
 * Licensed under the Apache License, Version 2.0 (the "License");
 * you may not use this file except in compliance with the License.
 * You may obtain a copy of the License at
 *
 *      http://www.apache.org/licenses/LICENSE-2.0
 *
 * Unless required by applicable law or agreed to in writing, software
 * distributed under the License is distributed on an "AS IS" BASIS,
 * WITHOUT WARRANTIES OR CONDITIONS OF ANY KIND, either express or implied.
 * See the License for the specific language governing permissions and
 * limitations under the License.
 */

package android.hardware.camera2.cts;

import static com.android.ex.camera2.blocking.BlockingSessionCallback.SESSION_CLOSED;

import android.graphics.ImageFormat;
import android.hardware.camera2.CameraAccessException;
import android.hardware.camera2.CameraCaptureSession;
import android.hardware.camera2.CameraCaptureSession.CaptureCallback;
import android.hardware.camera2.CameraDevice;
import android.hardware.camera2.CaptureRequest;
import android.hardware.camera2.CaptureResult;
import android.hardware.camera2.TotalCaptureResult;
import android.hardware.camera2.cts.CameraTestUtils.SimpleCaptureCallback;
import android.hardware.camera2.cts.CameraTestUtils.SimpleImageReaderListener;
import android.hardware.camera2.cts.helpers.StaticMetadata;
import android.hardware.camera2.cts.helpers.StaticMetadata.CheckLevel;
import android.hardware.camera2.cts.testcases.Camera2SurfaceViewTestCase;
import android.hardware.camera2.params.InputConfiguration;
import android.media.Image;
import android.media.ImageReader;
import android.media.ImageWriter;
import android.os.ConditionVariable;
import android.os.SystemClock;
import android.util.Log;
import android.util.Pair;
import android.util.Size;
import android.view.Surface;

import com.android.compatibility.common.util.DeviceReportLog;
import com.android.compatibility.common.util.ResultType;
import com.android.compatibility.common.util.ResultUnit;
import com.android.compatibility.common.util.Stat;
import com.android.ex.camera2.blocking.BlockingSessionCallback;
import com.android.ex.camera2.exceptions.TimeoutRuntimeException;

import java.util.ArrayList;
import java.util.Arrays;
import java.util.List;
import java.util.concurrent.LinkedBlockingQueue;
import java.util.concurrent.TimeUnit;

/**
 * Test camera2 API use case performance KPIs, such as camera open time, session creation time,
 * shutter lag etc. The KPI data will be reported in cts results.
 */
public class PerformanceTest extends Camera2SurfaceViewTestCase {
    private static final String TAG = "PerformanceTest";
    private static final boolean VERBOSE = Log.isLoggable(TAG, Log.VERBOSE);
    private static final int NUM_TEST_LOOPS = 5;
    private static final int NUM_MAX_IMAGES = 4;
    private static final int NUM_RESULTS_WAIT = 30;
    private static final int[] REPROCESS_FORMATS = {ImageFormat.YUV_420_888, ImageFormat.PRIVATE};
    private final int MAX_REPROCESS_IMAGES = 10;
    private final int MAX_JPEG_IMAGES = MAX_REPROCESS_IMAGES;
    private final int MAX_INPUT_IMAGES = MAX_REPROCESS_IMAGES;
    // ZSL queue depth should be bigger than the max simultaneous reprocessing capture request
    // count to maintain reasonable number of candidate image for the worse-case.
    // Here we want to make sure we at most dequeue half of the queue max images for the worst-case.
    private final int MAX_ZSL_IMAGES = MAX_REPROCESS_IMAGES * 2;
    private final double REPROCESS_STALL_MARGIN = 0.1;

    private DeviceReportLog mReportLog;

    // Used for reading camera output buffers.
    private ImageReader mCameraZslReader;
    private SimpleImageReaderListener mCameraZslImageListener;
    // Used for reprocessing (jpeg) output.
    private ImageReader mJpegReader;
    private SimpleImageReaderListener mJpegListener;
    // Used for reprocessing input.
    private ImageWriter mWriter;
    private SimpleCaptureCallback mZslResultListener;

    @Override
    protected void setUp() throws Exception {
        mReportLog = new DeviceReportLog();
        super.setUp();
    }

    @Override
    protected void tearDown() throws Exception {
        // Deliver the report to host will automatically clear the report log.
        mReportLog.submit(getInstrumentation());
        super.tearDown();
    }

    /**
     * Test camera launch KPI: the time duration between a camera device is
     * being opened and first preview frame is available.
     * <p>
     * It includes camera open time, session creation time, and sending first
     * preview request processing latency etc. For the SurfaceView based preview use
     * case, there is no way for client to know the exact preview frame
     * arrival time. To approximate this time, a companion YUV420_888 stream is
     * created. The first YUV420_888 Image coming out of the ImageReader is treated
     * as the first preview arrival time.
     * </p>
     */
    public void testCameraLaunch() throws Exception {
        double[] cameraOpenTimes = new double[NUM_TEST_LOOPS];
        double[] configureStreamTimes = new double[NUM_TEST_LOOPS];
        double[] startPreviewTimes = new double[NUM_TEST_LOOPS];
        double[] stopPreviewTimes = new double[NUM_TEST_LOOPS];
        double[] cameraCloseTimes = new double[NUM_TEST_LOOPS];
        double[] cameraLaunchTimes = new double[NUM_TEST_LOOPS];
        double[] avgCameraLaunchTimes = new double[mCameraIds.length];

        int counter = 0;
        for (String id : mCameraIds) {
            try {
                initializeImageReader(id, ImageFormat.YUV_420_888);
                SimpleImageListener imageListener = null;
                long startTimeMs, openTimeMs, configureTimeMs, previewStartedTimeMs;
                for (int i = 0; i < NUM_TEST_LOOPS; i++) {
                    try {
                        // Need create a new listener every iteration to be able to wait
                        // for the first image comes out.
                        imageListener = new SimpleImageListener();
                        mReader.setOnImageAvailableListener(imageListener, mHandler);
                        startTimeMs = SystemClock.elapsedRealtime();

                        // Blocking open camera
                        simpleOpenCamera(id);
                        openTimeMs = SystemClock.elapsedRealtime();
                        cameraOpenTimes[i] = openTimeMs - startTimeMs;

                        // Blocking configure outputs.
                        configureReaderAndPreviewOutputs();
                        configureTimeMs = SystemClock.elapsedRealtime();
                        configureStreamTimes[i] = configureTimeMs - openTimeMs;

                        // Blocking start preview (start preview to first image arrives)
                        SimpleCaptureCallback resultListener =
                                new SimpleCaptureCallback();
                        blockingStartPreview(resultListener, imageListener);
                        previewStartedTimeMs = SystemClock.elapsedRealtime();
                        startPreviewTimes[i] = previewStartedTimeMs - configureTimeMs;
                        cameraLaunchTimes[i] = previewStartedTimeMs - startTimeMs;

                        // Let preview on for a couple of frames
                        waitForNumResults(resultListener, NUM_RESULTS_WAIT);

                        // Blocking stop preview
                        startTimeMs = SystemClock.elapsedRealtime();
                        blockingStopPreview();
                        stopPreviewTimes[i] = SystemClock.elapsedRealtime() - startTimeMs;
                    }
                    finally {
                        // Blocking camera close
                        startTimeMs = SystemClock.elapsedRealtime();
                        closeDevice();
                        cameraCloseTimes[i] = SystemClock.elapsedRealtime() - startTimeMs;
                    }
                }

                avgCameraLaunchTimes[counter] = Stat.getAverage(cameraLaunchTimes);
                // Finish the data collection, report the KPIs.
                mReportLog.addValues("Camera " + id
                        + ": Camera open time", cameraOpenTimes,
                        ResultType.LOWER_BETTER, ResultUnit.MS);
                mReportLog.addValues("Camera " + id
                        + ": Camera configure stream time", configureStreamTimes,
                        ResultType.LOWER_BETTER, ResultUnit.MS);
                mReportLog.addValues("Camera " + id
                        + ": Camera start preview time", startPreviewTimes,
                        ResultType.LOWER_BETTER, ResultUnit.MS);
                mReportLog.addValues("Camera " + id
                        + ": Camera stop preview", stopPreviewTimes,
                        ResultType.LOWER_BETTER, ResultUnit.MS);
                mReportLog.addValues("Camera " + id
                        + ": Camera close time", cameraCloseTimes,
                        ResultType.LOWER_BETTER, ResultUnit.MS);
                mReportLog.addValues("Camera " + id
                        + ": Camera launch time", cameraLaunchTimes,
                        ResultType.LOWER_BETTER, ResultUnit.MS);
            }
            finally {
                closeImageReader();
            }
            counter++;
        }
<<<<<<< HEAD
        mReportLog.setSummary("Camera launch average time for all cameras ",
                Stat.getAverage(avgCameraLaunchTimes), ResultType.LOWER_BETTER, ResultUnit.MS);
=======
        if (mCameraIds.length != 0) {
            mReportLog.printSummary("Camera launch average time for all cameras ",
                    Stat.getAverage(avgCameraLaunchTimes), ResultType.LOWER_BETTER, ResultUnit.MS);
        }
>>>>>>> 087bf86f
    }

    /**
     * Test camera capture KPI for YUV_420_888 format: the time duration between
     * sending out a single image capture request and receiving image data and
     * capture result.
     * <p>
     * It enumerates the following metrics: capture latency, computed by
     * measuring the time between sending out the capture request and getting
     * the image data; partial result latency, computed by measuring the time
     * between sending out the capture request and getting the partial result;
     * capture result latency, computed by measuring the time between sending
     * out the capture request and getting the full capture result.
     * </p>
     */
    public void testSingleCapture() throws Exception {
        double[] captureTimes = new double[NUM_TEST_LOOPS];
        double[] getPartialTimes = new double[NUM_TEST_LOOPS];
        double[] getResultTimes = new double[NUM_TEST_LOOPS];
        double[] avgResultTimes = new double[mCameraIds.length];

        int counter = 0;
        for (String id : mCameraIds) {
            try {
                openDevice(id);

                boolean partialsExpected = mStaticInfo.getPartialResultCount() > 1;
                long startTimeMs;
                boolean isPartialTimingValid = partialsExpected;
                for (int i = 0; i < NUM_TEST_LOOPS; i++) {

                    // setup builders and listeners
                    CaptureRequest.Builder previewBuilder =
                            mCamera.createCaptureRequest(CameraDevice.TEMPLATE_PREVIEW);
                    CaptureRequest.Builder captureBuilder =
                            mCamera.createCaptureRequest(CameraDevice.TEMPLATE_STILL_CAPTURE);
                    SimpleCaptureCallback previewResultListener =
                            new SimpleCaptureCallback();
                    SimpleTimingResultListener captureResultListener =
                            new SimpleTimingResultListener();
                    SimpleImageListener imageListener = new SimpleImageListener();

                    Size maxYuvSize = CameraTestUtils.getSortedSizesForFormat(
                        id, mCameraManager, ImageFormat.YUV_420_888, /*bound*/null).get(0);

                    prepareCaptureAndStartPreview(previewBuilder, captureBuilder,
                            mOrderedPreviewSizes.get(0), maxYuvSize,
                            ImageFormat.YUV_420_888, previewResultListener,
                            NUM_MAX_IMAGES, imageListener);

                    // Capture an image and get image data
                    startTimeMs = SystemClock.elapsedRealtime();
                    CaptureRequest request = captureBuilder.build();
                    mSession.capture(request, captureResultListener, mHandler);

                    Pair<CaptureResult, Long> partialResultNTime = null;
                    if (partialsExpected) {
                        partialResultNTime = captureResultListener.getPartialResultNTimeForRequest(
                            request, NUM_RESULTS_WAIT);
                        // Even if maxPartials > 1, may not see partials for some devices
                        if (partialResultNTime == null) {
                            partialsExpected = false;
                            isPartialTimingValid = false;
                        }
                    }
                    Pair<CaptureResult, Long> captureResultNTime =
                            captureResultListener.getCaptureResultNTimeForRequest(
                                    request, NUM_RESULTS_WAIT);
                    imageListener.waitForImageAvailable(
                            CameraTestUtils.CAPTURE_IMAGE_TIMEOUT_MS);

                    captureTimes[i] = imageListener.getTimeReceivedImage() - startTimeMs;
                    if (partialsExpected) {
                        getPartialTimes[i] = partialResultNTime.second - startTimeMs;
                        if (getPartialTimes[i] < 0) {
                            isPartialTimingValid = false;
                        }
                    }
                    getResultTimes[i] = captureResultNTime.second - startTimeMs;

                    // simulate real scenario (preview runs a bit)
                    waitForNumResults(previewResultListener, NUM_RESULTS_WAIT);

                    stopPreview();

                }
                mReportLog.addValues("Camera " + id
                        + ": Camera capture latency", captureTimes,
                        ResultType.LOWER_BETTER, ResultUnit.MS);
                // If any of the partial results do not contain AE and AF state, then no report
                if (isPartialTimingValid) {
                    mReportLog.addValues("Camera " + id
                            + ": Camera partial result latency", getPartialTimes,
                            ResultType.LOWER_BETTER, ResultUnit.MS);
                }
                mReportLog.addValues("Camera " + id
                        + ": Camera capture result latency", getResultTimes,
                        ResultType.LOWER_BETTER, ResultUnit.MS);

                avgResultTimes[counter] = Stat.getAverage(getResultTimes);
            }
            finally {
                closeImageReader();
                closeDevice();
            }
            counter++;
        }

        // Result will not be reported in CTS report if no summary is printed.
<<<<<<< HEAD
        mReportLog.setSummary("Camera capture result average latency for all cameras ",
                Stat.getAverage(avgResultTimes), ResultType.LOWER_BETTER, ResultUnit.MS);
=======
        if (mCameraIds.length != 0) {
            mReportLog.printSummary("Camera capture result average latency for all cameras ",
                    Stat.getAverage(avgResultTimes), ResultType.LOWER_BETTER, ResultUnit.MS);
        }
>>>>>>> 087bf86f
    }

    /**
     * Test reprocessing shot-to-shot latency, i.e., from the time a reprocess
     * request is issued to the time the reprocess image is returned.
     *
     */
    public void testReprocessingLatency() throws Exception {
        for (String id : mCameraIds) {
            for (int format : REPROCESS_FORMATS) {
                if (!isReprocessSupported(id, format)) {
                    continue;
                }

                try {
                    openDevice(id);

                    reprocessingPerformanceTestByCamera(format, /*asyncMode*/false);
                } finally {
                    closeReaderWriters();
                    closeDevice();
                }
            }
        }
    }

    /**
     * Test reprocessing throughput, i.e., how many frames can be reprocessed
     * during a given amount of time.
     *
     */
    public void testReprocessingThroughput() throws Exception {
        for (String id : mCameraIds) {
            for (int format : REPROCESS_FORMATS) {
                if (!isReprocessSupported(id, format)) {
                    continue;
                }

                try {
                    openDevice(id);

                    reprocessingPerformanceTestByCamera(format, /*asyncMode*/true);
                } finally {
                    closeReaderWriters();
                    closeDevice();
                }
            }
        }
    }

    /**
     * Testing reprocessing caused preview stall (frame drops)
     */
    public void testReprocessingCaptureStall() throws Exception {
        for (String id : mCameraIds) {
            for (int format : REPROCESS_FORMATS) {
                if (!isReprocessSupported(id, format)) {
                    continue;
                }

                try {
                    openDevice(id);

                    reprocessingCaptureStallTestByCamera(format);
                } finally {
                    closeReaderWriters();
                    closeDevice();
                }
            }
        }
    }

    private void reprocessingCaptureStallTestByCamera(int reprocessInputFormat) throws Exception {
        prepareReprocessCapture(reprocessInputFormat);

        // Let it stream for a while before reprocessing
        startZslStreaming();
        waitForFrames(NUM_RESULTS_WAIT);

        final int NUM_REPROCESS_TESTED = MAX_REPROCESS_IMAGES / 2;
        // Prepare several reprocessing request
        Image[] inputImages = new Image[NUM_REPROCESS_TESTED];
        CaptureRequest.Builder[] reprocessReqs = new CaptureRequest.Builder[MAX_REPROCESS_IMAGES];
        for (int i = 0; i < NUM_REPROCESS_TESTED; i++) {
            inputImages[i] =
                    mCameraZslImageListener.getImage(CameraTestUtils.CAPTURE_IMAGE_TIMEOUT_MS);
            TotalCaptureResult zslResult =
                    mZslResultListener.getCaptureResult(
                            WAIT_FOR_RESULT_TIMEOUT_MS, inputImages[i].getTimestamp());
            reprocessReqs[i] = mCamera.createReprocessCaptureRequest(zslResult);
            reprocessReqs[i].addTarget(mJpegReader.getSurface());
            mWriter.queueInputImage(inputImages[i]);
        }

        double[] maxCaptureGapsMs = new double[NUM_REPROCESS_TESTED];
        double[] averageFrameDurationMs = new double[NUM_REPROCESS_TESTED];
        Arrays.fill(averageFrameDurationMs, 0.0);
        final int MAX_REPROCESS_RETURN_FRAME_COUNT = 20;
        SimpleCaptureCallback reprocessResultListener = new SimpleCaptureCallback();
        for (int i = 0; i < NUM_REPROCESS_TESTED; i++) {
            mZslResultListener.drain();
            CaptureRequest reprocessRequest = reprocessReqs[i].build();
            mSession.capture(reprocessRequest, reprocessResultListener, mHandler);
            // Wait for reprocess output jpeg and result come back.
            reprocessResultListener.getCaptureResultForRequest(reprocessRequest,
                    CameraTestUtils.CAPTURE_RESULT_TIMEOUT_MS);
            mJpegListener.getImage(CameraTestUtils.CAPTURE_IMAGE_TIMEOUT_MS);
            long numFramesMaybeStalled = mZslResultListener.getTotalNumFrames();
            assertTrue("Reprocess capture result should be returned in "
                    + MAX_REPROCESS_RETURN_FRAME_COUNT + " frames",
                    numFramesMaybeStalled <= MAX_REPROCESS_RETURN_FRAME_COUNT);

            // Need look longer time, as the stutter could happen after the reprocessing
            // output frame is received.
            long[] timestampGap = new long[MAX_REPROCESS_RETURN_FRAME_COUNT + 1];
            Arrays.fill(timestampGap, 0);
            CaptureResult[] results = new CaptureResult[timestampGap.length];
            long[] frameDurationsNs = new long[timestampGap.length];
            for (int j = 0; j < results.length; j++) {
                results[j] = mZslResultListener.getCaptureResult(
                        CameraTestUtils.CAPTURE_IMAGE_TIMEOUT_MS);
                if (j > 0) {
                    timestampGap[j] = results[j].get(CaptureResult.SENSOR_TIMESTAMP) -
                            results[j - 1].get(CaptureResult.SENSOR_TIMESTAMP);
                    assertTrue("Time stamp should be monotonically increasing",
                            timestampGap[j] > 0);
                }
                frameDurationsNs[j] = results[j].get(CaptureResult.SENSOR_FRAME_DURATION);
            }

            if (VERBOSE) {
                Log.i(TAG, "timestampGap: " + Arrays.toString(timestampGap));
                Log.i(TAG, "frameDurationsNs: " + Arrays.toString(frameDurationsNs));
            }

            // Get the number of candidate results, calculate the average frame duration
            // and max timestamp gap.
            Arrays.sort(timestampGap);
            double maxTimestampGapMs = timestampGap[timestampGap.length - 1] / 1000000.0;
            for (int m = 0; m < frameDurationsNs.length; m++) {
                averageFrameDurationMs[i] += (frameDurationsNs[m] / 1000000.0);
            }
            averageFrameDurationMs[i] /= frameDurationsNs.length;

            maxCaptureGapsMs[i] = maxTimestampGapMs;
        }

        String reprocessType = " YUV reprocessing ";
        if (reprocessInputFormat == ImageFormat.PRIVATE) {
            reprocessType = " opaque reprocessing ";
        }

        mReportLog.addValues("Camera " + mCamera.getId()
                + ":" + reprocessType + " max capture timestamp gaps", maxCaptureGapsMs,
                ResultType.LOWER_BETTER, ResultUnit.MS);
        mReportLog.addValues("Camera " + mCamera.getId()
                + ":" + reprocessType + "capture average frame duration", averageFrameDurationMs,
                ResultType.LOWER_BETTER, ResultUnit.MS);
        mReportLog.setSummary("Camera reprocessing average max capture timestamp gaps for Camera "
                + mCamera.getId(), Stat.getAverage(maxCaptureGapsMs), ResultType.LOWER_BETTER,
                ResultUnit.MS);

        // The max timestamp gap should be less than (captureStall + 1) x average frame
        // duration * (1 + error margin).
        int maxCaptureStallFrames = mStaticInfo.getMaxCaptureStallOrDefault();
        for (int i = 0; i < maxCaptureGapsMs.length; i++) {
            double stallDurationBound = averageFrameDurationMs[i] *
                    (maxCaptureStallFrames + 1) * (1 + REPROCESS_STALL_MARGIN);
            assertTrue("max capture stall duration should be no larger than ",
                    maxCaptureGapsMs[i] <= stallDurationBound);
        }
    }

    private void reprocessingPerformanceTestByCamera(int reprocessInputFormat, boolean asyncMode)
            throws Exception {
        // Prepare the reprocessing capture
        prepareReprocessCapture(reprocessInputFormat);

        // Start ZSL streaming
        startZslStreaming();
        waitForFrames(NUM_RESULTS_WAIT);

        CaptureRequest.Builder[] reprocessReqs = new CaptureRequest.Builder[MAX_REPROCESS_IMAGES];
        Image[] inputImages = new Image[MAX_REPROCESS_IMAGES];
        double[] getImageLatenciesMs = new double[MAX_REPROCESS_IMAGES];
        long startTimeMs;
        for (int i = 0; i < MAX_REPROCESS_IMAGES; i++) {
            inputImages[i] =
                    mCameraZslImageListener.getImage(CameraTestUtils.CAPTURE_IMAGE_TIMEOUT_MS);
            TotalCaptureResult zslResult =
                    mZslResultListener.getCaptureResult(
                            WAIT_FOR_RESULT_TIMEOUT_MS, inputImages[i].getTimestamp());
            reprocessReqs[i] = mCamera.createReprocessCaptureRequest(zslResult);
            reprocessReqs[i].addTarget(mJpegReader.getSurface());
        }

        if (asyncMode) {
            // async capture: issue all the reprocess requests as quick as possible, then
            // check the throughput of the output jpegs.
            for (int i = 0; i < MAX_REPROCESS_IMAGES; i++) {
                // Could be slow for YUV reprocessing, do it in advance.
                mWriter.queueInputImage(inputImages[i]);
            }

            // Submit the requests
            for (int i = 0; i < MAX_REPROCESS_IMAGES; i++) {
                mSession.capture(reprocessReqs[i].build(), null, null);
            }

            // Get images
            startTimeMs = SystemClock.elapsedRealtime();
            for (int i = 0; i < MAX_REPROCESS_IMAGES; i++) {
                mJpegListener.getImage(CameraTestUtils.CAPTURE_IMAGE_TIMEOUT_MS);
                getImageLatenciesMs[i] = SystemClock.elapsedRealtime() - startTimeMs;
                startTimeMs = SystemClock.elapsedRealtime();
            }
        } else {
            // sync capture: issue reprocess request one by one, only submit next one when
            // the previous capture image is returned. This is to test the back to back capture
            // performance.
            for (int i = 0; i < MAX_REPROCESS_IMAGES; i++) {
                startTimeMs = SystemClock.elapsedRealtime();
                mWriter.queueInputImage(inputImages[i]);
                mSession.capture(reprocessReqs[i].build(), null, null);
                mJpegListener.getImage(CameraTestUtils.CAPTURE_IMAGE_TIMEOUT_MS);
                getImageLatenciesMs[i] = SystemClock.elapsedRealtime() - startTimeMs;
            }
        }

        String reprocessType = " YUV reprocessing ";
        if (reprocessInputFormat == ImageFormat.PRIVATE) {
            reprocessType = " opaque reprocessing ";
        }

        // Report the performance data
        if (asyncMode) {
            mReportLog.addValues("Camera " + mCamera.getId()
                    + ":" + reprocessType + "capture latency", getImageLatenciesMs,
                    ResultType.LOWER_BETTER, ResultUnit.MS);
            mReportLog.setSummary("Camera reprocessing average latency for Camera " +
                    mCamera.getId(), Stat.getAverage(getImageLatenciesMs), ResultType.LOWER_BETTER,
                    ResultUnit.MS);
        } else {
            mReportLog.addValues("Camera " + mCamera.getId()
                    + ":" + reprocessType + "shot to shot latency", getImageLatenciesMs,
                    ResultType.LOWER_BETTER, ResultUnit.MS);
            mReportLog.setSummary("Camera reprocessing shot to shot average latency for Camera " +
                    mCamera.getId(), Stat.getAverage(getImageLatenciesMs), ResultType.LOWER_BETTER,
                    ResultUnit.MS);
        }
    }

    /**
     * Start preview and ZSL streaming
     */
    private void startZslStreaming() throws Exception {
        CaptureRequest.Builder zslBuilder =
                mCamera.createCaptureRequest(CameraDevice.TEMPLATE_ZERO_SHUTTER_LAG);
        zslBuilder.addTarget(mPreviewSurface);
        zslBuilder.addTarget(mCameraZslReader.getSurface());
        mSession.setRepeatingRequest(zslBuilder.build(), mZslResultListener, mHandler);
    }

    /**
     * Wait for a certain number of frames, the images and results will be drained from the
     * listeners to make sure that next reprocessing can get matched results and images.
     *
     * @param numFrameWait The number of frames to wait before return, 0 means that
     *      this call returns immediately after streaming on.
     */
    private void waitForFrames(int numFrameWait) {
        if (numFrameWait < 0) {
            throw new IllegalArgumentException("numFrameWait " + numFrameWait +
                    " should be non-negative");
        }

        if (numFrameWait == 0) {
            // Let is stream out for a while
            waitForNumResults(mZslResultListener, numFrameWait);
            // Drain the pending images, to ensure that all future images have an associated
            // capture result available.
            mCameraZslImageListener.drain();
        }
    }

    private void closeReaderWriters() {
        CameraTestUtils.closeImageReader(mCameraZslReader);
        mCameraZslReader = null;
        CameraTestUtils.closeImageReader(mJpegReader);
        mJpegReader = null;
        CameraTestUtils.closeImageWriter(mWriter);
        mWriter = null;
    }

    private void prepareReprocessCapture(int inputFormat)
                    throws CameraAccessException {
        // 1. Find the right preview and capture sizes.
        Size maxPreviewSize = mOrderedPreviewSizes.get(0);
        Size[] supportedInputSizes =
                mStaticInfo.getAvailableSizesForFormatChecked(inputFormat,
                StaticMetadata.StreamDirection.Input);
        Size maxInputSize = CameraTestUtils.getMaxSize(supportedInputSizes);
        Size maxJpegSize = mOrderedStillSizes.get(0);
        updatePreviewSurface(maxPreviewSize);
        mZslResultListener = new SimpleCaptureCallback();

        // 2. Create camera output ImageReaders.
        // YUV/Opaque output, camera should support output with input size/format
        mCameraZslImageListener = new SimpleImageReaderListener(
                /*asyncMode*/true, MAX_ZSL_IMAGES / 2);
        mCameraZslReader = CameraTestUtils.makeImageReader(
                maxInputSize, inputFormat, MAX_ZSL_IMAGES, mCameraZslImageListener, mHandler);
        // Jpeg reprocess output
        mJpegListener = new SimpleImageReaderListener();
        mJpegReader = CameraTestUtils.makeImageReader(
                maxJpegSize, ImageFormat.JPEG, MAX_JPEG_IMAGES, mJpegListener, mHandler);

        // create camera reprocess session
        List<Surface> outSurfaces = new ArrayList<Surface>();
        outSurfaces.add(mPreviewSurface);
        outSurfaces.add(mCameraZslReader.getSurface());
        outSurfaces.add(mJpegReader.getSurface());
        InputConfiguration inputConfig = new InputConfiguration(maxInputSize.getWidth(),
                maxInputSize.getHeight(), inputFormat);
        mSessionListener = new BlockingSessionCallback();
        mSession = CameraTestUtils.configureReprocessableCameraSession(
                mCamera, inputConfig, outSurfaces, mSessionListener, mHandler);

        // 3. Create ImageWriter for input
        mWriter = CameraTestUtils.makeImageWriter(
                mSession.getInputSurface(), MAX_INPUT_IMAGES, /*listener*/null, /*handler*/null);

    }

    private void blockingStopPreview() throws Exception {
        stopPreview();
        mSessionListener.getStateWaiter().waitForState(SESSION_CLOSED,
                CameraTestUtils.SESSION_CLOSE_TIMEOUT_MS);
    }

    private void blockingStartPreview(CaptureCallback listener, SimpleImageListener imageListener)
            throws Exception {
        if (mPreviewSurface == null || mReaderSurface == null) {
            throw new IllegalStateException("preview and reader surface must be initilized first");
        }

        CaptureRequest.Builder previewBuilder =
                mCamera.createCaptureRequest(CameraDevice.TEMPLATE_PREVIEW);
        previewBuilder.addTarget(mPreviewSurface);
        previewBuilder.addTarget(mReaderSurface);
        mSession.setRepeatingRequest(previewBuilder.build(), listener, mHandler);
        imageListener.waitForImageAvailable(CameraTestUtils.CAPTURE_IMAGE_TIMEOUT_MS);
    }

    /**
     * Configure reader and preview outputs and wait until done.
     */
    private void configureReaderAndPreviewOutputs() throws Exception {
        if (mPreviewSurface == null || mReaderSurface == null) {
            throw new IllegalStateException("preview and reader surface must be initilized first");
        }
        mSessionListener = new BlockingSessionCallback();
        List<Surface> outputSurfaces = new ArrayList<>();
        outputSurfaces.add(mPreviewSurface);
        outputSurfaces.add(mReaderSurface);
        mSession = CameraTestUtils.configureCameraSession(mCamera, outputSurfaces,
                mSessionListener, mHandler);
    }

    /**
     * Initialize the ImageReader instance and preview surface.
     * @param cameraId The camera to be opened.
     * @param format The format used to create ImageReader instance.
     */
    private void initializeImageReader(String cameraId, int format) throws Exception {
        mOrderedPreviewSizes = CameraTestUtils.getSupportedPreviewSizes(
                cameraId, mCameraManager,
                CameraTestUtils.getPreviewSizeBound(mWindowManager,
                    CameraTestUtils.PREVIEW_SIZE_BOUND));
        Size maxPreviewSize = mOrderedPreviewSizes.get(0);
        createImageReader(maxPreviewSize, format, NUM_MAX_IMAGES, /*listener*/null);
        updatePreviewSurface(maxPreviewSize);
    }

    private void simpleOpenCamera(String cameraId) throws Exception {
        mCamera = CameraTestUtils.openCamera(
                mCameraManager, cameraId, mCameraListener, mHandler);
        mCollector.setCameraId(cameraId);
        mStaticInfo = new StaticMetadata(mCameraManager.getCameraCharacteristics(cameraId),
                CheckLevel.ASSERT, /*collector*/null);
        mMinPreviewFrameDurationMap =
                mStaticInfo.getAvailableMinFrameDurationsForFormatChecked(ImageFormat.YUV_420_888);
    }

    /**
     * Simple image listener that can be used to time the availability of first image.
     *
     */
    private static class SimpleImageListener implements ImageReader.OnImageAvailableListener {
        private ConditionVariable imageAvailable = new ConditionVariable();
        private boolean imageReceived = false;
        private long mTimeReceivedImage = 0;

        @Override
        public void onImageAvailable(ImageReader reader) {
            Image image = null;
            if (!imageReceived) {
                if (VERBOSE) {
                    Log.v(TAG, "First image arrives");
                }
                imageReceived = true;
                mTimeReceivedImage = SystemClock.elapsedRealtime();
                imageAvailable.open();
            }
            image = reader.acquireNextImage();
            if (image != null) {
                image.close();
            }
        }

        /**
         * Wait for image available, return immediately if the image was already
         * received, otherwise wait until an image arrives.
         */
        public void waitForImageAvailable(long timeout) {
            if (imageReceived) {
                imageReceived = false;
                return;
            }

            if (imageAvailable.block(timeout)) {
                imageAvailable.close();
                imageReceived = false;
            } else {
                throw new TimeoutRuntimeException("Unable to get the first image after "
                        + CameraTestUtils.CAPTURE_IMAGE_TIMEOUT_MS + "ms");
            }
        }

        public long getTimeReceivedImage() {
            return mTimeReceivedImage;
        }
    }

    private static class SimpleTimingResultListener
            extends CameraCaptureSession.CaptureCallback {
        private final LinkedBlockingQueue<Pair<CaptureResult, Long> > mPartialResultQueue =
                new LinkedBlockingQueue<Pair<CaptureResult, Long> >();
        private final LinkedBlockingQueue<Pair<CaptureResult, Long> > mResultQueue =
                new LinkedBlockingQueue<Pair<CaptureResult, Long> > ();

        @Override
        public void onCaptureCompleted(CameraCaptureSession session, CaptureRequest request,
                TotalCaptureResult result) {
            try {
                Long time = SystemClock.elapsedRealtime();
                mResultQueue.put(new Pair<CaptureResult, Long>(result, time));
            } catch (InterruptedException e) {
                throw new UnsupportedOperationException(
                        "Can't handle InterruptedException in onCaptureCompleted");
            }
        }

        @Override
        public void onCaptureProgressed(CameraCaptureSession session, CaptureRequest request,
                CaptureResult partialResult) {
            try {
                // check if AE and AF state exists
                Long time = -1L;
                if (partialResult.get(CaptureResult.CONTROL_AE_STATE) != null &&
                        partialResult.get(CaptureResult.CONTROL_AF_STATE) != null) {
                    time = SystemClock.elapsedRealtime();
                }
                mPartialResultQueue.put(new Pair<CaptureResult, Long>(partialResult, time));
            } catch (InterruptedException e) {
                throw new UnsupportedOperationException(
                        "Can't handle InterruptedException in onCaptureProgressed");
            }
        }

        public Pair<CaptureResult, Long> getPartialResultNTime(long timeout) {
            try {
                Pair<CaptureResult, Long> result =
                        mPartialResultQueue.poll(timeout, TimeUnit.MILLISECONDS);
                return result;
            } catch (InterruptedException e) {
                throw new UnsupportedOperationException("Unhandled interrupted exception", e);
            }
        }

        public Pair<CaptureResult, Long> getCaptureResultNTime(long timeout) {
            try {
                Pair<CaptureResult, Long> result =
                        mResultQueue.poll(timeout, TimeUnit.MILLISECONDS);
                assertNotNull("Wait for a capture result timed out in " + timeout + "ms", result);
                return result;
            } catch (InterruptedException e) {
                throw new UnsupportedOperationException("Unhandled interrupted exception", e);
            }
        }

        public Pair<CaptureResult, Long> getPartialResultNTimeForRequest(CaptureRequest myRequest,
                int numResultsWait) {
            if (numResultsWait < 0) {
                throw new IllegalArgumentException("numResultsWait must be no less than 0");
            }

            Pair<CaptureResult, Long> result;
            int i = 0;
            do {
                result = getPartialResultNTime(CameraTestUtils.CAPTURE_RESULT_TIMEOUT_MS);
                // The result may be null if no partials are produced on this particular path, so
                // stop trying
                if (result == null) break;
                if (result.first.getRequest().equals(myRequest)) {
                    return result;
                }
            } while (i++ < numResultsWait);

            // No partials produced - this may not be an error, since a given device may not
            // produce any partials on this testing path
            return null;
        }

        public Pair<CaptureResult, Long> getCaptureResultNTimeForRequest(CaptureRequest myRequest,
                int numResultsWait) {
            if (numResultsWait < 0) {
                throw new IllegalArgumentException("numResultsWait must be no less than 0");
            }

            Pair<CaptureResult, Long> result;
            int i = 0;
            do {
                result = getCaptureResultNTime(CameraTestUtils.CAPTURE_RESULT_TIMEOUT_MS);
                if (result.first.getRequest().equals(myRequest)) {
                    return result;
                }
            } while (i++ < numResultsWait);

            throw new TimeoutRuntimeException("Unable to get the expected capture result after "
                    + "waiting for " + numResultsWait + " results");
        }

    }
}<|MERGE_RESOLUTION|>--- conflicted
+++ resolved
@@ -195,15 +195,10 @@
             }
             counter++;
         }
-<<<<<<< HEAD
-        mReportLog.setSummary("Camera launch average time for all cameras ",
-                Stat.getAverage(avgCameraLaunchTimes), ResultType.LOWER_BETTER, ResultUnit.MS);
-=======
         if (mCameraIds.length != 0) {
-            mReportLog.printSummary("Camera launch average time for all cameras ",
+            mReportLog.setSummary("Camera launch average time for all cameras ",
                     Stat.getAverage(avgCameraLaunchTimes), ResultType.LOWER_BETTER, ResultUnit.MS);
         }
->>>>>>> 087bf86f
     }
 
     /**
@@ -313,15 +308,10 @@
         }
 
         // Result will not be reported in CTS report if no summary is printed.
-<<<<<<< HEAD
-        mReportLog.setSummary("Camera capture result average latency for all cameras ",
-                Stat.getAverage(avgResultTimes), ResultType.LOWER_BETTER, ResultUnit.MS);
-=======
         if (mCameraIds.length != 0) {
-            mReportLog.printSummary("Camera capture result average latency for all cameras ",
+            mReportLog.setSummary("Camera capture result average latency for all cameras ",
                     Stat.getAverage(avgResultTimes), ResultType.LOWER_BETTER, ResultUnit.MS);
         }
->>>>>>> 087bf86f
     }
 
     /**
