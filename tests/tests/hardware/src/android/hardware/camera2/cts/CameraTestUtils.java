--- conflicted
+++ resolved
@@ -48,12 +48,9 @@
 import android.os.Environment;
 import android.os.Handler;
 import android.util.Log;
-<<<<<<< HEAD
 import android.util.Pair;
 import android.util.Size;
-=======
 import android.view.Display;
->>>>>>> 02e7e6ec
 import android.view.Surface;
 import android.view.WindowManager;
 
@@ -1517,7 +1514,6 @@
         return resultRegions;
     }
 
-<<<<<<< HEAD
     /**
      * Copy source image data to destination image.
      *
@@ -2063,7 +2059,8 @@
             jpegQuality = jpgQuality;
             thumbnailQuality = thumbQuality;
         }
-=======
+    }
+
     public static Size getPreviewSizeBound(WindowManager windowManager, Size bound) {
         Display display = windowManager.getDefaultDisplay();
 
@@ -2080,6 +2077,5 @@
             return bound;
         else
             return new Size(width, height);
->>>>>>> 02e7e6ec
     }
 }