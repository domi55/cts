--- conflicted
+++ resolved
@@ -41,8 +41,6 @@
 import android.view.Surface;
 import android.view.WindowManager;
 
-import com.android.ex.camera2.blocking.BlockingSessionCallback;
-
 import java.util.Arrays;
 import java.util.ArrayList;
 import java.util.List;
@@ -383,10 +381,7 @@
         final int TIMEOUT_FOR_RESULT_MS = (mStaticInfo.isHardwareLevelLegacy()) ? 1500 : 1000;
         final int MIN_RESULT_COUNT = 3;
 
-<<<<<<< HEAD
         ImageDropperListener imageDropperListener = new ImageDropperListener();
-=======
->>>>>>> 8372e3cd
         // Set up outputs
         List<Object> outputTargets = new ArrayList<>();
         List<Surface> outputSurfaces = new ArrayList<>();
@@ -412,10 +407,7 @@
                     Size targetSize = maxSizes.maxJpegSizes[sizeLimit];
                     ImageReader target = ImageReader.newInstance(
                         targetSize.getWidth(), targetSize.getHeight(), JPEG, MIN_RESULT_COUNT);
-<<<<<<< HEAD
                     target.setOnImageAvailableListener(imageDropperListener, mHandler);
-=======
->>>>>>> 8372e3cd
                     outputTargets.add(target);
                     outputSurfaces.add(target.getSurface());
                     jpegTargets.add(target);
@@ -425,10 +417,7 @@
                     Size targetSize = maxSizes.maxYuvSizes[sizeLimit];
                     ImageReader target = ImageReader.newInstance(
                         targetSize.getWidth(), targetSize.getHeight(), YUV, MIN_RESULT_COUNT);
-<<<<<<< HEAD
                     target.setOnImageAvailableListener(imageDropperListener, mHandler);
-=======
->>>>>>> 8372e3cd
                     outputTargets.add(target);
                     outputSurfaces.add(target.getSurface());
                     yuvTargets.add(target);
@@ -438,10 +427,7 @@
                     Size targetSize = maxSizes.maxRawSize;
                     ImageReader target = ImageReader.newInstance(
                         targetSize.getWidth(), targetSize.getHeight(), RAW, MIN_RESULT_COUNT);
-<<<<<<< HEAD
                     target.setOnImageAvailableListener(imageDropperListener, mHandler);
-=======
->>>>>>> 8372e3cd
                     outputTargets.add(target);
                     outputSurfaces.add(target.getSurface());
                     rawTargets.add(target);
