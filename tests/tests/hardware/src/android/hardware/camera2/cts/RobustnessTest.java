/*
 * Copyright 2014 The Android Open Source Project
 *
 * Licensed under the Apache License, Version 2.0 (the "License");
 * you may not use this file except in compliance with the License.
 * You may obtain a copy of the License at
 *
 *      http://www.apache.org/licenses/LICENSE-2.0
 *
 * Unless required by applicable law or agreed to in writing, software
 * distributed under the License is distributed on an "AS IS" BASIS,
 * WITHOUT WARRANTIES OR CONDITIONS OF ANY KIND, either express or implied.
 * See the License for the specific language governing permissions and
 * limitations under the License.
 */

package android.hardware.camera2.cts;

import static android.hardware.camera2.cts.CameraTestUtils.*;
import static android.hardware.camera2.cts.RobustnessTest.MaxStreamSizes.*;

import android.content.Context;
import android.graphics.ImageFormat;
import android.graphics.SurfaceTexture;
import android.hardware.camera2.CameraCaptureSession;
import android.hardware.camera2.CameraCharacteristics;
import android.hardware.camera2.CameraDevice;
import android.hardware.camera2.CameraManager;
import android.hardware.camera2.CaptureRequest;
import android.hardware.camera2.CaptureResult;
import android.hardware.camera2.TotalCaptureResult;
import android.hardware.camera2.CaptureFailure;
import android.hardware.camera2.params.InputConfiguration;
import android.hardware.camera2.params.StreamConfigurationMap;
import android.hardware.camera2.cts.helpers.StaticMetadata;
import android.hardware.camera2.cts.testcases.Camera2AndroidTestCase;
import android.media.CamcorderProfile;
import android.media.Image;
import android.media.ImageReader;
import android.media.ImageWriter;
import android.util.Log;
import android.util.Size;
import android.view.Display;
import android.view.Surface;
import android.view.WindowManager;

import com.android.ex.camera2.blocking.BlockingSessionCallback;

import java.util.Arrays;
import java.util.ArrayList;
import java.util.List;

import static junit.framework.Assert.assertTrue;
import static org.mockito.Mockito.*;

/**
 * Tests exercising edge cases in camera setup, configuration, and usage.
 */
public class RobustnessTest extends Camera2AndroidTestCase {
    private static final String TAG = "RobustnessTest";
    private static final boolean VERBOSE = Log.isLoggable(TAG, Log.VERBOSE);

    private static final int CONFIGURE_TIMEOUT = 5000; //ms
    private static final int CAPTURE_TIMEOUT = 1000; //ms

    // For testTriggerInteractions
    private static final int PREVIEW_WARMUP_FRAMES = 60;
    private static final int MAX_RESULT_STATE_CHANGE_WAIT_FRAMES = 100;
    private static final int MAX_TRIGGER_SEQUENCE_FRAMES = 180; // 6 sec at 30 fps
    private static final int MAX_RESULT_STATE_POSTCHANGE_WAIT_FRAMES = 10;

    /**
     * Test that a {@link CameraCaptureSession} can be configured with a {@link Surface} containing
     * a dimension other than one of the supported output dimensions.  The buffers produced into
     * this surface are expected have the dimensions of the closest possible buffer size in the
     * available stream configurations for a surface with this format.
     */
    public void testBadSurfaceDimensions() throws Exception {
        for (String id : mCameraIds) {
            try {
                Log.i(TAG, "Testing Camera " + id);
                openDevice(id);

                // Find some size not supported by the camera
                Size weirdSize = new Size(643, 577);
                int count = 0;
                while(mOrderedPreviewSizes.contains(weirdSize)) {
                    // Really, they can't all be supported...
                    weirdSize = new Size(weirdSize.getWidth() + 1, weirdSize.getHeight() + 1);
                    count++;
                    assertTrue("Too many exotic YUV_420_888 resolutions supported.", count < 100);
                }

                // Setup imageReader with invalid dimension
                ImageReader imageReader = ImageReader.newInstance(weirdSize.getWidth(),
                        weirdSize.getHeight(), ImageFormat.YUV_420_888, 3);

                // Setup ImageReaderListener
                SimpleImageReaderListener imageListener = new SimpleImageReaderListener();
                imageReader.setOnImageAvailableListener(imageListener, mHandler);

                Surface surface = imageReader.getSurface();
                List<Surface> surfaces = new ArrayList<>();
                surfaces.add(surface);

                // Setup a capture request and listener
                CaptureRequest.Builder request =
                        mCamera.createCaptureRequest(CameraDevice.TEMPLATE_PREVIEW);
                request.addTarget(surface);

                // Check that correct session callback is hit.
                CameraCaptureSession.StateCallback sessionListener =
                        mock(CameraCaptureSession.StateCallback.class);
                CameraCaptureSession session = CameraTestUtils.configureCameraSession(mCamera,
                        surfaces, sessionListener, mHandler);

                verify(sessionListener, timeout(CONFIGURE_TIMEOUT).atLeastOnce()).
                        onConfigured(any(CameraCaptureSession.class));
                verify(sessionListener, timeout(CONFIGURE_TIMEOUT).atLeastOnce()).
                        onReady(any(CameraCaptureSession.class));
                verify(sessionListener, never()).onConfigureFailed(any(CameraCaptureSession.class));
                verify(sessionListener, never()).onActive(any(CameraCaptureSession.class));
                verify(sessionListener, never()).onClosed(any(CameraCaptureSession.class));

                CameraCaptureSession.CaptureCallback captureListener =
                        mock(CameraCaptureSession.CaptureCallback.class);
                session.capture(request.build(), captureListener, mHandler);

                verify(captureListener, timeout(CAPTURE_TIMEOUT).atLeastOnce()).
                        onCaptureCompleted(any(CameraCaptureSession.class),
                                any(CaptureRequest.class), any(TotalCaptureResult.class));
                verify(captureListener, never()).onCaptureFailed(any(CameraCaptureSession.class),
                        any(CaptureRequest.class), any(CaptureFailure.class));

                Image image = imageListener.getImage(CAPTURE_TIMEOUT);
                int imageWidth = image.getWidth();
                int imageHeight = image.getHeight();
                Size actualSize = new Size(imageWidth, imageHeight);

                assertTrue("Camera does not contain outputted image resolution " + actualSize,
                        mOrderedPreviewSizes.contains(actualSize));
            } finally {
                closeDevice(id);
            }
        }
    }

    /**
     * Test for making sure the required output combinations for each hardware level and capability
     * work as expected.
     */
    public void testMandatoryOutputCombinations() throws Exception {
        /**
         * Tables for maximum sizes to try for each hardware level and capability.
         *
         * Keep in sync with the tables in
         * frameworks/base/core/java/android/hardware/camera2/CameraDevice.java#createCaptureSession
         *
         * Each row of the table is a set of (format, max resolution) pairs, using the below consts
         */

        // Enum values are defined in MaxStreamSizes
        final int[][] LEGACY_COMBINATIONS = {
            {PRIV, MAXIMUM}, // Simple preview, GPU video processing, or no-preview video recording
            {JPEG, MAXIMUM}, // No-viewfinder still image capture
            {YUV,  MAXIMUM}, // In-application video/image processing
            {PRIV, PREVIEW,  JPEG, MAXIMUM}, // Standard still imaging.
            {YUV,  PREVIEW,  JPEG, MAXIMUM}, // In-app processing plus still capture.
            {PRIV, PREVIEW,  PRIV, PREVIEW}, // Standard recording.
            {PRIV, PREVIEW,  YUV,  PREVIEW}, // Preview plus in-app processing.
            {PRIV, PREVIEW,  YUV,  PREVIEW,  JPEG, MAXIMUM} // Still capture plus in-app processing.
        };

        final int[][] LIMITED_COMBINATIONS = {
            {PRIV, PREVIEW,  PRIV, RECORD }, // High-resolution video recording with preview.
            {PRIV, PREVIEW,  YUV , RECORD }, // High-resolution in-app video processing with preview.
            {YUV , PREVIEW,  YUV , RECORD }, // Two-input in-app video processing.
            {PRIV, PREVIEW,  PRIV, RECORD,   JPEG, RECORD  }, // High-resolution recording with video snapshot.
            {PRIV, PREVIEW,  YUV,  RECORD,   JPEG, RECORD  }, // High-resolution in-app processing with video snapshot.
            {YUV , PREVIEW,  YUV,  PREVIEW,  JPEG, MAXIMUM }  // Two-input in-app processing with still capture.
        };

        final int[][] BURST_COMBINATIONS = {
            {PRIV, PREVIEW,  PRIV, MAXIMUM }, // Maximum-resolution GPU processing with preview.
            {PRIV, PREVIEW,  YUV,  MAXIMUM }, // Maximum-resolution in-app processing with preview.
            {YUV,  PREVIEW,  YUV,  MAXIMUM }, // Maximum-resolution two-input in-app processsing.
        };

        final int[][] FULL_COMBINATIONS = {
            {PRIV, PREVIEW,  PRIV, PREVIEW,  JPEG, MAXIMUM }, //Video recording with maximum-size video snapshot.
            {YUV,  VGA,      PRIV, PREVIEW,  YUV,  MAXIMUM }, // Standard video recording plus maximum-resolution in-app processing.
            {YUV,  VGA,      YUV,  PREVIEW,  YUV,  MAXIMUM } // Preview plus two-input maximum-resolution in-app processing.
        };

        final int[][] RAW_COMBINATIONS = {
            {RAW,  MAXIMUM }, // No-preview DNG capture.
            {PRIV, PREVIEW,  RAW,  MAXIMUM }, // Standard DNG capture.
            {YUV,  PREVIEW,  RAW,  MAXIMUM }, // In-app processing plus DNG capture.
            {PRIV, PREVIEW,  PRIV, PREVIEW,  RAW, MAXIMUM}, // Video recording with DNG capture.
            {PRIV, PREVIEW,  YUV,  PREVIEW,  RAW, MAXIMUM}, // Preview with in-app processing and DNG capture.
            {YUV,  PREVIEW,  YUV,  PREVIEW,  RAW, MAXIMUM}, // Two-input in-app processing plus DNG capture.
            {PRIV, PREVIEW,  JPEG, MAXIMUM,  RAW, MAXIMUM}, // Still capture with simultaneous JPEG and DNG.
            {YUV,  PREVIEW,  JPEG, MAXIMUM,  RAW, MAXIMUM}  // In-app processing with simultaneous JPEG and DNG.
        };

        final int[][][] TABLES =
            { LEGACY_COMBINATIONS, LIMITED_COMBINATIONS, BURST_COMBINATIONS, FULL_COMBINATIONS, RAW_COMBINATIONS };

        sanityCheckConfigurationTables(TABLES);

        for (String id : mCameraIds) {
            openDevice(id);

            // Find the concrete max sizes for each format/resolution combination
            MaxStreamSizes maxSizes = new MaxStreamSizes(mStaticInfo, id);

<<<<<<< HEAD
            String streamConfigurationMapString =
                    mStaticInfo.getCharacteristics().get(
                            CameraCharacteristics.SCALER_STREAM_CONFIGURATION_MAP).toString();
            if (VERBOSE) {
                Log.v(TAG, "StreamConfigurationMap: " + streamConfigurationMapString);
            }
=======
            CameraCharacteristics cc = mCameraManager.getCameraCharacteristics(id);

            MaxOutputSizes maxSizes = new MaxOutputSizes(cc, id, getContext());

            final StaticMetadata staticInfo = new StaticMetadata(cc);

            openDevice(id);
>>>>>>> 71301959

            // Always run legacy-level tests

            for (int[] config : LEGACY_COMBINATIONS) {
                testOutputCombination(id, config, maxSizes);
            }

            // Then run higher-level tests if applicable

            if (!mStaticInfo.isHardwareLevelLegacy()) {

                // If not legacy, at least limited, so run limited-level tests

                for (int[] config : LIMITED_COMBINATIONS) {
                    testOutputCombination(id, config, maxSizes);
                }

                // Check for BURST_CAPTURE, FULL and RAW and run those if appropriate

                if (mStaticInfo.isCapabilitySupported(
                        CameraCharacteristics.REQUEST_AVAILABLE_CAPABILITIES_BURST_CAPTURE)) {
                    for (int[] config : BURST_COMBINATIONS) {
                        testOutputCombination(id, config, maxSizes);
                    }
                }

                if (mStaticInfo.isHardwareLevelFull()) {
                    for (int[] config : FULL_COMBINATIONS) {
                        testOutputCombination(id, config, maxSizes);
                    }
                }

                if (mStaticInfo.isCapabilitySupported(
                        CameraCharacteristics.REQUEST_AVAILABLE_CAPABILITIES_RAW)) {
                    for (int[] config : RAW_COMBINATIONS) {
                        testOutputCombination(id, config, maxSizes);
                    }
                }
            }

            closeDevice(id);
        }
    }

    /**
     * Test for making sure the required reprocess input/output combinations for each hardware
     * level and capability work as expected.
     */
    public void testMandatoryReprocessConfigurations() throws Exception {

        /**
         * For each stream combination, verify that
         *    1. A reprocessable session can be created using the stream combination.
         *    2. Reprocess capture requests targeting YUV and JPEG outputs are successful.
         */
        final int[][] LIMITED_COMBINATIONS = {
            // Input        Outputs
            {PRIV, MAXIMUM, JPEG, MAXIMUM},
            {YUV , MAXIMUM, JPEG, MAXIMUM},
            {PRIV, MAXIMUM, PRIV, PREVIEW, JPEG, MAXIMUM},
            {YUV , MAXIMUM, PRIV, PREVIEW, JPEG, MAXIMUM},
            {PRIV, MAXIMUM, YUV , PREVIEW, JPEG, MAXIMUM},
            {YUV , MAXIMUM, YUV , PREVIEW, JPEG, MAXIMUM},
            {PRIV, MAXIMUM, YUV , PREVIEW, YUV , PREVIEW, JPEG, MAXIMUM},
            {YUV,  MAXIMUM, YUV , PREVIEW, YUV , PREVIEW, JPEG, MAXIMUM},
        };

        final int[][] FULL_COMBINATIONS = {
            // Input        Outputs
            {YUV , MAXIMUM, PRIV, PREVIEW},
            {YUV , MAXIMUM, YUV , PREVIEW},
            {PRIV, MAXIMUM, PRIV, PREVIEW, YUV , RECORD},
            {YUV , MAXIMUM, PRIV, PREVIEW, YUV , RECORD},
            {PRIV, MAXIMUM, PRIV, PREVIEW, YUV , MAXIMUM},
            {PRIV, MAXIMUM, YUV , PREVIEW, YUV , MAXIMUM},
            {PRIV, MAXIMUM, PRIV, PREVIEW, YUV , RECORD , JPEG, RECORD},
            {YUV , MAXIMUM, PRIV, PREVIEW, YUV , RECORD , JPEG, RECORD},
            {PRIV, MAXIMUM, YUV , PREVIEW, PRIV, PREVIEW, YUV , MAXIMUM},
            {PRIV, MAXIMUM, PRIV, PREVIEW, YUV , PREVIEW, JPEG, MAXIMUM},
            {YUV , MAXIMUM, PRIV, PREVIEW, YUV , PREVIEW, JPEG, MAXIMUM},
        };

        final int[][] RAW_COMBINATIONS = {
            // Input        Outputs
            {PRIV, MAXIMUM, YUV , PREVIEW, RAW , MAXIMUM},
            {YUV , MAXIMUM, YUV , PREVIEW, RAW , MAXIMUM},
            {PRIV, MAXIMUM, PRIV, PREVIEW, YUV , PREVIEW, RAW , MAXIMUM},
            {YUV , MAXIMUM, PRIV, PREVIEW, YUV , PREVIEW, RAW , MAXIMUM},
            {PRIV, MAXIMUM, YUV , PREVIEW, YUV , PREVIEW, RAW , MAXIMUM},
            {YUV , MAXIMUM, YUV , PREVIEW, YUV , PREVIEW, RAW , MAXIMUM},
            {PRIV, MAXIMUM, PRIV, PREVIEW, JPEG, MAXIMUM, RAW , MAXIMUM},
            {YUV , MAXIMUM, PRIV, PREVIEW, JPEG, MAXIMUM, RAW , MAXIMUM},
            {PRIV, MAXIMUM, YUV , PREVIEW, JPEG, MAXIMUM, RAW , MAXIMUM},
            {YUV , MAXIMUM, YUV , PREVIEW, JPEG, MAXIMUM, RAW , MAXIMUM},
        };

        final int[][][] TABLES =
                { LIMITED_COMBINATIONS, FULL_COMBINATIONS, RAW_COMBINATIONS };

        sanityCheckConfigurationTables(TABLES);

        for (String id : mCameraIds) {
            CameraCharacteristics cc = mCameraManager.getCameraCharacteristics(id);
            StaticMetadata staticInfo = new StaticMetadata(cc);
            MaxStreamSizes maxSizes = new MaxStreamSizes(staticInfo, id);

            // Skip the test for legacy devices.
            if (staticInfo.isHardwareLevelLegacy()) {
                continue;
            }

            openDevice(id);

            try {
                for (int[] config : LIMITED_COMBINATIONS) {
                    testReprocessStreamCombination(id, config, maxSizes, staticInfo);
                }

                // Check FULL devices
                if (staticInfo.isHardwareLevelFull()) {
                    for (int[] config : FULL_COMBINATIONS) {
                        testReprocessStreamCombination(id, config, maxSizes, staticInfo);
                    }
                }

                // Check devices with RAW capability.
                if (staticInfo.isCapabilitySupported(
                        CameraCharacteristics.REQUEST_AVAILABLE_CAPABILITIES_RAW)) {
                    for (int[] config : RAW_COMBINATIONS) {
                        testReprocessStreamCombination(id, config, maxSizes, staticInfo);
                    }
                }
            } finally {
                closeDevice(id);
            }
        }
    }

    public void testBasicTriggerSequence() throws Exception {

        for (String id : mCameraIds) {
            Log.i(TAG, String.format("Testing Camera %s", id));

            openDevice(id);
            try {
                // Legacy devices do not support precapture trigger; don't test devices that
                // can't focus
                if (mStaticInfo.isHardwareLevelLegacy() || !mStaticInfo.hasFocuser()) {
                    continue;
                }

                int[] availableAfModes = mStaticInfo.getCharacteristics().get(
                    CameraCharacteristics.CONTROL_AF_AVAILABLE_MODES);
                int[] availableAeModes = mStaticInfo.getCharacteristics().get(
                    CameraCharacteristics.CONTROL_AE_AVAILABLE_MODES);

                for (int afMode : availableAfModes) {

                    if (afMode == CameraCharacteristics.CONTROL_AF_MODE_OFF ||
                            afMode == CameraCharacteristics.CONTROL_AF_MODE_EDOF) {
                        // Only test AF modes that have meaningful trigger behavior
                        continue;
                    }

                    for (int aeMode : availableAeModes) {
                        if (aeMode ==  CameraCharacteristics.CONTROL_AE_MODE_OFF) {
                            // Only test AE modes that have meaningful trigger behavior
                            continue;
                        }

                        SurfaceTexture preview = new SurfaceTexture(/*random int*/ 1);

                        CaptureRequest.Builder previewRequest =
                                prepareTriggerTestSession(preview, aeMode, afMode);

                        SimpleCaptureCallback captureListener =
                                new CameraTestUtils.SimpleCaptureCallback();

                        mCameraSession.setRepeatingRequest(previewRequest.build(), captureListener,
                                mHandler);

                        // Cancel triggers

                        cancelTriggersAndWait(previewRequest, captureListener, afMode);

                        //
                        // Standard sequence - AF trigger then AE trigger

                        if (VERBOSE) {
                            Log.v(TAG, String.format("Triggering AF"));
                        }

                        previewRequest.set(CaptureRequest.CONTROL_AF_TRIGGER,
                                CaptureRequest.CONTROL_AF_TRIGGER_START);
                        previewRequest.set(CaptureRequest.CONTROL_AE_PRECAPTURE_TRIGGER,
                                CaptureRequest.CONTROL_AE_PRECAPTURE_TRIGGER_IDLE);

                        CaptureRequest triggerRequest = previewRequest.build();
                        mCameraSession.capture(triggerRequest, captureListener, mHandler);

                        CaptureResult triggerResult = captureListener.getCaptureResultForRequest(
                                triggerRequest, MAX_RESULT_STATE_CHANGE_WAIT_FRAMES);
                        int afState = triggerResult.get(CaptureResult.CONTROL_AF_STATE);
                        boolean focusComplete = false;

                        for (int i = 0;
                             i < MAX_TRIGGER_SEQUENCE_FRAMES && !focusComplete;
                             i++) {

                            focusComplete = verifyAfSequence(afMode, afState, focusComplete);

                            CaptureResult focusResult = captureListener.getCaptureResult(
                                    CameraTestUtils.CAPTURE_RESULT_TIMEOUT_MS);
                            afState = focusResult.get(CaptureResult.CONTROL_AF_STATE);
                        }

                        assertTrue("Focusing never completed!", focusComplete);

                        // Standard sequence - Part 2 AE trigger

                        if (VERBOSE) {
                            Log.v(TAG, String.format("Triggering AE"));
                        }

                        previewRequest.set(CaptureRequest.CONTROL_AF_TRIGGER,
                                CaptureRequest.CONTROL_AF_TRIGGER_IDLE);
                        previewRequest.set(CaptureRequest.CONTROL_AE_PRECAPTURE_TRIGGER,
                                CaptureRequest.CONTROL_AE_PRECAPTURE_TRIGGER_START);

                        triggerRequest = previewRequest.build();
                        mCameraSession.capture(triggerRequest, captureListener, mHandler);

                        triggerResult = captureListener.getCaptureResultForRequest(
                                triggerRequest, MAX_RESULT_STATE_CHANGE_WAIT_FRAMES);

                        int aeState = triggerResult.get(CaptureResult.CONTROL_AE_STATE);

                        boolean precaptureComplete = false;

                        for (int i = 0;
                             i < MAX_TRIGGER_SEQUENCE_FRAMES && !precaptureComplete;
                             i++) {

                            precaptureComplete = verifyAeSequence(aeState, precaptureComplete);

                            CaptureResult precaptureResult = captureListener.getCaptureResult(
                                CameraTestUtils.CAPTURE_RESULT_TIMEOUT_MS);
                            aeState = precaptureResult.get(CaptureResult.CONTROL_AE_STATE);
                        }

                        assertTrue("Precapture sequence never completed!", precaptureComplete);

                        for (int i = 0; i < MAX_RESULT_STATE_POSTCHANGE_WAIT_FRAMES; i++) {
                            CaptureResult postPrecaptureResult = captureListener.getCaptureResult(
                                CameraTestUtils.CAPTURE_RESULT_TIMEOUT_MS);
                            aeState = postPrecaptureResult.get(CaptureResult.CONTROL_AE_STATE);
                            assertTrue("Late transition to PRECAPTURE state seen",
                                    aeState != CaptureResult.CONTROL_AE_STATE_PRECAPTURE);
                        }

                        // Done

                        stopCapture(/*fast*/ false);
                        preview.release();
                    }

                }

            } finally {
                closeDevice(id);
            }
        }

    }

    public void testSimultaneousTriggers() throws Exception {
        for (String id : mCameraIds) {
            Log.i(TAG, String.format("Testing Camera %s", id));

            openDevice(id);
            try {
                // Legacy devices do not support precapture trigger; don't test devices that
                // can't focus
                if (mStaticInfo.isHardwareLevelLegacy() || !mStaticInfo.hasFocuser()) {
                    continue;
                }

                int[] availableAfModes = mStaticInfo.getCharacteristics().get(
                    CameraCharacteristics.CONTROL_AF_AVAILABLE_MODES);
                int[] availableAeModes = mStaticInfo.getCharacteristics().get(
                    CameraCharacteristics.CONTROL_AE_AVAILABLE_MODES);

                for (int afMode : availableAfModes) {

                    if (afMode == CameraCharacteristics.CONTROL_AF_MODE_OFF ||
                            afMode == CameraCharacteristics.CONTROL_AF_MODE_EDOF) {
                        // Only test AF modes that have meaningful trigger behavior
                        continue;
                    }

                    for (int aeMode : availableAeModes) {
                        if (aeMode ==  CameraCharacteristics.CONTROL_AE_MODE_OFF) {
                            // Only test AE modes that have meaningful trigger behavior
                            continue;
                        }

                        SurfaceTexture preview = new SurfaceTexture(/*random int*/ 1);

                        CaptureRequest.Builder previewRequest =
                                prepareTriggerTestSession(preview, aeMode, afMode);

                        SimpleCaptureCallback captureListener =
                                new CameraTestUtils.SimpleCaptureCallback();

                        mCameraSession.setRepeatingRequest(previewRequest.build(), captureListener,
                                mHandler);

                        // Cancel triggers

                        cancelTriggersAndWait(previewRequest, captureListener, afMode);

                        //
                        // Trigger AF and AE together

                        if (VERBOSE) {
                            Log.v(TAG, String.format("Triggering AF and AE together"));
                        }

                        previewRequest.set(CaptureRequest.CONTROL_AF_TRIGGER,
                                CaptureRequest.CONTROL_AF_TRIGGER_START);
                        previewRequest.set(CaptureRequest.CONTROL_AE_PRECAPTURE_TRIGGER,
                                CaptureRequest.CONTROL_AE_PRECAPTURE_TRIGGER_START);

                        CaptureRequest triggerRequest = previewRequest.build();
                        mCameraSession.capture(triggerRequest, captureListener, mHandler);

                        CaptureResult triggerResult = captureListener.getCaptureResultForRequest(
                                triggerRequest, MAX_RESULT_STATE_CHANGE_WAIT_FRAMES);
                        int aeState = triggerResult.get(CaptureResult.CONTROL_AE_STATE);
                        int afState = triggerResult.get(CaptureResult.CONTROL_AF_STATE);

                        boolean precaptureComplete = false;
                        boolean focusComplete = false;

                        for (int i = 0;
                             i < MAX_TRIGGER_SEQUENCE_FRAMES &&
                                     !(focusComplete && precaptureComplete);
                             i++) {

                            focusComplete = verifyAfSequence(afMode, afState, focusComplete);
                            precaptureComplete = verifyAeSequence(aeState, precaptureComplete);

                            CaptureResult sequenceResult = captureListener.getCaptureResult(
                                    CameraTestUtils.CAPTURE_RESULT_TIMEOUT_MS);
                            afState = sequenceResult.get(CaptureResult.CONTROL_AF_STATE);
                            aeState = sequenceResult.get(CaptureResult.CONTROL_AE_STATE);
                        }

                        assertTrue("Precapture sequence never completed!", precaptureComplete);
                        assertTrue("Focus sequence never completed!", focusComplete);

                        // Done

                        stopCapture(/*fast*/ false);
                        preview.release();

                    }
                }
            } finally {
                closeDevice(id);
            }
        }
    }

    public void testAfThenAeTrigger() throws Exception {
        for (String id : mCameraIds) {
            Log.i(TAG, String.format("Testing Camera %s", id));

            openDevice(id);
            try {
                // Legacy devices do not support precapture trigger; don't test devices that
                // can't focus
                if (mStaticInfo.isHardwareLevelLegacy() || !mStaticInfo.hasFocuser()) {
                    continue;
                }

                int[] availableAfModes = mStaticInfo.getCharacteristics().get(
                    CameraCharacteristics.CONTROL_AF_AVAILABLE_MODES);
                int[] availableAeModes = mStaticInfo.getCharacteristics().get(
                    CameraCharacteristics.CONTROL_AE_AVAILABLE_MODES);

                for (int afMode : availableAfModes) {

                    if (afMode == CameraCharacteristics.CONTROL_AF_MODE_OFF ||
                            afMode == CameraCharacteristics.CONTROL_AF_MODE_EDOF) {
                        // Only test AF modes that have meaningful trigger behavior
                        continue;
                    }

                    for (int aeMode : availableAeModes) {
                        if (aeMode ==  CameraCharacteristics.CONTROL_AE_MODE_OFF) {
                            // Only test AE modes that have meaningful trigger behavior
                            continue;
                        }

                        SurfaceTexture preview = new SurfaceTexture(/*random int*/ 1);

                        CaptureRequest.Builder previewRequest =
                                prepareTriggerTestSession(preview, aeMode, afMode);

                        SimpleCaptureCallback captureListener =
                                new CameraTestUtils.SimpleCaptureCallback();

                        mCameraSession.setRepeatingRequest(previewRequest.build(), captureListener,
                                mHandler);

                        // Cancel triggers

                        cancelTriggersAndWait(previewRequest, captureListener, afMode);

                        //
                        // AF with AE a request later

                        if (VERBOSE) {
                            Log.v(TAG, "Trigger AF, then AE trigger on next request");
                        }

                        previewRequest.set(CaptureRequest.CONTROL_AF_TRIGGER,
                                CaptureRequest.CONTROL_AF_TRIGGER_START);
                        previewRequest.set(CaptureRequest.CONTROL_AE_PRECAPTURE_TRIGGER,
                                CaptureRequest.CONTROL_AE_PRECAPTURE_TRIGGER_IDLE);

                        CaptureRequest triggerRequest = previewRequest.build();
                        mCameraSession.capture(triggerRequest, captureListener, mHandler);

                        previewRequest.set(CaptureRequest.CONTROL_AF_TRIGGER,
                                CaptureRequest.CONTROL_AF_TRIGGER_IDLE);
                        previewRequest.set(CaptureRequest.CONTROL_AE_PRECAPTURE_TRIGGER,
                                CaptureRequest.CONTROL_AE_PRECAPTURE_TRIGGER_START);

                        CaptureRequest triggerRequest2 = previewRequest.build();
                        mCameraSession.capture(triggerRequest2, captureListener, mHandler);

                        CaptureResult triggerResult = captureListener.getCaptureResultForRequest(
                                triggerRequest, MAX_RESULT_STATE_CHANGE_WAIT_FRAMES);
                        int afState = triggerResult.get(CaptureResult.CONTROL_AF_STATE);

                        boolean precaptureComplete = false;
                        boolean focusComplete = false;

                        focusComplete = verifyAfSequence(afMode, afState, focusComplete);

                        triggerResult = captureListener.getCaptureResultForRequest(
                                triggerRequest2, MAX_RESULT_STATE_CHANGE_WAIT_FRAMES);
                        afState = triggerResult.get(CaptureResult.CONTROL_AF_STATE);
                        int aeState = triggerResult.get(CaptureResult.CONTROL_AE_STATE);

                        for (int i = 0;
                             i < MAX_TRIGGER_SEQUENCE_FRAMES &&
                                     !(focusComplete && precaptureComplete);
                             i++) {

                            focusComplete = verifyAfSequence(afMode, afState, focusComplete);
                            precaptureComplete = verifyAeSequence(aeState, precaptureComplete);

                            CaptureResult sequenceResult = captureListener.getCaptureResult(
                                    CameraTestUtils.CAPTURE_RESULT_TIMEOUT_MS);
                            afState = sequenceResult.get(CaptureResult.CONTROL_AF_STATE);
                            aeState = sequenceResult.get(CaptureResult.CONTROL_AE_STATE);
                        }

                        assertTrue("Precapture sequence never completed!", precaptureComplete);
                        assertTrue("Focus sequence never completed!", focusComplete);

                        // Done

                        stopCapture(/*fast*/ false);
                        preview.release();

                    }
                }
            } finally {
                closeDevice(id);
            }
        }
    }

    public void testAeThenAfTrigger() throws Exception {
        for (String id : mCameraIds) {
            Log.i(TAG, String.format("Testing Camera %s", id));

            openDevice(id);
            try {
                // Legacy devices do not support precapture trigger; don't test devices that
                // can't focus
                if (mStaticInfo.isHardwareLevelLegacy() || !mStaticInfo.hasFocuser()) {
                    continue;
                }

                int[] availableAfModes = mStaticInfo.getCharacteristics().get(
                    CameraCharacteristics.CONTROL_AF_AVAILABLE_MODES);
                int[] availableAeModes = mStaticInfo.getCharacteristics().get(
                    CameraCharacteristics.CONTROL_AE_AVAILABLE_MODES);

                for (int afMode : availableAfModes) {

                    if (afMode == CameraCharacteristics.CONTROL_AF_MODE_OFF ||
                            afMode == CameraCharacteristics.CONTROL_AF_MODE_EDOF) {
                        // Only test AF modes that have meaningful trigger behavior
                        continue;
                    }

                    for (int aeMode : availableAeModes) {
                        if (aeMode ==  CameraCharacteristics.CONTROL_AE_MODE_OFF) {
                            // Only test AE modes that have meaningful trigger behavior
                            continue;
                        }

                        SurfaceTexture preview = new SurfaceTexture(/*random int*/ 1);

                        CaptureRequest.Builder previewRequest =
                                prepareTriggerTestSession(preview, aeMode, afMode);

                        SimpleCaptureCallback captureListener =
                                new CameraTestUtils.SimpleCaptureCallback();

                        mCameraSession.setRepeatingRequest(previewRequest.build(), captureListener,
                                mHandler);

                        // Cancel triggers

                        cancelTriggersAndWait(previewRequest, captureListener, afMode);

                        //
                        // AE with AF a request later

                        if (VERBOSE) {
                            Log.v(TAG, "Trigger AE, then AF trigger on next request");
                        }

                        previewRequest.set(CaptureRequest.CONTROL_AF_TRIGGER,
                                CaptureRequest.CONTROL_AF_TRIGGER_IDLE);
                        previewRequest.set(CaptureRequest.CONTROL_AE_PRECAPTURE_TRIGGER,
                                CaptureRequest.CONTROL_AE_PRECAPTURE_TRIGGER_START);

                        CaptureRequest triggerRequest = previewRequest.build();
                        mCameraSession.capture(triggerRequest, captureListener, mHandler);

                        previewRequest.set(CaptureRequest.CONTROL_AF_TRIGGER,
                                CaptureRequest.CONTROL_AF_TRIGGER_START);
                        previewRequest.set(CaptureRequest.CONTROL_AE_PRECAPTURE_TRIGGER,
                                CaptureRequest.CONTROL_AE_PRECAPTURE_TRIGGER_IDLE);

                        CaptureRequest triggerRequest2 = previewRequest.build();
                        mCameraSession.capture(triggerRequest2, captureListener, mHandler);

                        CaptureResult triggerResult = captureListener.getCaptureResultForRequest(
                                triggerRequest, MAX_RESULT_STATE_CHANGE_WAIT_FRAMES);
                        int aeState = triggerResult.get(CaptureResult.CONTROL_AE_STATE);

                        boolean precaptureComplete = false;
                        boolean focusComplete = false;

                        precaptureComplete = verifyAeSequence(aeState, precaptureComplete);

                        triggerResult = captureListener.getCaptureResultForRequest(
                                triggerRequest2, MAX_RESULT_STATE_CHANGE_WAIT_FRAMES);
                        int afState = triggerResult.get(CaptureResult.CONTROL_AF_STATE);
                        aeState = triggerResult.get(CaptureResult.CONTROL_AE_STATE);

                        for (int i = 0;
                             i < MAX_TRIGGER_SEQUENCE_FRAMES &&
                                     !(focusComplete && precaptureComplete);
                             i++) {

                            focusComplete = verifyAfSequence(afMode, afState, focusComplete);
                            precaptureComplete = verifyAeSequence(aeState, precaptureComplete);

                            CaptureResult sequenceResult = captureListener.getCaptureResult(
                                    CameraTestUtils.CAPTURE_RESULT_TIMEOUT_MS);
                            afState = sequenceResult.get(CaptureResult.CONTROL_AF_STATE);
                            aeState = sequenceResult.get(CaptureResult.CONTROL_AE_STATE);
                        }

                        assertTrue("Precapture sequence never completed!", precaptureComplete);
                        assertTrue("Focus sequence never completed!", focusComplete);

                        // Done

                        stopCapture(/*fast*/ false);
                        preview.release();

                    }
                }
            } finally {
                closeDevice(id);
            }
        }
    }

    private CaptureRequest.Builder prepareTriggerTestSession(
            SurfaceTexture preview, int aeMode, int afMode) throws Exception {
        Log.i(TAG, String.format("Testing AE mode %s, AF mode %s",
                        StaticMetadata.AE_MODE_NAMES[aeMode],
                        StaticMetadata.AF_MODE_NAMES[afMode]));


        Surface previewSurface = new Surface(preview);

        preview.setDefaultBufferSize(640, 480);

        ArrayList<Surface> sessionOutputs = new ArrayList<>();
        sessionOutputs.add(previewSurface);

        createSession(sessionOutputs);

        CaptureRequest.Builder previewRequest =
                mCamera.createCaptureRequest(CameraDevice.TEMPLATE_PREVIEW);

        previewRequest.addTarget(previewSurface);

        previewRequest.set(CaptureRequest.CONTROL_AE_MODE, aeMode);
        previewRequest.set(CaptureRequest.CONTROL_AF_MODE, afMode);

        return previewRequest;
    }

    private void cancelTriggersAndWait(CaptureRequest.Builder previewRequest,
            SimpleCaptureCallback captureListener, int afMode) throws Exception {
        previewRequest.set(CaptureRequest.CONTROL_AF_TRIGGER,
                CaptureRequest.CONTROL_AF_TRIGGER_CANCEL);
        previewRequest.set(CaptureRequest.CONTROL_AE_PRECAPTURE_TRIGGER,
                CaptureRequest.CONTROL_AE_PRECAPTURE_TRIGGER_CANCEL);

        CaptureRequest triggerRequest = previewRequest.build();
        mCameraSession.capture(triggerRequest, captureListener, mHandler);

        // Wait for a few frames to initialize 3A

        CaptureResult previewResult = null;
        int afState;
        int aeState;

        for (int i = 0; i < PREVIEW_WARMUP_FRAMES; i++) {
            previewResult = captureListener.getCaptureResult(
                    CameraTestUtils.CAPTURE_RESULT_TIMEOUT_MS);
            if (VERBOSE) {
                afState = previewResult.get(CaptureResult.CONTROL_AF_STATE);
                aeState = previewResult.get(CaptureResult.CONTROL_AE_STATE);
                Log.v(TAG, String.format("AF state: %s, AE state: %s",
                                StaticMetadata.AF_STATE_NAMES[afState],
                                StaticMetadata.AE_STATE_NAMES[aeState]));
            }
        }

        // Verify starting states

        afState = previewResult.get(CaptureResult.CONTROL_AF_STATE);
        aeState = previewResult.get(CaptureResult.CONTROL_AE_STATE);

        switch (afMode) {
            case CaptureResult.CONTROL_AF_MODE_AUTO:
            case CaptureResult.CONTROL_AF_MODE_MACRO:
                assertTrue(String.format("AF state not INACTIVE, is %s",
                                StaticMetadata.AF_STATE_NAMES[afState]),
                        afState == CaptureResult.CONTROL_AF_STATE_INACTIVE);
                break;
            case CaptureResult.CONTROL_AF_MODE_CONTINUOUS_PICTURE:
            case CaptureResult.CONTROL_AF_MODE_CONTINUOUS_VIDEO:
                // After several frames, AF must no longer be in INACTIVE state
                assertTrue(String.format("In AF mode %s, AF state not PASSIVE_SCAN" +
                                ", PASSIVE_FOCUSED, or PASSIVE_UNFOCUSED, is %s",
                                StaticMetadata.AF_MODE_NAMES[afMode],
                                StaticMetadata.AF_STATE_NAMES[afState]),
                        afState == CaptureResult.CONTROL_AF_STATE_PASSIVE_SCAN ||
                        afState == CaptureResult.CONTROL_AF_STATE_PASSIVE_FOCUSED ||
                        afState == CaptureResult.CONTROL_AF_STATE_PASSIVE_UNFOCUSED);
                break;
            default:
                fail("unexpected af mode");
        }

        // After several frames, AE must no longer be in INACTIVE state
        assertTrue(String.format("AE state must be SEARCHING, CONVERGED, " +
                        "or FLASH_REQUIRED, is %s", StaticMetadata.AE_STATE_NAMES[aeState]),
                aeState == CaptureResult.CONTROL_AE_STATE_SEARCHING ||
                aeState == CaptureResult.CONTROL_AE_STATE_CONVERGED ||
                aeState == CaptureResult.CONTROL_AE_STATE_FLASH_REQUIRED);
    }

    private boolean verifyAfSequence(int afMode, int afState, boolean focusComplete) {
        if (focusComplete) {
            assertTrue(String.format("AF Mode %s: Focus lock lost after convergence: AF state: %s",
                            StaticMetadata.AF_MODE_NAMES[afMode],
                            StaticMetadata.AF_STATE_NAMES[afState]),
                    afState == CaptureResult.CONTROL_AF_STATE_FOCUSED_LOCKED ||
                    afState ==CaptureResult.CONTROL_AF_STATE_NOT_FOCUSED_LOCKED);
            return focusComplete;
        }
        if (VERBOSE) {
            Log.v(TAG, String.format("AF mode: %s, AF state: %s",
                            StaticMetadata.AF_MODE_NAMES[afMode],
                            StaticMetadata.AF_STATE_NAMES[afState]));
        }
        switch (afMode) {
            case CaptureResult.CONTROL_AF_MODE_AUTO:
            case CaptureResult.CONTROL_AF_MODE_MACRO:
                assertTrue(String.format("AF mode %s: Unexpected AF state %s",
                                StaticMetadata.AF_MODE_NAMES[afMode],
                                StaticMetadata.AF_STATE_NAMES[afState]),
                        afState == CaptureResult.CONTROL_AF_STATE_ACTIVE_SCAN ||
                        afState == CaptureResult.CONTROL_AF_STATE_FOCUSED_LOCKED ||
                        afState == CaptureResult.CONTROL_AF_STATE_NOT_FOCUSED_LOCKED);
                focusComplete =
                        (afState != CaptureResult.CONTROL_AF_STATE_ACTIVE_SCAN);
                break;
            case CaptureResult.CONTROL_AF_MODE_CONTINUOUS_PICTURE:
                assertTrue(String.format("AF mode %s: Unexpected AF state %s",
                                StaticMetadata.AF_MODE_NAMES[afMode],
                                StaticMetadata.AF_STATE_NAMES[afState]),
                        afState == CaptureResult.CONTROL_AF_STATE_PASSIVE_SCAN ||
                        afState == CaptureResult.CONTROL_AF_STATE_FOCUSED_LOCKED ||
                        afState == CaptureResult.CONTROL_AF_STATE_NOT_FOCUSED_LOCKED);
                focusComplete =
                        (afState != CaptureResult.CONTROL_AF_STATE_PASSIVE_SCAN);
                break;
            case CaptureResult.CONTROL_AF_MODE_CONTINUOUS_VIDEO:
                assertTrue(String.format("AF mode %s: Unexpected AF state %s",
                                StaticMetadata.AF_MODE_NAMES[afMode],
                                StaticMetadata.AF_STATE_NAMES[afState]),
                        afState == CaptureResult.CONTROL_AF_STATE_FOCUSED_LOCKED ||
                        afState == CaptureResult.CONTROL_AF_STATE_NOT_FOCUSED_LOCKED);
                focusComplete = true;
                break;
            default:
                fail("Unexpected AF mode: " + StaticMetadata.AF_MODE_NAMES[afMode]);
        }
        return focusComplete;
    }

    private boolean verifyAeSequence(int aeState, boolean precaptureComplete) {
        if (precaptureComplete) {
            assertTrue("Precapture state seen after convergence",
                    aeState != CaptureResult.CONTROL_AE_STATE_PRECAPTURE);
            return precaptureComplete;
        }
        if (VERBOSE) {
            Log.v(TAG, String.format("AE state: %s", StaticMetadata.AE_STATE_NAMES[aeState]));
        }
        switch (aeState) {
            case CaptureResult.CONTROL_AE_STATE_PRECAPTURE:
                // scan still continuing
                break;
            case CaptureResult.CONTROL_AE_STATE_CONVERGED:
            case CaptureResult.CONTROL_AE_STATE_FLASH_REQUIRED:
                // completed
                precaptureComplete = true;
                break;
            default:
                fail(String.format("Precapture sequence transitioned to "
                                + "state %s incorrectly!", StaticMetadata.AE_STATE_NAMES[aeState]));
                break;
        }
        return precaptureComplete;
    }

    /**
     * Sanity check the configuration tables.
     */
    private void sanityCheckConfigurationTables(final int[][][] tables) throws Exception {
        int tableIdx = 0;
        for (int[][] table : tables) {
            int rowIdx = 0;
            for (int[] row : table) {
                assertTrue(String.format("Odd number of entries for table %d row %d: %s ",
                                tableIdx, rowIdx, Arrays.toString(row)),
                        (row.length % 2) == 0);
                for (int i = 0; i < row.length; i += 2) {
                    int format = row[i];
                    int maxSize = row[i + 1];
                    assertTrue(String.format("table %d row %d index %d format not valid: %d",
                                    tableIdx, rowIdx, i, format),
                            format == PRIV || format == JPEG || format == YUV || format == RAW);
                    assertTrue(String.format("table %d row %d index %d max size not valid: %d",
                                    tableIdx, rowIdx, i + 1, maxSize),
                            maxSize == PREVIEW || maxSize == RECORD ||
                            maxSize == MAXIMUM || maxSize == VGA);
                }
                rowIdx++;
            }
            tableIdx++;
        }
    }

    /**
     * Simple holder for resolutions to use for different camera outputs and size limits.
     */
    static class MaxStreamSizes {
        // Format shorthands
        static final int PRIV = ImageFormat.PRIVATE;
        static final int JPEG = ImageFormat.JPEG;
        static final int YUV  = ImageFormat.YUV_420_888;
        static final int RAW  = ImageFormat.RAW_SENSOR;

        // Max resolution indices
        static final int PREVIEW = 0;
        static final int RECORD  = 1;
        static final int MAXIMUM = 2;
        static final int VGA = 3;
        static final int RESOLUTION_COUNT = 4;

<<<<<<< HEAD
        public MaxStreamSizes(StaticMetadata sm, String cameraId) {
            Size[] privSizes = sm.getAvailableSizesForFormatChecked(ImageFormat.PRIVATE,
                    StaticMetadata.StreamDirection.Output);
            Size[] yuvSizes = sm.getAvailableSizesForFormatChecked(ImageFormat.YUV_420_888,
                    StaticMetadata.StreamDirection.Output);
            Size[] jpegSizes = sm.getJpegOutputSizesChecked();
            Size[] rawSizes = sm.getRawOutputSizesChecked();

            maxRawSize = (rawSizes.length != 0) ? CameraTestUtils.getMaxSize(rawSizes) : null;
=======
        public MaxOutputSizes(CameraCharacteristics cc, String cameraId, Context context) {
            StreamConfigurationMap configs =
                    cc.get(CameraCharacteristics.SCALER_STREAM_CONFIGURATION_MAP);
            Size[] privSizes = configs.getOutputSizes(SurfaceTexture.class);
            Size[] yuvSizes = configs.getOutputSizes(ImageFormat.YUV_420_888);
            Size[] jpegSizes = configs.getOutputSizes(ImageFormat.JPEG);
            Size[] rawSizes = configs.getOutputSizes(ImageFormat.RAW_SENSOR);

            Size maxPreviewSize = getMaxPreviewSize(context, cameraId);

            maxRawSize = (rawSizes != null) ? CameraTestUtils.getMaxSize(rawSizes) : null;
>>>>>>> 71301959

            maxPrivSizes[PREVIEW] = getMaxSize(privSizes, maxPreviewSize);
            maxYuvSizes[PREVIEW]  = getMaxSize(yuvSizes, maxPreviewSize);
            maxJpegSizes[PREVIEW] = getMaxSize(jpegSizes, maxPreviewSize);

            maxPrivSizes[RECORD] = getMaxRecordingSize(cameraId);
            maxYuvSizes[RECORD]  = getMaxRecordingSize(cameraId);
            maxJpegSizes[RECORD] = getMaxRecordingSize(cameraId);

            maxPrivSizes[MAXIMUM] = CameraTestUtils.getMaxSize(privSizes);
            maxYuvSizes[MAXIMUM] = CameraTestUtils.getMaxSize(yuvSizes);
            maxJpegSizes[MAXIMUM] = CameraTestUtils.getMaxSize(jpegSizes);

            StreamConfigurationMap configs = sm.getCharacteristics().get(
                    CameraCharacteristics.SCALER_STREAM_CONFIGURATION_MAP);
            Size[] privInputSizes = configs.getInputSizes(ImageFormat.PRIVATE);
            maxInputPrivSize = privInputSizes != null ?
                    CameraTestUtils.getMaxSize(privInputSizes) : null;
            Size[] yuvInputSizes = configs.getInputSizes(ImageFormat.YUV_420_888);
            maxInputYuvSize = yuvInputSizes != null ?
                    CameraTestUtils.getMaxSize(yuvInputSizes) : null;

            // Must always be supported, add unconditionally
            final Size vgaSize = new Size(640, 480);
            maxPrivSizes[VGA] = vgaSize;
            maxJpegSizes[VGA] = vgaSize;
            maxYuvSizes[VGA] = vgaSize;
        }

        public final Size[] maxPrivSizes = new Size[RESOLUTION_COUNT];
        public final Size[] maxJpegSizes = new Size[RESOLUTION_COUNT];
        public final Size[] maxYuvSizes = new Size[RESOLUTION_COUNT];
        public final Size maxRawSize;
        // TODO: support non maximum reprocess input.
        public final Size maxInputPrivSize;
        public final Size maxInputYuvSize;

        static public String configToString(int[] config) {
            StringBuilder b = new StringBuilder("{ ");
            for (int i = 0; i < config.length; i += 2) {
                int format = config[i];
                int sizeLimit = config[i + 1];

                appendFormatSize(b, format, sizeLimit);
                b.append(" ");
            }
            b.append("}");
            return b.toString();
        }

        static public String reprocessConfigToString(int[] reprocessConfig) {
            // reprocessConfig[0..1] is the input configuration
            StringBuilder b = new StringBuilder("Input: ");
            appendFormatSize(b, reprocessConfig[0], reprocessConfig[1]);

            // reprocessConfig[0..1] is also output configuration to be captured as reprocess input.
            b.append(", Outputs: { ");
            for (int i = 0; i < reprocessConfig.length; i += 2) {
                int format = reprocessConfig[i];
                int sizeLimit = reprocessConfig[i + 1];

                appendFormatSize(b, format, sizeLimit);
                b.append(" ");
            }
            b.append("}");
            return b.toString();
        }

        static private void appendFormatSize(StringBuilder b, int format, int Size) {
            switch (format) {
                case PRIV:
                    b.append("[PRIV, ");
                    break;
                case JPEG:
                    b.append("[JPEG, ");
                    break;
                case YUV:
                    b.append("[YUV, ");
                    break;
                case RAW:
                    b.append("[RAW, ");
                    break;
                default:
                    b.append("[UNK, ");
                    break;
            }

            switch (Size) {
                case PREVIEW:
                    b.append("PREVIEW]");
                    break;
                case RECORD:
                    b.append("RECORD]");
                    break;
                case MAXIMUM:
                    b.append("MAXIMUM]");
                    break;
                case VGA:
                    b.append("VGA]");
                    break;
                default:
                    b.append("UNK]");
                    break;
            }
        }
    }

    /**
     * Return an InputConfiguration for a given reprocess configuration.
     */
    private InputConfiguration getInputConfig(int[] reprocessConfig, MaxStreamSizes maxSizes) {
        int format;
        Size size;

        if (reprocessConfig[1] != MAXIMUM) {
            throw new IllegalArgumentException("Test only supports MAXIMUM input");
        }

        switch (reprocessConfig[0]) {
            case PRIV:
                format = ImageFormat.PRIVATE;
                size = maxSizes.maxInputPrivSize;
                break;
            case YUV:
                format = ImageFormat.YUV_420_888;
                size = maxSizes.maxInputYuvSize;
                break;
            default:
                throw new IllegalArgumentException("Input format not supported: " +
                        reprocessConfig[0]);
        }

        return new InputConfiguration(size.getWidth(), size.getHeight(), format);
    }

    private void testReprocessStreamCombination(String cameraId, int[] reprocessConfig,
            MaxStreamSizes maxSizes, StaticMetadata staticInfo) throws Exception {

        Log.i(TAG, String.format("Testing Camera %s, reprocess config: %s", cameraId,
                MaxStreamSizes.reprocessConfigToString(reprocessConfig)));

        final int TIMEOUT_FOR_RESULT_MS = 3000;
        final int NUM_REPROCESS_CAPTURES = 3;

        List<SurfaceTexture> privTargets = new ArrayList<>();
        List<ImageReader> jpegTargets = new ArrayList<>();
        List<ImageReader> yuvTargets = new ArrayList<>();
        List<ImageReader> rawTargets = new ArrayList<>();
        List<Surface> outputSurfaces = new ArrayList<>();
        ImageReader inputReader = null;
        ImageWriter inputWriter = null;
        SimpleImageReaderListener inputReaderListener = new SimpleImageReaderListener();
        SimpleCaptureCallback inputCaptureListener = new SimpleCaptureCallback();
        SimpleCaptureCallback reprocessOutputCaptureListener = new SimpleCaptureCallback();

        boolean supportYuvReprocess = staticInfo.isCapabilitySupported(
                CameraCharacteristics.REQUEST_AVAILABLE_CAPABILITIES_YUV_REPROCESSING);
        boolean supportOpaqueReprocess = staticInfo.isCapabilitySupported(
                CameraCharacteristics.REQUEST_AVAILABLE_CAPABILITIES_PRIVATE_REPROCESSING);

        // Skip the configuration if the format is not supported for reprocessing.
        if ((reprocessConfig[0] == YUV && !supportYuvReprocess) ||
                (reprocessConfig[0] == PRIV && !supportOpaqueReprocess)) {
            return;
        }

        try {
            // reprocessConfig[0:1] is input
            InputConfiguration inputConfig = getInputConfig(
                    Arrays.copyOfRange(reprocessConfig, 0, 2), maxSizes);


            inputReader = ImageReader.newInstance(inputConfig.getWidth(), inputConfig.getHeight(),
                    inputConfig.getFormat(), NUM_REPROCESS_CAPTURES);
            inputReader.setOnImageAvailableListener(inputReaderListener, mHandler);
            outputSurfaces.add(inputReader.getSurface());

            // reprocessConfig[2..] are additional outputs
            setupConfigurationTargets(
                    Arrays.copyOfRange(reprocessConfig, 2, reprocessConfig.length),
                    maxSizes, privTargets, jpegTargets, yuvTargets, rawTargets, outputSurfaces,
                    NUM_REPROCESS_CAPTURES);

            // Verify we can create a reprocessable session with the input and all outputs.
            BlockingSessionCallback sessionListener = new BlockingSessionCallback();
            CameraCaptureSession session = configureReprocessableCameraSession(mCamera,
                    inputConfig, outputSurfaces, sessionListener, mHandler);
            inputWriter = ImageWriter.newInstance(session.getInputSurface(),
                    NUM_REPROCESS_CAPTURES);

            // Prepare a request for reprocess input
            CaptureRequest.Builder builder = mCamera.createCaptureRequest(
                    CameraDevice.TEMPLATE_ZERO_SHUTTER_LAG);
            builder.addTarget(inputReader.getSurface());

            for (int i = 0; i < NUM_REPROCESS_CAPTURES; i++) {
                session.capture(builder.build(), inputCaptureListener, mHandler);
            }

            List<CaptureRequest> reprocessRequests = new ArrayList<>();
            int numReprocessOutputs = 0;

            for (int i = 0; i < NUM_REPROCESS_CAPTURES; i++) {
                TotalCaptureResult result = inputCaptureListener.getTotalCaptureResult(
                        TIMEOUT_FOR_RESULT_MS);
                builder =  mCamera.createReprocessCaptureRequest(result);
                inputWriter.queueInputImage(inputReaderListener.getImage(TIMEOUT_FOR_RESULT_MS));

                // Test mandatory YUV and JPEG reprocess outputs.
                for (ImageReader reader : jpegTargets) {
                    builder.addTarget(reader.getSurface());
                    numReprocessOutputs++;
                }

                for (ImageReader reader : yuvTargets) {
                    builder.addTarget(reader.getSurface());
                    numReprocessOutputs++;
                }

                reprocessRequests.add(builder.build());
            }

            session.captureBurst(reprocessRequests, reprocessOutputCaptureListener, mHandler);

            for (int i = 0; i < numReprocessOutputs; i++) {
                TotalCaptureResult result = reprocessOutputCaptureListener.getTotalCaptureResult(
                        TIMEOUT_FOR_RESULT_MS);
            }
        } catch (Throwable e) {
            mCollector.addMessage(String.format("Reprocess stream combination %s failed due to: %s",
                    MaxStreamSizes.reprocessConfigToString(reprocessConfig), e.getMessage()));
        } finally {
            inputReaderListener.drain();
            reprocessOutputCaptureListener.drain();

            for (SurfaceTexture target : privTargets) {
                target.release();
            }

            for (ImageReader target : jpegTargets) {
                target.close();
            }

            for (ImageReader target : yuvTargets) {
                target.close();
            }

            for (ImageReader target : rawTargets) {
                target.close();
            }

            if (inputReader != null) {
                inputReader.close();
            }

            if (inputWriter != null) {
                inputWriter.close();
            }
        }
    }

    private void testOutputCombination(String cameraId, int[] config, MaxStreamSizes maxSizes)
            throws Exception {

        Log.i(TAG, String.format("Testing Camera %s, config %s",
                        cameraId, MaxStreamSizes.configToString(config)));

        // Timeout is relaxed by 500ms for LEGACY devices to reduce false positive rate in CTS
        final int TIMEOUT_FOR_RESULT_MS = (mStaticInfo.isHardwareLevelLegacy()) ? 1500 : 1000;
        final int MIN_RESULT_COUNT = 3;

        // Set up outputs
        List<Surface> outputSurfaces = new ArrayList<Surface>();
        List<SurfaceTexture> privTargets = new ArrayList<SurfaceTexture>();
        List<ImageReader> jpegTargets = new ArrayList<ImageReader>();
        List<ImageReader> yuvTargets = new ArrayList<ImageReader>();
        List<ImageReader> rawTargets = new ArrayList<ImageReader>();

        setupConfigurationTargets(config, maxSizes, privTargets, jpegTargets, yuvTargets,
                rawTargets, outputSurfaces, MIN_RESULT_COUNT);

        boolean haveSession = false;
        try {
            CaptureRequest.Builder requestBuilder =
                    mCamera.createCaptureRequest(CameraDevice.TEMPLATE_PREVIEW);

            for (Surface s : outputSurfaces) {
                requestBuilder.addTarget(s);
            }

            CameraCaptureSession.CaptureCallback mockCaptureCallback =
                    mock(CameraCaptureSession.CaptureCallback.class);

            createSession(outputSurfaces);
            haveSession = true;
            CaptureRequest request = requestBuilder.build();
            mCameraSession.setRepeatingRequest(request, mockCaptureCallback, mHandler);

            verify(mockCaptureCallback,
                    timeout(TIMEOUT_FOR_RESULT_MS * MIN_RESULT_COUNT).atLeast(MIN_RESULT_COUNT))
                    .onCaptureCompleted(
                        eq(mCameraSession),
                        eq(request),
                        isA(TotalCaptureResult.class));
            verify(mockCaptureCallback, never()).
                    onCaptureFailed(
                        eq(mCameraSession),
                        eq(request),
                        isA(CaptureFailure.class));

        } catch (Throwable e) {
            mCollector.addMessage(String.format("Output combination %s failed due to: %s",
                    MaxStreamSizes.configToString(config), e.getMessage()));
        }
        if (haveSession) {
            try {
                Log.i(TAG, String.format("Done with camera %s, config %s, closing session",
                                cameraId, MaxStreamSizes.configToString(config)));
                stopCapture(/*fast*/false);
            } catch (Throwable e) {
                mCollector.addMessage(
                    String.format("Closing down for output combination %s failed due to: %s",
                            MaxStreamSizes.configToString(config), e.getMessage()));
            }
        }

        for (SurfaceTexture target : privTargets) {
            target.release();
        }
        for (ImageReader target : jpegTargets) {
            target.close();
        }
        for (ImageReader target : yuvTargets) {
            target.close();
        }
        for (ImageReader target : rawTargets) {
            target.close();
        }
    }

    private void setupConfigurationTargets(int[] outputConfigs, MaxStreamSizes maxSizes,
            List<SurfaceTexture> privTargets, List<ImageReader> jpegTargets,
            List<ImageReader> yuvTargets, List<ImageReader> rawTargets,
            List<Surface> outputSurfaces, int numBuffers) {

        ImageDropperListener imageDropperListener = new ImageDropperListener();

        for (int i = 0; i < outputConfigs.length; i += 2) {
            int format = outputConfigs[i];
            int sizeLimit = outputConfigs[i + 1];

            switch (format) {
                case PRIV: {
                    Size targetSize = maxSizes.maxPrivSizes[sizeLimit];
                    SurfaceTexture target = new SurfaceTexture(/*random int*/1);
                    target.setDefaultBufferSize(targetSize.getWidth(), targetSize.getHeight());
                    outputSurfaces.add(new Surface(target));
                    privTargets.add(target);
                    break;
                }
                case JPEG: {
                    Size targetSize = maxSizes.maxJpegSizes[sizeLimit];
                    ImageReader target = ImageReader.newInstance(
                        targetSize.getWidth(), targetSize.getHeight(), JPEG, numBuffers);
                    target.setOnImageAvailableListener(imageDropperListener, mHandler);
                    outputSurfaces.add(target.getSurface());
                    jpegTargets.add(target);
                    break;
                }
                case YUV: {
                    Size targetSize = maxSizes.maxYuvSizes[sizeLimit];
                    ImageReader target = ImageReader.newInstance(
                        targetSize.getWidth(), targetSize.getHeight(), YUV, numBuffers);
                    target.setOnImageAvailableListener(imageDropperListener, mHandler);
                    outputSurfaces.add(target.getSurface());
                    yuvTargets.add(target);
                    break;
                }
                case RAW: {
                    Size targetSize = maxSizes.maxRawSize;
                    ImageReader target = ImageReader.newInstance(
                        targetSize.getWidth(), targetSize.getHeight(), RAW, numBuffers);
                    target.setOnImageAvailableListener(imageDropperListener, mHandler);
                    outputSurfaces.add(target.getSurface());
                    rawTargets.add(target);
                    break;
                }
                default:
                    fail("Unknown output format " + format);
            }
        }
    }

    private static Size getMaxRecordingSize(String cameraId) {
        int id = Integer.valueOf(cameraId);

        int quality =
                CamcorderProfile.hasProfile(id, CamcorderProfile.QUALITY_2160P) ?
                    CamcorderProfile.QUALITY_2160P :
                CamcorderProfile.hasProfile(id, CamcorderProfile.QUALITY_1080P) ?
                    CamcorderProfile.QUALITY_1080P :
                CamcorderProfile.hasProfile(id, CamcorderProfile.QUALITY_720P) ?
                    CamcorderProfile.QUALITY_720P :
                CamcorderProfile.hasProfile(id, CamcorderProfile.QUALITY_480P) ?
                    CamcorderProfile.QUALITY_480P :
                CamcorderProfile.hasProfile(id, CamcorderProfile.QUALITY_QVGA) ?
                    CamcorderProfile.QUALITY_QVGA :
                CamcorderProfile.hasProfile(id, CamcorderProfile.QUALITY_CIF) ?
                    CamcorderProfile.QUALITY_CIF :
                CamcorderProfile.hasProfile(id, CamcorderProfile.QUALITY_QCIF) ?
                    CamcorderProfile.QUALITY_QCIF :
                    -1;

        assertTrue("No recording supported for camera id " + cameraId, quality != -1);

        CamcorderProfile maxProfile = CamcorderProfile.get(id, quality);
        return new Size(maxProfile.videoFrameWidth, maxProfile.videoFrameHeight);
    }

    /**
     * Get maximum size in list that's equal or smaller to than the bound.
     * Returns null if no size is smaller than or equal to the bound.
     */
    private static Size getMaxSize(Size[] sizes, Size bound) {
        if (sizes == null || sizes.length == 0) {
            throw new IllegalArgumentException("sizes was empty");
        }

        Size sz = null;
        for (Size size : sizes) {
            if (size.getWidth() <= bound.getWidth() && size.getHeight() <= bound.getHeight()) {

                if (sz == null) {
                    sz = size;
                } else {
                    long curArea = sz.getWidth() * (long) sz.getHeight();
                    long newArea = size.getWidth() * (long) size.getHeight();
                    if ( newArea > curArea ) {
                        sz = size;
                    }
                }
            }
        }

        assertTrue("No size under bound found: " + Arrays.toString(sizes) + " bound " + bound,
                sz != null);

        return sz;
    }

    private static Size getMaxPreviewSize(Context context, String cameraId) {
        try {
            WindowManager windowManager =
                (WindowManager) context.getSystemService(Context.WINDOW_SERVICE);
            Display display = windowManager.getDefaultDisplay();

            int width = display.getWidth();
            int height = display.getHeight();

            if (height > width) {
                height = width;
                width = display.getHeight();
            }

            CameraManager camMgr =
                (CameraManager) context.getSystemService(Context.CAMERA_SERVICE);
            List<Size> orderedPreviewSizes = CameraTestUtils.getSupportedPreviewSizes(
                cameraId, camMgr, PREVIEW_SIZE_BOUND);

            if (orderedPreviewSizes != null) {
                for (Size size : orderedPreviewSizes) {
                    if (width >= size.getWidth() &&
                        height >= size.getHeight())
                        return size;
                }
            }
        } catch (Exception e) {
            Log.e(TAG, "getMaxPreviewSize Failed. "+e.toString());
        }
        return PREVIEW_SIZE_BOUND;
    }
}<|MERGE_RESOLUTION|>--- conflicted
+++ resolved
@@ -212,24 +212,14 @@
             openDevice(id);
 
             // Find the concrete max sizes for each format/resolution combination
-            MaxStreamSizes maxSizes = new MaxStreamSizes(mStaticInfo, id);
-
-<<<<<<< HEAD
+            MaxStreamSizes maxSizes = new MaxStreamSizes(mStaticInfo, id, getContext());
+
             String streamConfigurationMapString =
                     mStaticInfo.getCharacteristics().get(
                             CameraCharacteristics.SCALER_STREAM_CONFIGURATION_MAP).toString();
             if (VERBOSE) {
                 Log.v(TAG, "StreamConfigurationMap: " + streamConfigurationMapString);
             }
-=======
-            CameraCharacteristics cc = mCameraManager.getCameraCharacteristics(id);
-
-            MaxOutputSizes maxSizes = new MaxOutputSizes(cc, id, getContext());
-
-            final StaticMetadata staticInfo = new StaticMetadata(cc);
-
-            openDevice(id);
->>>>>>> 71301959
 
             // Always run legacy-level tests
 
@@ -334,7 +324,7 @@
         for (String id : mCameraIds) {
             CameraCharacteristics cc = mCameraManager.getCameraCharacteristics(id);
             StaticMetadata staticInfo = new StaticMetadata(cc);
-            MaxStreamSizes maxSizes = new MaxStreamSizes(staticInfo, id);
+            MaxStreamSizes maxSizes = new MaxStreamSizes(staticInfo, id, getContext());
 
             // Skip the test for legacy devices.
             if (staticInfo.isHardwareLevelLegacy()) {
@@ -1041,8 +1031,7 @@
         static final int VGA = 3;
         static final int RESOLUTION_COUNT = 4;
 
-<<<<<<< HEAD
-        public MaxStreamSizes(StaticMetadata sm, String cameraId) {
+        public MaxStreamSizes(StaticMetadata sm, String cameraId, Context context) {
             Size[] privSizes = sm.getAvailableSizesForFormatChecked(ImageFormat.PRIVATE,
                     StaticMetadata.StreamDirection.Output);
             Size[] yuvSizes = sm.getAvailableSizesForFormatChecked(ImageFormat.YUV_420_888,
@@ -1050,20 +1039,9 @@
             Size[] jpegSizes = sm.getJpegOutputSizesChecked();
             Size[] rawSizes = sm.getRawOutputSizesChecked();
 
+            Size maxPreviewSize = getMaxPreviewSize(context, cameraId);
+
             maxRawSize = (rawSizes.length != 0) ? CameraTestUtils.getMaxSize(rawSizes) : null;
-=======
-        public MaxOutputSizes(CameraCharacteristics cc, String cameraId, Context context) {
-            StreamConfigurationMap configs =
-                    cc.get(CameraCharacteristics.SCALER_STREAM_CONFIGURATION_MAP);
-            Size[] privSizes = configs.getOutputSizes(SurfaceTexture.class);
-            Size[] yuvSizes = configs.getOutputSizes(ImageFormat.YUV_420_888);
-            Size[] jpegSizes = configs.getOutputSizes(ImageFormat.JPEG);
-            Size[] rawSizes = configs.getOutputSizes(ImageFormat.RAW_SENSOR);
-
-            Size maxPreviewSize = getMaxPreviewSize(context, cameraId);
-
-            maxRawSize = (rawSizes != null) ? CameraTestUtils.getMaxSize(rawSizes) : null;
->>>>>>> 71301959
 
             maxPrivSizes[PREVIEW] = getMaxSize(privSizes, maxPreviewSize);
             maxYuvSizes[PREVIEW]  = getMaxSize(yuvSizes, maxPreviewSize);
