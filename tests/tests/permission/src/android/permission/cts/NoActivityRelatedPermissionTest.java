--- conflicted
+++ resolved
@@ -45,45 +45,6 @@
     }
 
     /**
-<<<<<<< HEAD
-     * Verify that adding window of different types in Window Manager requires permissions.
-     * <p>Requires Permission:
-     *   {@link android.Manifest.permission#SYSTEM_ALERT_WINDOW}.
-     */
-    @UiThreadTest
-    @MediumTest
-    @Suppress
-    @BrokenTest("This test passes, but crashes the UI thread later on. See issues 1909470, 1910487")
-    public void testSystemAlertWindow() {
-        final int[] types = new int[] {
-                WindowManager.LayoutParams.TYPE_PHONE,
-                WindowManager.LayoutParams.TYPE_PRIORITY_PHONE,
-                WindowManager.LayoutParams.TYPE_SYSTEM_ALERT,
-                WindowManager.LayoutParams.TYPE_SYSTEM_ERROR,
-                WindowManager.LayoutParams.TYPE_SYSTEM_OVERLAY,
-            };
-
-        AlertDialog dialog = (AlertDialog) (mActivity.getDialog());
-        // Use normal window type will success
-        dialog.getWindow().setType(WindowManager.LayoutParams.TYPE_APPLICATION);
-        dialog.show();
-
-        // Test special window types which need to be check SYSTEM_ALERT_WINDOW
-        // permission.
-        for (int i = 0; i < types.length; i++) {
-            dialog = (AlertDialog) (mActivity.getDialog());
-            dialog.getWindow().setType(types[i]);
-            try {
-                dialog.show();
-                // This throws an exception as expected, but only after already adding
-                // a new view to the view hierarchy. This later results in a NullPointerException
-                // when the activity gets destroyed. Since that crashes the UI thread and causes
-                // test runs to abort, this test is currently excluded.
-                fail("Add dialog to Window Manager did not throw BadTokenException as expected");
-            } catch (BadTokenException e) {
-                // Expected
-            }
-=======
      * Verify that setting Activity's persistent attribute requires permissions.
      * <p>Requires Permission:
      *   {@link android.Manifest.permission#PERSISTENT_ACTIVITY}.
@@ -96,7 +57,6 @@
             fail("Activity.setPersistent() did not throw SecurityException as expected");
         } catch (SecurityException e) {
             // Expected
->>>>>>> 1e90a4cb
         }
     }
 
