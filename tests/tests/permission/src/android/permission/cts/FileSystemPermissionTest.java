--- conflicted
+++ resolved
@@ -754,13 +754,10 @@
                 new File("/dev/log/radio"),  // b/9035217
                 new File("/dev/log/system"), // b/9035217
                 new File("/dev/mali0"),       // b/9106968
-<<<<<<< HEAD
                 new File("/dev/mali"),        // b/11142586
-=======
                 new File("/dev/mm_interlock"), // b/12955573
                 new File("/dev/mm_isp"),      // b/12955573
                 new File("/dev/mm_v3d"),      // b/12955573
->>>>>>> 2f31f45e
                 new File("/dev/msm_rotator"), // b/9035217
                 new File("/dev/null"),
                 new File("/dev/nvhost-as-gpu"),
