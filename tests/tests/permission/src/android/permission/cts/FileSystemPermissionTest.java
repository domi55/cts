/*
 * Copyright (C) 2010 The Android Open Source Project
 *
 * Licensed under the Apache License, Version 2.0 (the "License");
 * you may not use this file except in compliance with the License.
 * You may obtain a copy of the License at
 *
 *      http://www.apache.org/licenses/LICENSE-2.0
 *
 * Unless required by applicable law or agreed to in writing, software
 * distributed under the License is distributed on an "AS IS" BASIS,
 * WITHOUT WARRANTIES OR CONDITIONS OF ANY KIND, either express or implied.
 * See the License for the specific language governing permissions and
 * limitations under the License.
 */

package android.permission.cts;

import android.content.pm.ApplicationInfo;
import android.content.pm.PackageManager;
import android.os.Environment;
import android.test.AndroidTestCase;
import android.test.suitebuilder.annotation.MediumTest;
import android.test.suitebuilder.annotation.LargeTest;

import java.io.BufferedReader;
import java.io.File;
import java.io.FileFilter;
import java.io.FileInputStream;
import java.io.FileNotFoundException;
import java.io.FileOutputStream;
import java.io.FileReader;
import java.io.IOException;
import java.util.concurrent.Callable;
import java.util.concurrent.ExecutionException;
import java.util.concurrent.Executors;
import java.util.concurrent.ExecutorService;
import java.util.concurrent.Future;
import java.util.concurrent.TimeoutException;
import java.util.concurrent.TimeUnit;
import java.util.Arrays;
import java.util.HashMap;
import java.util.HashSet;
import java.util.List;
import java.util.Set;

/**
 * Verify certain permissions on the filesystem
 *
 * TODO: Combine this file with {@link android.os.cts.FileAccessPermissionTest}
 */
public class FileSystemPermissionTest extends AndroidTestCase {

    @MediumTest
    public void testCreateFileHasSanePermissions() throws Exception {
        File myFile = new File(getContext().getFilesDir(), "hello");
        FileOutputStream stream = new FileOutputStream(myFile);
        stream.write("hello world".getBytes());
        stream.close();
        try {
            FileUtils.FileStatus status = new FileUtils.FileStatus();
            FileUtils.getFileStatus(myFile.getAbsolutePath(), status, false);
            int expectedPerms = FileUtils.S_IFREG
                    | FileUtils.S_IWUSR
                    | FileUtils.S_IRUSR;
            assertEquals(
                    "Newly created files should have 0600 permissions",
                    Integer.toOctalString(expectedPerms),
                    Integer.toOctalString(status.mode));
        } finally {
            assertTrue(myFile.delete());
        }
    }

    @MediumTest
    public void testCreateDirectoryHasSanePermissions() throws Exception {
        File myDir = new File(getContext().getFilesDir(), "helloDirectory");
        assertTrue(myDir.mkdir());
        try {
            FileUtils.FileStatus status = new FileUtils.FileStatus();
            FileUtils.getFileStatus(myDir.getAbsolutePath(), status, false);
            int expectedPerms = FileUtils.S_IFDIR
                    | FileUtils.S_IWUSR
                    | FileUtils.S_IRUSR
                    | FileUtils.S_IXUSR;
            assertEquals(
                    "Newly created directories should have 0700 permissions",
                    Integer.toOctalString(expectedPerms),
                    Integer.toOctalString(status.mode));

        } finally {
            assertTrue(myDir.delete());
        }
    }

    @MediumTest
    public void testOtherApplicationDirectoriesAreNotWritable() throws Exception {
        Set<File> writableDirs = new HashSet<File>();
        List<ApplicationInfo> apps = getContext()
                .getPackageManager()
                .getInstalledApplications(PackageManager.GET_UNINSTALLED_PACKAGES);
        String myAppDirectory = getContext().getApplicationInfo().dataDir;
        for (ApplicationInfo app : apps) {
            if (!myAppDirectory.equals(app.dataDir)) {
                writableDirs.addAll(getWritableDirectoryiesAndSubdirectoriesOf(new File(app.dataDir)));
            }
        }

        assertTrue("Found writable directories: " + writableDirs.toString(),
                writableDirs.isEmpty());
    }

    @MediumTest
    public void testApplicationParentDirectoryNotWritable() throws Exception {
        String myDataDir = getContext().getApplicationInfo().dataDir;
        File parentDir = new File(myDataDir).getParentFile();
        assertFalse(parentDir.toString(), isDirectoryWritable(parentDir));
    }

    @MediumTest
    public void testDataDirectoryNotWritable() throws Exception {
        assertFalse(isDirectoryWritable(Environment.getDataDirectory()));
    }

    @MediumTest
    public void testAndroidRootDirectoryNotWritable() throws Exception {
        assertFalse(isDirectoryWritable(Environment.getRootDirectory()));
    }

    @MediumTest
    public void testDownloadCacheDirectoryNotWritable() throws Exception {
        assertFalse(isDirectoryWritable(Environment.getDownloadCacheDirectory()));
    }

    @MediumTest
    public void testRootDirectoryNotWritable() throws Exception {
        assertFalse(isDirectoryWritable(new File("/")));
    }

    @MediumTest
    public void testDevDirectoryNotWritable() throws Exception {
        assertFalse(isDirectoryWritable(new File("/dev")));
    }

    @MediumTest
    public void testProcDirectoryNotWritable() throws Exception {
        assertFalse(isDirectoryWritable(new File("/proc")));
    }

    @MediumTest
    public void testDevMemSane() throws Exception {
        File f = new File("/dev/mem");
        assertFalse(f.canRead());
        assertFalse(f.canWrite());
        assertFalse(f.canExecute());
    }

    @MediumTest
    public void testDevkmemSane() throws Exception {
        File f = new File("/dev/kmem");
        assertFalse(f.canRead());
        assertFalse(f.canWrite());
        assertFalse(f.canExecute());
    }

    @MediumTest
    public void testDevPortSane() throws Exception {
        File f = new File("/dev/port");
        assertFalse(f.canRead());
        assertFalse(f.canWrite());
        assertFalse(f.canExecute());
    }

    @MediumTest
    public void testPn544Sane() throws Exception {
        File f = new File("/dev/pn544");
        assertFalse(f.canRead());
        assertFalse(f.canWrite());
        assertFalse(f.canExecute());

        assertFileOwnedBy(f, "nfc");
        assertFileOwnedByGroup(f, "nfc");
    }

    @MediumTest
    public void testBcm2079xSane() throws Exception {
        File f = new File("/dev/bcm2079x");
        assertFalse(f.canRead());
        assertFalse(f.canWrite());
        assertFalse(f.canExecute());

        assertFileOwnedBy(f, "nfc");
        assertFileOwnedByGroup(f, "nfc");
    }

    @MediumTest
    public void testBcm2079xi2cSane() throws Exception {
        File f = new File("/dev/bcm2079x-i2c");
        assertFalse(f.canRead());
        assertFalse(f.canWrite());
        assertFalse(f.canExecute());

        assertFileOwnedBy(f, "nfc");
        assertFileOwnedByGroup(f, "nfc");
    }

    @MediumTest
    public void testDevQtaguidSane() throws Exception {
        File f = new File("/dev/xt_qtaguid");
        assertTrue(f.canRead());
        assertFalse(f.canWrite());
        assertFalse(f.canExecute());

        assertFileOwnedBy(f, "root");
        assertFileOwnedByGroup(f, "root");
    }

    @MediumTest
    public void testProcQtaguidCtrlSane() throws Exception {
        File f = new File("/proc/net/xt_qtaguid/ctrl");
        assertTrue(f.canRead());
        assertTrue(f.canWrite());
        assertFalse(f.canExecute());

        assertFileOwnedBy(f, "root");
        assertFileOwnedByGroup(f, "net_bw_acct");
    }

    @MediumTest
    public void testProcQtaguidStatsSane() throws Exception {
        File f = new File("/proc/net/xt_qtaguid/stats");
        assertTrue(f.canRead());
        assertFalse(f.canWrite());
        assertFalse(f.canExecute());

        assertFileOwnedBy(f, "root");
        assertFileOwnedByGroup(f, "net_bw_stats");
    }

    /**
     * Assert that a file is owned by a specific owner. This is a noop if the
     * file does not exist.
     *
     * @param file The file to check.
     * @param expectedOwner The owner of the file.
     */
    private static void assertFileOwnedBy(File file, String expectedOwner) {
        FileUtils.FileStatus status = new FileUtils.FileStatus();
        String path = file.getAbsolutePath();
        if (file.exists() && FileUtils.getFileStatus(path, status, true)) {
            String actualOwner = FileUtils.getUserName(status.uid);
            if (!expectedOwner.equals(actualOwner)) {
                String msg = String.format("Wrong owner. Expected '%s', but found '%s' for %s.",
                        expectedOwner, actualOwner, path);
                fail(msg);
            }
        }
    }

    /**
     * Assert that a file is owned by a specific group. This is a noop if the
     * file does not exist.
     *
     * @param file The file to check.
     * @param expectedGroup The owner group of the file.
     */
    private static void assertFileOwnedByGroup(File file, String expectedGroup) {
        FileUtils.FileStatus status = new FileUtils.FileStatus();
        String path = file.getAbsolutePath();
        if (file.exists() && FileUtils.getFileStatus(path, status, true)) {
            String actualGroup = FileUtils.getGroupName(status.gid);
            if (!expectedGroup.equals(actualGroup)) {
                String msg = String.format("Wrong group. Expected '%s', but found '%s' for %s.",
                        expectedGroup, actualGroup, path);
                fail(msg);
            }
        }
    }

    @MediumTest
    public void testTtyO3Sane() throws Exception {
        File f = new File("/dev/ttyO3");
        assertFalse(f.canRead());
        assertFalse(f.canWrite());
        assertFalse(f.canExecute());
    }

    @MediumTest
    public void testDataMediaSane() throws Exception {
        final File f = new File("/data/media");
        assertFalse(f.canRead());
        assertFalse(f.canWrite());
        assertFalse(f.canExecute());
    }

    @MediumTest
    public void testMntShellSane() throws Exception {
        final File f = new File("/mnt/shell");
        assertFalse(f.canRead());
        assertFalse(f.canWrite());
        assertFalse(f.canExecute());
    }

    @MediumTest
    public void testMntSecureSane() throws Exception {
        final File f = new File("/mnt/secure");
        assertFalse(f.canRead());
        assertFalse(f.canWrite());
        assertFalse(f.canExecute());
    }

    private static boolean isDirectoryWritable(File directory) {
        File toCreate = new File(directory, "hello");
        try {
            toCreate.createNewFile();
            return true;
        } catch (IOException e) {
            // It's expected we'll get a "Permission denied" exception.
        } finally {
            toCreate.delete();
        }
        return false;
    }

    /**
     * Verify that any publicly readable directories reachable from
     * the root directory are not writable.  An application should only be
     * able to write to it's own home directory. World writable directories
     * are a security hole because they enable a number of different attacks.
     * <ul>
     *   <li><a href="http://en.wikipedia.org/wiki/Symlink_race">Symlink Races</a></li>
     *   <li>Data destruction by deleting or renaming files you don't own</li>
     *   <li>Data substitution by replacing trusted files with untrusted files</li>
     * </ul>
     *
     * Note: Because not all directories are readable, this is a best-effort
     * test only.  Writable directories within unreadable subdirectories
     * will NOT be detected by this code.
     */
    @LargeTest
    public void testAllOtherDirectoriesNotWritable() throws Exception {
        File start = new File("/");
        Set<File> writableDirs = getWritableDirectoryiesAndSubdirectoriesOf(start);

        assertTrue("Found writable directories: " + writableDirs.toString(),
                writableDirs.isEmpty());
    }

    private static final Set<String> OTHER_RANDOM_DIRECTORIES = new HashSet<String>(
            Arrays.asList(
                    "/app-cache",
                    "/app-cache/ciq/socket",
                    "/cache/fotapkg",
                    "/cache/fotapkg/tmp",
                    "/data/_SamsungBnR_",
                    "/data/_SamsungBnR_/BR",
                    "/data/2nd-init",
                    "/data/amit",
                    "/data/anr",
                    "/data/app",
                    "/data/app-private",
                    "/data/backup",
                    "/data/battd",
                    "/data/bootlogo",
                    "/data/btips",
                    "/data/btips/TI",
                    "/data/btips/TI/opp",
                    "/data/cache",
                    "/data/calibration",
                    "/data/clipboard",
                    "/data/clp",
                    "/data/dalvik-cache",
                    "/data/data",
                    "/data/data/.drm",
                    "/data/data/.drm/.wmdrm",
                    "/data/data/cw",
                    "/data/data/com.android.htcprofile",
                    "/data/data/com.android.providers.drm/rights",
                    "/data/data/com.htc.android.qxdm2sd",
                    "/data/data/com.htc.android.qxdm2sd/bin",
                    "/data/data/com.htc.android.qxdm2sd/data",
                    "/data/data/com.htc.android.qxdm2sd/tmp",
                    "/data/data/com.htc.android.netlogger/data",
                    "/data/data/com.htc.messagecs/att",
                    "/data/data/com.htc.messagecs/pdu",
                    "/data/data/com.htc.loggers/bin",
                    "/data/data/com.htc.loggers/data",
                    "/data/data/com.htc.loggers/htclog",
                    "/data/data/com.htc.loggers/tmp",
                    "/data/data/com.htc.loggers/htcghost",
                    "/data/data/com.lge.ers/android",
                    "/data/data/com.lge.ers/arm9",
                    "/data/data/com.lge.ers/kernel",
                    "/data/data/com.lge.wmc",
                    "/data/data/com.redbend.vdmc/lib",
                    "/data/data/recovery",
                    "/data/data/recovery/HTCFOTA",
                    "/data/data/recovery/OMADM",
                    "/data/data/shared",
                    "/data/dontpanic",
                    "/data/drm",
                    "/data/drm/fwdlock",
                    "/data/drm/IDM",
                    "/data/drm/IDM/HTTP",
                    "/data/drm/rights",
                    "/data/dump",
                    "/data/efslog",
                    "/data/emt",
                    "/data/factory",
                    "/data/fics",
                    "/data/fics/dev",
                    "/data/fota",
                    "/data/gps",
                    "/data/gps/log",
                    "/data/gps/var",
                    "/data/gps/var/run",
                    "/data/gpscfg",
                    "/data/hwvefs",
                    "/data/htcfs",
                    "/data/img",
                    "/data/install",
                    "/data/internal-device",
                    "/data/internal-device/DCIM",
                    "/data/last_alog",
                    "/data/last_klog",
                    "/data/local",
                    "/data/local/logs",
                    "/data/local/logs/kernel",
                    "/data/local/logs/logcat",
                    "/data/local/logs/resetlog",
                    "/data/local/logs/smem",
                    "/data/local/mono",
                    "/data/local/mono/pulse",
                    "/data/local/purple",
                    "/data/local/purple/sound",
                    "/data/local/rights",
                    "/data/local/rwsystag",
                    "/data/local/skel",
                    "/data/local/skel/default",
                    "/data/local/skel/defualt", // Mispelled "defualt" is intentional
                    "/data/local/tmp",
                    "/data/local/tmp/com.nuance.android.vsuite.vsuiteapp",
                    "/data/log",
                    "/data/logger",
                    "/data/lost+found",
                    "/data/misc",
                    "/data/misc/bluetooth",
                    "/data/misc/dhcp",
                    "/data/misc/lockscreen",
                    "/data/misc/webwidgets",
                    "/data/misc/webwidgets/chess",
                    "/data/misc/widgets",
                    "/data/misc/wifi",
                    "/data/misc/wifi/sockets",
                    "/data/misc/wimax",
                    "/data/misc/wimax/sockets",
                    "/data/misc/wminput",
                    "/data/misc/wpa_supplicant",
                    "/data/nv",
                    "/data/nvcam",
                    "/data/panic",
                    "/data/panicreports",
                    "/data/preinstall_md5",
                    "/data/property",
                    "/data/radio",
                    "/data/secure",
                    "/data/sensors",
                    "/data/shared",
                    "/data/simcom",
                    "/data/simcom/btadd",
                    "/data/simcom/simlog",
                    "/data/system",
                    "/data/tmp",
                    "/data/tombstones",
                    "/data/tpapi",
                    "/data/tpapi/etc",
                    "/data/tpapi/etc/tpa",
                    "/data/tpapi/etc/tpa/persistent",
                    "/data/tpapi/user.bin",
                    "/data/vpnch",
                    "/data/wapi",
                    "/data/wifi",
                    "/data/wimax",
                    "/data/wimax/log",
                    "/data/wiper",
                    "/data/wpstiles",
                    "/data/xt9",
                    "/dbdata/databases",
                    "/efs/.android",
                    "/mnt/sdcard",
                    "/mnt/usbdrive",
                    "/mnt_ext",
                    "/mnt_ext/badablk2",
                    "/mnt_ext/badablk3",
                    "/mnt_ext/cache",
                    "/mnt_ext/data",
                    "/system/etc/dhcpcd/dhcpcd-run-hooks",
                    "/system/etc/security/drm",
                    "/synthesis/hades",
                    "/synthesis/chimaira",
                    "/synthesis/shdisp",
                    "/synthesis/hdmi",
                    "/tmp"
            )
    );

    /**
     * Verify that directories not discoverable by
     * testAllOtherDirectoriesNotWritable are not writable.  An application
     * should only be able to write to it's own home directory. World
     * writable directories are a security hole because they enable a
     * number of different attacks.
     * <ul>
     *   <li><a href="http://en.wikipedia.org/wiki/Symlink_race">Symlink Races</a></li>
     *   <li>Data destruction by deleting or renaming files you don't own</li>
     *   <li>Data substitution by replacing trusted files with untrusted files</li>
     * </ul>
     *
     * Because /data and /data/data are not readable, we blindly try to
     * poke around in there looking for bad directories.  There has to be
     * a better way...
     */
    @LargeTest
    public void testOtherRandomDirectoriesNotWritable() throws Exception {
        Set<File> writableDirs = new HashSet<File>();
        for (String dir : OTHER_RANDOM_DIRECTORIES) {
            File start = new File(dir);
            writableDirs.addAll(getWritableDirectoryiesAndSubdirectoriesOf(start));
        }

        assertTrue("Found writable directories: " + writableDirs.toString(),
                writableDirs.isEmpty());
    }

    @LargeTest
    public void testReadingSysFilesDoesntFail() throws Exception {
        ExecutorService executor = Executors.newCachedThreadPool();
        tryToReadFromAllIn(new File("/sys"), executor);
        executor.shutdownNow();
    }

    private static void tryToReadFromAllIn(File dir, ExecutorService executor) throws IOException {
        assertTrue(dir.isDirectory());

        if (isSymbolicLink(dir)) {
            // don't examine symbolic links.
            return;
        }

        File[] files = dir.listFiles();

        if (files != null) {
            for (File f : files) {
                if (f.isDirectory()) {
                    tryToReadFromAllIn(f, executor);
                } else {
                    tryFileOpenRead(f, executor);
                }
            }
        }
    }

    private static void tryFileOpenRead(final File f, ExecutorService executor) throws IOException {
        // Callable requires stack variables to be final.
        Callable<Boolean> readFile = new Callable<Boolean>() {
            @Override
            public Boolean call() throws Exception {
                return tryFileRead(f);
            }
        };

        Boolean completed = false;
        String fileName = null;
        Future<Boolean> future = null;
        try {
            fileName = f.getCanonicalPath();

            future = executor.submit(readFile);

            // Block, waiting no more than set seconds.
            completed = future.get(3, TimeUnit.SECONDS);
        } catch (TimeoutException e) {
            System.out.println("TIMEOUT: " + fileName);
        } catch (InterruptedException e) {
            System.out.println("INTERRUPTED: " + fileName);
        } catch (ExecutionException e) {
            System.out.println("TASK WAS ABORTED BY EXCEPTION: " + fileName);
        } catch (IOException e) {
            // File.getCanonicalPath() will throw this.
        } finally {
            if (future != null) {
                future.cancel(true);
            }
        }
    }

    private static Boolean tryFileRead(File f) {
        byte[] b = new byte[1024];
        try {
            System.out.println("looking at " + f.getCanonicalPath());

            FileInputStream fis = new FileInputStream(f);
            while((fis.available() != 0) && (fis.read(b) != -1)) {
                // throw away data
            }

            fis.close();
        } catch (IOException e) {
            // ignore
        }
        return true;
    }

    private static final Set<File> SYS_EXCEPTIONS = new HashSet<File>(
            Arrays.asList(
                new File("/sys/kernel/debug/tracing/trace_marker"),
                new File("/sys/fs/selinux/member"),
                new File("/sys/fs/selinux/user"),
                new File("/sys/fs/selinux/relabel"),
                new File("/sys/fs/selinux/create"),
                new File("/sys/fs/selinux/access"),
                new File("/sys/fs/selinux/context")
            ));

    @LargeTest
    public void testAllFilesInSysAreNotWritable() throws Exception {
        Set<File> writable = getAllWritableFilesInDirAndSubDir(new File("/sys"));
        writable.removeAll(SYS_EXCEPTIONS);
        assertTrue("Found writable: " + writable.toString(),
                writable.isEmpty());
    }

    private static Set<File>
    getAllWritableFilesInDirAndSubDir(File dir) throws Exception {
        assertTrue(dir.isDirectory());
        Set<File> retval = new HashSet<File>();

        if (isSymbolicLink(dir)) {
            // don't examine symbolic links.
            return retval;
        }

        File[] subDirectories = dir.listFiles(new FileFilter() {
            @Override public boolean accept(File pathname) {
                return pathname.isDirectory();
            }
        });


        /* recurse into subdirectories */
        if (subDirectories != null) {
            for (File f : subDirectories) {
                retval.addAll(getAllWritableFilesInDirAndSubDir(f));
            }
        }

        File[] filesInThisDirectory = dir.listFiles(new FileFilter() {
            @Override public boolean accept(File pathname) {
                return pathname.isFile();
            }
        });
        if (filesInThisDirectory == null) {
            return retval;
        }

        for (File f: filesInThisDirectory) {
            if (f.canWrite()) {
                retval.add(f.getCanonicalFile());
            }
        }
        return retval;
    }

    public void testSystemMountedRO() throws IOException {
        ParsedMounts pm = new ParsedMounts("/proc/self/mounts");
        String mountPoint = pm.findMountPointContaining(new File("/system"));
        assertTrue(mountPoint + " is not mounted read-only", pm.isMountReadOnly(mountPoint));
    }

    /**
     * Test that the /system directory, as mounted by init, is mounted read-only.
     * Different processes can have different mount namespaces, so init
     * may be in a different mount namespace than Zygote spawned processes.
     *
     * This test assumes that init's filesystem layout is roughly identical
     * to Zygote's filesystem layout. If this assumption ever changes, we should
     * delete this test.
     */
    public void testSystemMountedRO_init() throws IOException {
        ParsedMounts pm = new ParsedMounts("/proc/1/mounts");
        String mountPoint = pm.findMountPointContaining(new File("/system"));
        assertTrue(mountPoint + " is not mounted read-only", pm.isMountReadOnly(mountPoint));
    }

    public void testRootMountedRO() throws IOException {
        ParsedMounts pm = new ParsedMounts("/proc/self/mounts");
        String mountPoint = pm.findMountPointContaining(new File("/"));
        assertTrue("The root directory \"" + mountPoint + "\" is not mounted read-only",
                   pm.isMountReadOnly(mountPoint));
    }

    /**
     * Test that the root directory, as mounted by init, is mounted read-only.
     * Different processes can have different mount namespaces, so init
     * may be in a different mount namespace than Zygote spawned processes.
     *
     * This test assumes that init's filesystem layout is roughly identical
     * to Zygote's filesystem layout. If this assumption ever changes, we should
     * delete this test.
     */
    public void testRootMountedRO_init() throws IOException {
        ParsedMounts pm = new ParsedMounts("/proc/1/mounts");
        String mountPoint = pm.findMountPointContaining(new File("/"));
        assertTrue("The root directory \"" + mountPoint + "\" is not mounted read-only",
                   pm.isMountReadOnly(mountPoint));
    }

    public void testAllBlockDevicesAreSecure() throws Exception {
        Set<File> insecure = getAllInsecureDevicesInDirAndSubdir(new File("/dev"), FileUtils.S_IFBLK);
        assertTrue("Found insecure block devices: " + insecure.toString(),
                insecure.isEmpty());
    }

    private static final Set<File> CHAR_DEV_EXCEPTIONS = new HashSet<File>(
            Arrays.asList(
                // All exceptions should be alphabetical and associated with a bug number.
                new File("/dev/alarm"),      // b/9035217
                new File("/dev/ashmem"),
                new File("/dev/binder"),
                new File("/dev/full"),
                new File("/dev/genlock"),    // b/9035217
                new File("/dev/hw_random"),  // b/9191279
                new File("/dev/ion"),
                new File("/dev/kgsl-3d0"),   // b/9035217
                new File("/dev/log/events"), // b/9035217
                new File("/dev/log/main"),   // b/9035217
                new File("/dev/log/radio"),  // b/9035217
                new File("/dev/log/system"), // b/9035217
                new File("/dev/mali0"),       // b/9106968
                new File("/dev/msm_rotator"), // b/9035217
                new File("/dev/null"),
                new File("/dev/nvhost-ctrl"), // b/9088251
                new File("/dev/nvhost-gr2d"), // b/9088251
                new File("/dev/nvhost-gr3d"), // b/9088251
                new File("/dev/nvmap"),       // b/9088251
                new File("/dev/ptmx"),        // b/9088251
                new File("/dev/pvrsrvkm"),    // b/9108170
                new File("/dev/random"),
                new File("/dev/tiler"),       // b/9108170
                new File("/dev/tty"),
                new File("/dev/urandom"),
                new File("/dev/xt_qtaguid"),  // b/9088251
                new File("/dev/zero"),
<<<<<<< HEAD
		new File("/dev/fimg2d"),
                new File("/dev/mobicore-user")
	     ));
=======
                new File("/dev/fimg2d"),      // b/10428016
                new File("/dev/mobicore-user") // b/10428016
            ));
>>>>>>> 25f4ad5a

    public void testAllCharacterDevicesAreSecure() throws Exception {
        Set<File> insecure = getAllInsecureDevicesInDirAndSubdir(new File("/dev"), FileUtils.S_IFCHR);
        Set<File> insecurePts = getAllInsecureDevicesInDirAndSubdir(new File("/dev/pts"), FileUtils.S_IFCHR);
        insecure.removeAll(CHAR_DEV_EXCEPTIONS);
        insecure.removeAll(insecurePts);
        assertTrue("Found insecure character devices: " + insecure.toString(),
                insecure.isEmpty());
    }

    public void testDevRandomWorldReadableAndWritable() throws Exception {
        FileUtils.FileStatus status = new FileUtils.FileStatus();
        assertTrue(FileUtils.getFileStatus("/dev/random", status, false));
        assertTrue(
                "/dev/random not world-readable/writable. Actual mode: 0"
                        + Integer.toString(status.mode, 8),
                (status.mode & 0666) == 0666);
    }

    public void testDevUrandomWorldReadableAndWritable() throws Exception {
        FileUtils.FileStatus status = new FileUtils.FileStatus();
        assertTrue(FileUtils.getFileStatus("/dev/urandom", status, false));
        assertTrue(
                "/dev/urandom not world-readable/writable. Actual mode: 0"
                        + Integer.toString(status.mode, 8),
                (status.mode & 0666) == 0666);
    }

    private static Set<File>
    getAllInsecureDevicesInDirAndSubdir(File dir, int type) throws Exception {
        assertTrue(dir.isDirectory());
        Set<File> retval = new HashSet<File>();

        if (isSymbolicLink(dir)) {
            // don't examine symbolic links.
            return retval;
        }

        File[] subDirectories = dir.listFiles(new FileFilter() {
            @Override public boolean accept(File pathname) {
                return pathname.isDirectory();
            }
        });


        /* recurse into subdirectories */
        if (subDirectories != null) {
            for (File f : subDirectories) {
                retval.addAll(getAllInsecureDevicesInDirAndSubdir(f, type));
            }
        }

        File[] filesInThisDirectory = dir.listFiles();
        if (filesInThisDirectory == null) {
            return retval;
        }

        for (File f: filesInThisDirectory) {
            FileUtils.FileStatus status = new FileUtils.FileStatus();
            FileUtils.getFileStatus(f.getAbsolutePath(), status, false);
            if (status.isOfType(type)) {
                if (f.canRead() || f.canWrite() || f.canExecute()) {
                    retval.add(f);
                }
                if (status.uid == 2000) {
                    // The shell user should not own any devices
                    retval.add(f);
                }

                // Don't allow devices owned by GIDs
                // accessible to non-privileged applications.
                if ((status.gid == 1007)           // AID_LOG
                          || (status.gid == 1015)  // AID_SDCARD_RW
                          || (status.gid == 1023)  // AID_MEDIA_RW
                          || (status.gid == 1028)  // AID_SDCARD_R
                          || (status.gid == 2000)) // AID_SHELL
                {
                    if (status.hasModeFlag(FileUtils.S_IRGRP)
                            || status.hasModeFlag(FileUtils.S_IWGRP)
                            || status.hasModeFlag(FileUtils.S_IXGRP))
                    {
                        retval.add(f);
                    }
                }
            }
        }
        return retval;
    }

    private Set<File> getWritableDirectoryiesAndSubdirectoriesOf(File dir) throws Exception {
        Set<File> retval = new HashSet<File>();
        if (!dir.isDirectory()) {
            return retval;
        }

        if (isSymbolicLink(dir)) {
            // don't examine symbolic links.
            return retval;
        }

        String myHome = getContext().getApplicationInfo().dataDir;
        String thisDir = dir.getCanonicalPath();
        if (thisDir.startsWith(myHome)) {
            // Don't examine directories within our home directory.
            // We expect these directories to be writable.
            return retval;
        }

        if (isDirectoryWritable(dir)) {
            retval.add(dir);
        }

        File[] subFiles = dir.listFiles();
        if (subFiles == null) {
            return retval;
        }

        for (File f : subFiles) {
            retval.addAll(getWritableDirectoryiesAndSubdirectoriesOf(f));
        }

        return retval;
    }

    private static boolean isSymbolicLink(File f) throws IOException {
        return !f.getAbsolutePath().equals(f.getCanonicalPath());
    }

    private static class ParsedMounts {
        private HashMap<String, Boolean> mFileReadOnlyMap = new HashMap<String, Boolean>();

        private ParsedMounts(String filename) throws IOException {
            BufferedReader br = new BufferedReader(new FileReader(filename));
            try {
                String line;
                while ((line = br.readLine()) != null) {
                    String[] fields = line.split(" ");
                    String mountPoint = fields[1];
                    String all_options = fields[3];
                    String[] options = all_options.split(",");
                    boolean foundRo = false;
                    for (String option : options) {
                        if ("ro".equals(option)) {
                            foundRo = true;
                            break;
                        }
                    }
                    mFileReadOnlyMap.put(mountPoint, foundRo);
                }
           } finally {
               br.close();
           }
        }

        private boolean isMountReadOnly(String s) {
            return mFileReadOnlyMap.get(s).booleanValue();
        }

        private String findMountPointContaining(File f) throws IOException {
            while (f != null) {
                f = f.getCanonicalFile();
                String path = f.getPath();
                if (mFileReadOnlyMap.containsKey(path)) {
                    return path;
                }
                f = f.getParentFile();
            }
            // This should NEVER be reached, as we'll eventually hit the
            // root directory.
            throw new AssertionError("Unable to find mount point");
        }
    }
}<|MERGE_RESOLUTION|>--- conflicted
+++ resolved
@@ -751,15 +751,9 @@
                 new File("/dev/urandom"),
                 new File("/dev/xt_qtaguid"),  // b/9088251
                 new File("/dev/zero"),
-<<<<<<< HEAD
-		new File("/dev/fimg2d"),
-                new File("/dev/mobicore-user")
-	     ));
-=======
                 new File("/dev/fimg2d"),      // b/10428016
                 new File("/dev/mobicore-user") // b/10428016
             ));
->>>>>>> 25f4ad5a
 
     public void testAllCharacterDevicesAreSecure() throws Exception {
         Set<File> insecure = getAllInsecureDevicesInDirAndSubdir(new File("/dev"), FileUtils.S_IFCHR);
