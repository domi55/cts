--- conflicted
+++ resolved
@@ -377,12 +377,9 @@
                     "/data/local/tmp",
                     "/data/local/tmp/com.nuance.android.vsuite.vsuiteapp",
                     "/data/log",
-<<<<<<< HEAD
                     "/data/logger",
-=======
                     "/data/logs",
                     "/data/logs/core",
->>>>>>> b270067a
                     "/data/lost+found",
                     "/data/misc",
                     "/data/misc/bluetooth",
