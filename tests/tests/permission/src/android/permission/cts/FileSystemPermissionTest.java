--- conflicted
+++ resolved
@@ -733,7 +733,7 @@
                 new File("/dev/alarm"),      // b/9035217
                 new File("/dev/ashmem"),
                 new File("/dev/binder"),
-<<<<<<< HEAD
+                new File("/dev/quadd"),      // b/11336334
                 new File("/dev/felica"),     // b/11142586
                 new File("/dev/felica_ant"), // b/11142586
                 new File("/dev/felica_cen"), // b/11142586
@@ -741,16 +741,6 @@
                 new File("/dev/felica_rfs"), // b/11142586
                 new File("/dev/felica_rws"), // b/11142586
                 new File("/dev/felica_uicc"), // b/11142586
-=======
-                new File("/dev/quadd"),
-                new File("/dev/felica"),
-                new File("/dev/felica_ant"),
-                new File("/dev/felica_cen"),
-                new File("/dev/felica_pon"),
-                new File("/dev/felica_rfs"),
-                new File("/dev/felica_rws"),
-                new File("/dev/felica_uicc"),
->>>>>>> 5823a816
                 new File("/dev/full"),
                 new File("/dev/genlock"),    // b/9035217
                 new File("/dev/ion"),
