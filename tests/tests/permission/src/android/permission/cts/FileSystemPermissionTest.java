--- conflicted
+++ resolved
@@ -771,18 +771,11 @@
                 new File("/dev/pvr_sync"),
                 new File("/dev/quadd"),
                 new File("/dev/random"),
-<<<<<<< HEAD
                 new File("/dev/snfc_cen"),    // b/11142586
                 new File("/dev/snfc_hsel"),   // b/11142586
                 new File("/dev/snfc_intu_poll"), // b/11142586
                 new File("/dev/snfc_rfs"),    // b/11142586
-=======
-                new File("/dev/snfc_cen"),
-                new File("/dev/snfc_hsel"),
-                new File("/dev/snfc_intu_poll"),
-                new File("/dev/snfc_rfs"),
                 new File("/dev/tegra-throughput"),
->>>>>>> 77ce573f
                 new File("/dev/tiler"),       // b/9108170
                 new File("/dev/tty"),
                 new File("/dev/urandom"),
