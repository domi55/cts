--- conflicted
+++ resolved
@@ -569,18 +569,13 @@
     // careful.
     private static final Set<String> SYS_EXCEPTIONS = new HashSet<String>(
             Arrays.asList(
-<<<<<<< HEAD
-                new File("/sys/kernel/debug/tracing/trace_marker"),
-                new File("/sys/fs/selinux/member"),
-                new File("/sys/fs/selinux/user"),
-                new File("/sys/fs/selinux/relabel"),
-                new File("/sys/fs/selinux/create"),
-                new File("/sys/fs/selinux/access"),
-                new File("/sys/fs/selinux/context")
-=======
                 "/sys/kernel/debug/tracing/trace_marker",
-                "/sys/fs/selinux"
->>>>>>> 3f398534
+                "/sys/fs/selinux/member",
+                "/sys/fs/selinux/user",
+                "/sys/fs/selinux/relabel",
+                "/sys/fs/selinux/create",
+                "/sys/fs/selinux/access",
+                "/sys/fs/selinux/context"
             ));
 
     private static Set <File> getIgnorablesFromPaths(Set <String> paths) {
