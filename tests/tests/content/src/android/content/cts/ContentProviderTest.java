--- conflicted
+++ resolved
@@ -26,6 +26,7 @@
 import android.content.ContentProvider;
 import android.content.ContentResolver;
 import android.content.ContentValues;
+import android.content.Context;
 import android.content.IContentProvider;
 import android.content.Entity;
 import android.content.EntityIterator;
@@ -48,6 +49,7 @@
 import java.io.File;
 import java.io.FileNotFoundException;
 import java.io.IOException;
+import java.util.ArrayList;
 
 /**
  * Test {@link ContentProvider}.
@@ -227,20 +229,6 @@
 
     @TestTargetNew(
         level = TestLevel.COMPLETE,
-<<<<<<< HEAD
-        notes = "Test isTemporary()",
-=======
-        method = "getSyncAdapter",
-        args = {}
-    )
-    public void testGetSyncAdapter() {
-        MockContentProvider mockContentProvider = new MockContentProvider();
-        assertNull(mockContentProvider.getSyncAdapter());
-    }
-
-    @TestTargetNew(
-        level = TestLevel.COMPLETE,
->>>>>>> 008a4136
         method = "isTemporary",
         args = {}
     )
@@ -348,19 +336,12 @@
                 return null;
             }
 
-<<<<<<< HEAD
             public Uri insertEntity(Uri uri, Entity entities) throws RemoteException {
                 return null;
             }
 
-            public IBulkCursor bulkQuery(Uri url, String[] projection,
-                    String selection, String[] selectionArgs, String sortOrder,
-                    IContentObserver observer, CursorWindow window) {
-                return null;
-=======
             public int bulkInsert(Uri url, ContentValues[] initialValues) {
                 return 0;
->>>>>>> 008a4136
             }
 
             public int delete(Uri url, String selection, String[] selectionArgs) {
