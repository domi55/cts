--- conflicted
+++ resolved
@@ -23,18 +23,13 @@
 
 LOCAL_JAVA_LIBRARIES := android.test.runner
 
-<<<<<<< HEAD
-LOCAL_STATIC_JAVA_LIBRARIES := android-support-v4 ctsdeviceutil ctstestrunner services.core
-=======
 LOCAL_STATIC_JAVA_LIBRARIES := \
     android-support-v4 \
     android-support-multidex \
     ctsdeviceutil \
     ctstestrunner \
     services.core \
-    junit \
-    legacy-android-test
->>>>>>> c7a6e9f7
+
 
 # Use multi-dex as the compatibility-common-util-devicesidelib dependency
 # on ctsdeviceutil pushes us beyond 64k methods.
