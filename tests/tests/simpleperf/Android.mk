LOCAL_PATH := $(call my-dir)

test_executable := CtsSimpleperfTestCases
list_executable := $(test_executable)_list
simpleperf_src_path := system/extras/simpleperf

LLVM_ROOT_PATH := external/llvm
include $(LLVM_ROOT_PATH)/llvm.mk

include $(CLEAR_VARS)
LOCAL_MODULE := $(list_executable)
LOCAL_MODULE_HOST_OS := linux
LOCAL_MULTILIB := first
LOCAL_LDLIBS = -lrt

LOCAL_WHOLE_STATIC_LIBRARIES += \
  libsimpleperf_cts_test \

LOCAL_STATIC_LIBRARIES += \
  libbacktrace_offline \
  libbacktrace \
  libunwind \
  libziparchive-host \
  libz \
  liblzma \
  libbase \
  liblog \
  libcutils \
  libutils \
  libLLVMObject \
  libLLVMBitReader \
  libLLVMMC \
  libLLVMMCParser \
  libLLVMCore \
  libLLVMSupport \

<<<<<<< HEAD
LOCAL_POST_LINK_CMD =  \
  TMP_FILE=`mktemp $(OUT_DIR)/simpleperf-post-link-XXXXXXXXXX` && \
  (cd $(simpleperf_src_path)/testdata && zip - -0 -r .) > $$TMP_FILE && \
  $($(LOCAL_2ND_ARCH_VAR_PREFIX)TARGET_OBJCOPY) --add-section .testzipdata=$$TMP_FILE $(linked_module) && \
  rm -f $$TMP_FILE

LOCAL_COMPATIBILITY_SUITE := cts

LOCAL_CTS_TEST_PACKAGE := android.simpleperf
LOCAL_FORCE_STATIC_EXECUTABLE := true
include $(LLVM_DEVICE_BUILD_MK)
include $(BUILD_CTS_EXECUTABLE)
=======
include $(LLVM_HOST_BUILD_MK)
include $(BUILD_HOST_NATIVE_TEST)
>>>>>>> f3cd859d


include $(CLEAR_VARS)
LOCAL_MODULE := $(test_executable)
LOCAL_MODULE_PATH := $(TARGET_OUT_DATA)/nativetest
LOCAL_MULTILIB := both
LOCAL_MODULE_STEM_32 := $(LOCAL_MODULE)32
LOCAL_MODULE_STEM_64 := $(LOCAL_MODULE)64

LOCAL_WHOLE_STATIC_LIBRARIES = \
  libsimpleperf_cts_test \

LOCAL_STATIC_LIBRARIES += \
  libbacktrace_offline \
  libbacktrace \
  libunwind \
  libziparchive \
  libz \
  libgtest \
  libbase \
  libcutils \
  liblog \
  libutils \
  liblzma \
  libLLVMObject \
  libLLVMBitReader \
  libLLVMMC \
  libLLVMMCParser \
  libLLVMCore \
  libLLVMSupport \
  libc \

LOCAL_POST_LINK_CMD =  \
  TMP_FILE=`mktemp $(OUT_DIR)/simpleperf-post-link-XXXXXXXXXX` && \
  (cd $(simpleperf_src_path)/testdata && zip - -0 -r .) > $$TMP_FILE && \
  $($(LOCAL_2ND_ARCH_VAR_PREFIX)TARGET_OBJCOPY) --add-section .testzipdata=$$TMP_FILE $(linked_module) && \
  rm -f $$TMP_FILE

LOCAL_CTS_GTEST_LIST_EXECUTABLE := $(ALL_MODULES.$(list_executable).INSTALLED)

LOCAL_CTS_TEST_PACKAGE := android.simpleperf
LOCAL_FORCE_STATIC_EXECUTABLE := true
include $(LLVM_DEVICE_BUILD_MK)
include $(BUILD_CTS_EXECUTABLE)<|MERGE_RESOLUTION|>--- conflicted
+++ resolved
@@ -34,23 +34,8 @@
   libLLVMCore \
   libLLVMSupport \
 
-<<<<<<< HEAD
-LOCAL_POST_LINK_CMD =  \
-  TMP_FILE=`mktemp $(OUT_DIR)/simpleperf-post-link-XXXXXXXXXX` && \
-  (cd $(simpleperf_src_path)/testdata && zip - -0 -r .) > $$TMP_FILE && \
-  $($(LOCAL_2ND_ARCH_VAR_PREFIX)TARGET_OBJCOPY) --add-section .testzipdata=$$TMP_FILE $(linked_module) && \
-  rm -f $$TMP_FILE
-
-LOCAL_COMPATIBILITY_SUITE := cts
-
-LOCAL_CTS_TEST_PACKAGE := android.simpleperf
-LOCAL_FORCE_STATIC_EXECUTABLE := true
-include $(LLVM_DEVICE_BUILD_MK)
-include $(BUILD_CTS_EXECUTABLE)
-=======
 include $(LLVM_HOST_BUILD_MK)
 include $(BUILD_HOST_NATIVE_TEST)
->>>>>>> f3cd859d
 
 
 include $(CLEAR_VARS)
@@ -91,6 +76,8 @@
 
 LOCAL_CTS_GTEST_LIST_EXECUTABLE := $(ALL_MODULES.$(list_executable).INSTALLED)
 
+LOCAL_COMPATIBILITY_SUITE := cts
+
 LOCAL_CTS_TEST_PACKAGE := android.simpleperf
 LOCAL_FORCE_STATIC_EXECUTABLE := true
 include $(LLVM_DEVICE_BUILD_MK)
