/*
 * Copyright (C) 2016 The Android Open Source Project
 *
 * Licensed under the Apache License, Version 2.0 (the "License");
 * you may not use this file except in compliance with the License.
 * You may obtain a copy of the License at
 *
 *      http://www.apache.org/licenses/LICENSE-2.0
 *
 * Unless required by applicable law or agreed to in writing, software
 * distributed under the License is distributed on an "AS IS" BASIS,
 * WITHOUT WARRANTIES OR CONDITIONS OF ANY KIND, either express or implied.
 * See the License for the specific language governing permissions and
 * limitations under the License.
 */
package android.vr.cts;

import android.content.Intent;
import android.content.pm.PackageManager;
import android.os.Process;
import android.test.ActivityInstrumentationTestCase2;
import android.content.ComponentName;
import android.util.Log;
import android.app.ActivityManager;
import android.content.Context;
import android.os.RemoteException;
import java.lang.reflect.InvocationTargetException;
import java.lang.reflect.Method;
import android.provider.Settings;
import com.android.cts.verifier.vr.MockVrListenerService;

public class VrSetFIFOThreadTest extends ActivityInstrumentationTestCase2<OpenGLESActivity> {
    private OpenGLESActivity mActivity;
    private ActivityManager mActivityManager;
    private Context mContext;
    private String mOldVrListener;
    private static final int SCHED_OTHER = 0;
    private static final int SCHED_FIFO = 1;
    private static final int SCHED_RESET_ON_FORK = 0x40000000;
    public static final String ENABLED_VR_LISTENERS = "enabled_vr_listeners";
    private static final String TAG = "VrSetFIFOThreadTest";

    public VrSetFIFOThreadTest() {
        super(OpenGLESActivity.class);
    }

    @Override
    public void setUp() throws Exception {
        super.setUp();
        mContext = getInstrumentation().getTargetContext();
        mOldVrListener = Settings.Secure.getString(mContext.getContentResolver(), ENABLED_VR_LISTENERS);
    }

    @Override
    public void tearDown() throws Exception {
        Settings.Secure.putString(mContext.getContentResolver(),
            ENABLED_VR_LISTENERS, mOldVrListener);
        super.tearDown();
    }

    private void setIntent(int viewIndex, int createProtected,
        int priorityAttribute, int mutableAttribute) {
        Intent intent = new Intent();
        intent.putExtra(OpenGLESActivity.EXTRA_VIEW_INDEX, viewIndex);
        intent.putExtra(OpenGLESActivity.EXTRA_PROTECTED, createProtected);
        intent.putExtra(OpenGLESActivity.EXTRA_PRIORITY, priorityAttribute);
        intent.putExtra(OpenGLESActivity.EXTRA_MUTABLE, mutableAttribute);
        setActivityIntent(intent);
    }

    public void testSetVrThreadAPISuccess() throws Throwable {
<<<<<<< HEAD
        mContext = getInstrumentation().getTargetContext();
        setIntent(OpenGLESActivity.RENDERER_BASIC, 1, 0, 0);
=======
        setIntent(1, 1, 0, 0);
>>>>>>> e99c1db7
        ComponentName requestedComponent = new ComponentName(mContext, MockVrListenerService.class);
        Settings.Secure.putString(mContext.getContentResolver(),
            ENABLED_VR_LISTENERS,
            requestedComponent.flattenToString());
        mActivity = getActivity();
        assertTrue(mActivity.waitForFrameDrawn());

        if (mActivity.getPackageManager().hasSystemFeature(
                PackageManager.FEATURE_VR_MODE_HIGH_PERFORMANCE)) {
            int vr_thread = 0, policy = 0;
            mActivity.setVrModeEnabled(true, requestedComponent);
            vr_thread = Process.myTid();
            mActivityManager =
                  (ActivityManager) mContext.getSystemService(Context.ACTIVITY_SERVICE);
            mActivityManager.setVrThread(vr_thread);
            policy = (int) Process.getThreadScheduler(vr_thread);
            Log.e(TAG, "scheduling policy: " + policy);
            assertEquals((SCHED_FIFO | SCHED_RESET_ON_FORK), policy);
        }
    }

    public void testSetVrThreadAPIFailure() throws Throwable {
<<<<<<< HEAD
        mContext = getInstrumentation().getTargetContext();
        setIntent(OpenGLESActivity.RENDERER_BASIC, 1, 0, 0);
=======
        setIntent(1, 1, 0, 0);
>>>>>>> e99c1db7
        ComponentName requestedComponent = new ComponentName(mContext, MockVrListenerService.class);
        Settings.Secure.putString(mContext.getContentResolver(),
            ENABLED_VR_LISTENERS,
            requestedComponent.flattenToString());
        mActivity = getActivity();
        assertTrue(mActivity.waitForFrameDrawn());
        if (mActivity.getPackageManager().hasSystemFeature(
                PackageManager.FEATURE_VR_MODE_HIGH_PERFORMANCE)) {
            int vr_thread = 0, policy = 0;
            mActivity.setVrModeEnabled(false, requestedComponent);
            vr_thread = Process.myTid();
            mActivityManager =
                  (ActivityManager) mContext.getSystemService(Context.ACTIVITY_SERVICE);
            mActivityManager.setVrThread(vr_thread);
            policy = (int) Process.getThreadScheduler(vr_thread);
            Log.e(TAG, "scheduling policy: " + policy);
            assertEquals(SCHED_OTHER, policy);
        }
    }
}<|MERGE_RESOLUTION|>--- conflicted
+++ resolved
@@ -69,12 +69,7 @@
     }
 
     public void testSetVrThreadAPISuccess() throws Throwable {
-<<<<<<< HEAD
-        mContext = getInstrumentation().getTargetContext();
         setIntent(OpenGLESActivity.RENDERER_BASIC, 1, 0, 0);
-=======
-        setIntent(1, 1, 0, 0);
->>>>>>> e99c1db7
         ComponentName requestedComponent = new ComponentName(mContext, MockVrListenerService.class);
         Settings.Secure.putString(mContext.getContentResolver(),
             ENABLED_VR_LISTENERS,
@@ -97,12 +92,7 @@
     }
 
     public void testSetVrThreadAPIFailure() throws Throwable {
-<<<<<<< HEAD
-        mContext = getInstrumentation().getTargetContext();
         setIntent(OpenGLESActivity.RENDERER_BASIC, 1, 0, 0);
-=======
-        setIntent(1, 1, 0, 0);
->>>>>>> e99c1db7
         ComponentName requestedComponent = new ComponentName(mContext, MockVrListenerService.class);
         Settings.Secure.putString(mContext.getContentResolver(),
             ENABLED_VR_LISTENERS,
