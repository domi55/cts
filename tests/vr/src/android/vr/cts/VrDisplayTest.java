/*
 * Copyright (C) 2016 The Android Open Source Project
 *
 * Licensed under the Apache License, Version 2.0 (the "License");
 * you may not use this file except in compliance with the License.
 * You may obtain a copy of the License at
 *
 *      http://www.apache.org/licenses/LICENSE-2.0
 *
 * Unless required by applicable law or agreed to in writing, software
 * distributed under the License is distributed on an "AS IS" BASIS,
 * WITHOUT WARRANTIES OR CONDITIONS OF ANY KIND, either express or implied.
 * See the License for the specific language governing permissions and
 * limitations under the License.
 */
package android.vr.cts;

import android.content.Context;
import android.content.Intent;
import android.opengl.EGL14;
import android.opengl.GLES32;
import android.test.ActivityInstrumentationTestCase2;
import android.util.DisplayMetrics;
import android.view.WindowManager;

import java.nio.IntBuffer;

public class VrDisplayTest extends ActivityInstrumentationTestCase2<OpenGLESActivity> {

    private OpenGLESActivity mActivity;

    public VrDisplayTest() {
        super(OpenGLESActivity.class);
    }

    private OpenGLESActivity getGlEsActivity(int latchCount, int viewIndex) {
        Intent intent = new Intent();
        intent.putExtra(OpenGLESActivity.EXTRA_LATCH_COUNT, latchCount);
        intent.putExtra(OpenGLESActivity.EXTRA_VIEW_INDEX, viewIndex);
        intent.putExtra(OpenGLESActivity.EXTRA_PROTECTED, 0);
        intent.putExtra(OpenGLESActivity.EXTRA_PRIORITY, 0);
        setActivityIntent(intent);
        OpenGLESActivity activity = getActivity();
        if (latchCount == 1) {
          assertTrue(activity.waitForFrameDrawn());
        }
        return activity;
    }

    /**
     * Tests that the refresh rate is at least 60Hz.
     */
    public void testRefreshRateIsAtLeast60Hz() throws Throwable {
        final int NUM_FRAMES = 200;
        // Add an extra frame to allow the activity to start up.
        mActivity = getGlEsActivity(NUM_FRAMES + 1, OpenGLESActivity.RENDERER_REFRESHRATE);
        if (!mActivity.supportsVrHighPerformance())
            return;

        // Skip the first frame to allow for startup time.
        mActivity.waitForFrameDrawn();

        // Render a few hundred frames.
        long startNanos = System.nanoTime();
        while (!mActivity.waitForFrameDrawn());
        long endNanos = System.nanoTime();
        int error = mActivity.glGetError();
        assertEquals(GLES32.GL_NO_ERROR, error);

        double fps = NUM_FRAMES / (double)(endNanos - startNanos) * 1e9;
        assertTrue(fps >= 59.);
    }

    /**
     * Tests that the display resolution is at least 1080p.
     */
    public void testDisplayResolution() {
        mActivity = getGlEsActivity(1, OpenGLESActivity.RENDERER_BASIC);
        if (!mActivity.supportsVrHighPerformance())
            return;

        WindowManager windowManager = (WindowManager)mActivity.getSystemService(
            Context.WINDOW_SERVICE);
        DisplayMetrics metrics = new DisplayMetrics();

        // Find the real screen size.
        int displayWidth;
        int displayHeight;
        windowManager.getDefaultDisplay().getRealMetrics(metrics);
        if (metrics.widthPixels > metrics.heightPixels) {
          displayWidth = metrics.widthPixels;
          displayHeight = metrics.heightPixels;
        } else {
          displayWidth = metrics.heightPixels;
          displayHeight = metrics.widthPixels;
        }
        assertTrue(displayWidth >= 1920);
        assertTrue(displayHeight >= 1080);
    }

<<<<<<< HEAD
    /**
     * Tests that the display dimensions are between 4.7" and 6".
     */
    public void testDisplayDimensions() {
        mActivity = getGlEsActivity(1, OpenGLESActivity.RENDERER_BASIC);
        if (!mActivity.supportsVrHighPerformance())
            return;

        WindowManager windowManager = (WindowManager)mActivity.getSystemService(
            Context.WINDOW_SERVICE);
        DisplayMetrics metrics = new DisplayMetrics();
        windowManager.getDefaultDisplay().getRealMetrics(metrics);

        double width = metrics.widthPixels / metrics.xdpi;
        double height = metrics.heightPixels / metrics.ydpi;
        double diagonalLength = Math.sqrt(width * width + height * height);

        assertTrue(diagonalLength >= 4.7);
        assertTrue(diagonalLength <= 6.3);
    }
=======
>>>>>>> fbcdf842
}<|MERGE_RESOLUTION|>--- conflicted
+++ resolved
@@ -98,27 +98,4 @@
         assertTrue(displayHeight >= 1080);
     }
 
-<<<<<<< HEAD
-    /**
-     * Tests that the display dimensions are between 4.7" and 6".
-     */
-    public void testDisplayDimensions() {
-        mActivity = getGlEsActivity(1, OpenGLESActivity.RENDERER_BASIC);
-        if (!mActivity.supportsVrHighPerformance())
-            return;
-
-        WindowManager windowManager = (WindowManager)mActivity.getSystemService(
-            Context.WINDOW_SERVICE);
-        DisplayMetrics metrics = new DisplayMetrics();
-        windowManager.getDefaultDisplay().getRealMetrics(metrics);
-
-        double width = metrics.widthPixels / metrics.xdpi;
-        double height = metrics.heightPixels / metrics.ydpi;
-        double diagonalLength = Math.sqrt(width * width + height * height);
-
-        assertTrue(diagonalLength >= 4.7);
-        assertTrue(diagonalLength <= 6.3);
-    }
-=======
->>>>>>> fbcdf842
 }