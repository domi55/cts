--- conflicted
+++ resolved
@@ -329,10 +329,9 @@
 
         <activity android:name="android.app.stubs.KeyboardShortcutsActivity" />
 
-<<<<<<< HEAD
         <activity android:name="android.app.stubs.NewDocumentTestActivity"
                   android:documentLaunchMode="intoExisting" />
-=======
+
         <service
             android:name="android.app.stubs.LiveWallpaper"
             android:icon="@drawable/robot"
@@ -347,7 +346,6 @@
                 android:resource="@xml/wallpaper">
             </meta-data>
         </service>
->>>>>>> 5fc3d98f
 
     </application>
 
