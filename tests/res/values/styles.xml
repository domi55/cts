<?xml version="1.0" encoding="utf-8"?>
<!-- Copyright (C) 2008 The Android Open Source Project

     Licensed under the Apache License, Version 2.0 (the "License");
     you may not use this file except in compliance with the License.
     You may obtain a copy of the License at

          http://www.apache.org/licenses/LICENSE-2.0

     Unless required by applicable law or agreed to in writing, software
     distributed under the License is distributed on an "AS IS" BASIS,
     WITHOUT WARRANTIES OR CONDITIONS OF ANY KIND, either express or implied.
     See the License for the specific language governing permissions and
     limitations under the License.
-->

<resources xmlns:android="http://schemas.android.com/apk/res/android">

    <style name="Whatever">
        <item name="type1">true</item>
        <item name="type2">false</item>
        <item name="type3">#ff0000ff</item>
        <item name="type4">#ff00ff00</item>
        <item name="type5">0.75px</item>
        <item name="type6">10px</item>
        <item name="type7">18px</item>
        <item name="type8">@drawable/pass</item>
        <item name="type9">3.14</item>
        <item name="type10">100%</item>
        <item name="type11">365</item>
        <item name="type12">86400</item>
        <item name="type13">@string/hello_android</item>
        <item name="type14">TypedArray Test!</item>
        <item name="type15">@array/difficultyLevel</item>
        <item name="type16">Typed Value!</item>
    </style>

    <style name="TextViewWithoutColorAndAppearance">
        <item name="android:textSize">18sp</item>
    </style>

    <style name="TextViewWithColorButWithOutAppearance">
        <item name="android:textColor">#ff0000ff</item>
    </style>

    <style name="TextViewWithColorAndAppearance">
        <item name="android:textColor">#ff0000ff</item>
        <item name="android:textAppearance">@style/TextAppearance.WithColor</item>
    </style>

    <style name="TextViewWithoutColorButWithAppearance">
        <item name="android:textAppearance">@style/TextAppearance.WithColor</item>
    </style>

    <style name="TextAppearance" parent="android:TextAppearance">
    </style>

    <style name="TextAppearance.WithColor">
        <item name="android:textColor">#ffff0000</item>
    </style>

    <style name="TextAppearance.All">
        <item name="android:textColor">@drawable/black</item>
        <item name="android:textSize">20px</item>
        <item name="android:textStyle">bold</item>
        <item name="android:textColorHint">@drawable/red</item>
        <item name="android:textColorLink">@drawable/blue</item>
        <item name="android:textColorHighlight">@drawable/yellow</item>
    </style>

    <style name="TextAppearance.Colors">
        <item name="android:textColor">@drawable/black</item>
        <item name="android:textColorHint">@drawable/blue</item>
        <item name="android:textColorLink">@drawable/yellow</item>
        <item name="android:textColorHighlight">@drawable/red</item>
    </style>

    <style name="TextAppearance.NotColors">
        <item name="android:textSize">17px</item>
        <item name="android:typeface">sans</item>
        <item name="android:textStyle">normal</item>
    </style>

    <style name="TextAppearance.Style">
        <item name="android:textStyle">normal</item>
    </style>

    <style name="TestEnum1">
        <item name="testEnum">val1</item>
    </style>

    <style name="TestEnum2">
        <item name="testEnum">val2</item>
    </style>

    <style name="TestEnum10">
        <item name="testEnum">val10</item>
    </style>

    <style name="TestFlag1">
        <item name="testFlags">bit1</item>
    </style>

    <style name="TestFlag2">
        <item name="testFlags">bit2</item>
    </style>

    <style name="TestFlag31">
        <item name="testFlags">bit31</item>
    </style>

    <style name="TestFlag1And2">
        <item name="testFlags">bit1|bit2</item>
    </style>

    <style name="TestFlag1And2And31">
        <item name="testFlags">bit1|bit2|bit31</item>
    </style>

    <style name="TestEnum1.EmptyInherit" />

    <style name="Theme_AlertDialog">
        <item name="android:textSize">18sp</item>
    </style>

    <style name="TestProgressBar">
        <item name="android:indeterminateOnly">false</item>
        <item name="android:progressDrawable">?android:drawable/progress_horizontal</item>
        <item name="android:indeterminateDrawable">?android:drawable/progress_horizontal</item>
        <item name="android:minHeight">20dip</item>
        <item name="android:maxHeight">20dip</item>
        <item name="android:focusable">true</item>
    </style>

    <style name="Test_Theme">
        <item name="android:windowNoTitle">true</item>
        <item name="android:panelColorForeground">#ff000000</item>
        <item name="android:panelColorBackground">#ffffffff</item>
    </style>

<<<<<<< HEAD
    <style name="Theme_OverrideOuter">
        <item name="themeType">1</item>
    </style>

    <style name="Theme_OverrideInner">
        <item name="themeType">2</item>
        <item name="themeOverrideAttr">@style/Theme_OverrideAttr</item>
    </style>

    <style name="Theme_OverrideAttr">
        <item name="themeType">3</item>
    </style>
    
    <style name="Theme_ThemedDrawableTest">
        <item name="themeBoolean">true</item>
        <item name="themeColor">@android:color/black</item>
        <item name="themeFloat">1.0</item>
        <item name="themeAngle">45.0</item>
        <item name="themeInteger">1</item>
        <item name="themeDimension">1px</item>
        <item name="themeDrawable">@drawable/icon_black</item>
        <item name="themeBitmap">@drawable/icon_black</item>
        <item name="themeNinePatch">@drawable/ninepatch_0</item>
        <item name="themeGravity">48</item>
        <item name="themeTileMode">2</item>
=======
    <style name="Theme_NoSwipeDismiss">
        <item name="android:windowSwipeToDismiss">false</item>
>>>>>>> 7ffee44e
    </style>

</resources><|MERGE_RESOLUTION|>--- conflicted
+++ resolved
@@ -138,7 +138,6 @@
         <item name="android:panelColorBackground">#ffffffff</item>
     </style>
 
-<<<<<<< HEAD
     <style name="Theme_OverrideOuter">
         <item name="themeType">1</item>
     </style>
@@ -164,10 +163,10 @@
         <item name="themeNinePatch">@drawable/ninepatch_0</item>
         <item name="themeGravity">48</item>
         <item name="themeTileMode">2</item>
-=======
+    </style>
+
     <style name="Theme_NoSwipeDismiss">
         <item name="android:windowSwipeToDismiss">false</item>
->>>>>>> 7ffee44e
     </style>
 
 </resources>