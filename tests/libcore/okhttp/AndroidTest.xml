<?xml version="1.0" encoding="utf-8"?>
<!-- Copyright (C) 2016 The Android Open Source Project

     Licensed under the Apache License, Version 2.0 (the "License");
     you may not use this file except in compliance with the License.
     You may obtain a copy of the License at

          http://www.apache.org/licenses/LICENSE-2.0

     Unless required by applicable law or agreed to in writing, software
     distributed under the License is distributed on an "AS IS" BASIS,
     WITHOUT WARRANTIES OR CONDITIONS OF ANY KIND, either express or implied.
     See the License for the specific language governing permissions and
     limitations under the License.
-->
<configuration description="Config for CTS Libcore OkHttp test cases">
    <target_preparer class="com.android.tradefed.targetprep.RunCommandTargetPreparer">
        <option name="run-command" value="mkdir -p /data/local/tmp/ctslibcore/java.io.tmpdir" />
        <option name="run-command" value="mkdir -p /data/local/tmp/ctslibcore/user.home" />
        <option name="teardown-command" value="rm -rf /data/local/tmp/ctslibcore" />
    </target_preparer>
    <target_preparer class="com.android.compatibility.common.tradefed.targetprep.ApkInstaller">
        <option name="cleanup-apks" value="true" />
        <!-- this has just the instrumentation which acts as the tests we want to run -->
        <option name="test-file-name" value="CtsLibcoreOkHttpTestCases.apk" />
    </target_preparer>
    <test class="com.android.compatibility.testtype.LibcoreTest" >
        <option name="package" value="android.libcore.cts.okhttp" />
        <option name="instrumentation-arg" key="listener"
                value="com.android.cts.runner.CtsTestRunListener" />
        <option name="instrumentation-arg" key="filter"
                value="com.android.cts.core.runner.ExpectationBasedFilter" />
        <option name="core-expectation" value="/knownfailures.txt" />
<<<<<<< HEAD
        <option name="core-expectation" value="/brokentests.txt" />
        <option name="core-expectation" value="/icebox.txt" />
        <option name="core-expectation" value="/taggedtests.txt" />
        <option name="runtime-hint" value="15m"/>
=======
        <option name="runtime-hint" value="10m"/>
>>>>>>> 1f4d91f9
        <!-- 20x default timeout of 600sec -->
        <option name="shell-timeout" value="12000000"/>
    </test>
</configuration><|MERGE_RESOLUTION|>--- conflicted
+++ resolved
@@ -31,14 +31,7 @@
         <option name="instrumentation-arg" key="filter"
                 value="com.android.cts.core.runner.ExpectationBasedFilter" />
         <option name="core-expectation" value="/knownfailures.txt" />
-<<<<<<< HEAD
-        <option name="core-expectation" value="/brokentests.txt" />
-        <option name="core-expectation" value="/icebox.txt" />
-        <option name="core-expectation" value="/taggedtests.txt" />
         <option name="runtime-hint" value="15m"/>
-=======
-        <option name="runtime-hint" value="10m"/>
->>>>>>> 1f4d91f9
         <!-- 20x default timeout of 600sec -->
         <option name="shell-timeout" value="12000000"/>
     </test>
