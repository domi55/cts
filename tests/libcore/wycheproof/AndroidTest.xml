--- conflicted
+++ resolved
@@ -13,14 +13,9 @@
      See the License for the specific language governing permissions and
      limitations under the License.
 -->
-<<<<<<< HEAD
-<configuration description="Config for CTS Libcore Wycheproof test cases">
+<configuration description="Config for CTS Libcore Wycheproof Conscrypt test cases">
     <option name="config-descriptor:metadata" key="component" value="libcore" />
     <target_preparer class="com.android.tradefed.targetprep.suite.SuiteApkInstaller">
-=======
-<configuration description="Config for CTS Libcore Wycheproof Conscrypt test cases">
-    <target_preparer class="com.android.compatibility.common.tradefed.targetprep.ApkInstaller">
->>>>>>> 6f07ab28
         <option name="cleanup-apks" value="true" />
         <!-- this has just the instrumentation which acts as the tests we want to run -->
         <option name="test-file-name" value="CtsLibcoreWycheproofConscryptTestCases.apk" />
