--- conflicted
+++ resolved
@@ -430,8 +430,6 @@
 
     @Test
     public void testBitstreamsConformance() {
-<<<<<<< HEAD
-=======
         File bitstreamFile = new File(mHostBitstreamsPath, mPath);
         if (!bitstreamFile.exists()) {
             // todo(b/65165250): throw Exception once MediaPreparer can auto-download
@@ -439,7 +437,6 @@
             return;
         }
 
->>>>>>> a43e83f8
         if (!mResults.containsKey(mPath)) {
             try {
                 testBitstreamsConformance(mPrefix);
