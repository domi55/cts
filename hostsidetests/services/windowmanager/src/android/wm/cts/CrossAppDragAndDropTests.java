--- conflicted
+++ resolved
@@ -94,10 +94,7 @@
         super.setUp();
 
         mDevice = getDevice();
-<<<<<<< HEAD
-=======
-
->>>>>>> 4f7bedca
+
         if (!supportsDragAndDrop()) {
             return;
         }
@@ -335,10 +332,6 @@
     }
 
     private boolean supportsDragAndDrop() throws Exception {
-<<<<<<< HEAD
-        // Do not run this test on watches.
-        return !mDevice.hasFeature("feature:android.hardware.type.watch");
-=======
         String supportsMultiwindow = mDevice.executeShellCommand("am supports-multiwindow").trim();
         if ("true".equals(supportsMultiwindow)) {
             return true;
@@ -348,7 +341,6 @@
             throw new Exception(
                     "device does not support \"am supports-multiwindow\" shell command.");
         }
->>>>>>> 4f7bedca
     }
 
     public void testCancelSoon() throws Exception {
