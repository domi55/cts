--- conflicted
+++ resolved
@@ -341,15 +341,11 @@
     }
 
     public void testActivityLifeCycleOnResizeDockedStack() throws Exception {
-<<<<<<< HEAD
-        if (!supportsMultiWindowMode()) {
-            CLog.logAndDisplay(LogLevel.INFO, "Skipping test: no multi-window support");
-            return;
-        }
-
-=======
+        if (!supportsMultiWindowMode()) {
+            CLog.logAndDisplay(LogLevel.INFO, "Skipping test: no multi-window support");
+            return;
+        }
         final String[] waitTestActivityName = new String[] {TEST_ACTIVITY_NAME};
->>>>>>> 416277bc
         executeShellCommand(getAmStartCmd(TEST_ACTIVITY_NAME));
         mAmWmState.computeState(mDevice, waitTestActivityName);
         final Rectangle fullScreenBounds =
