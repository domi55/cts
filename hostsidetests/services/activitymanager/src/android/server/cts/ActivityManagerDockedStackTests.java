/*
 * Copyright (C) 2015 The Android Open Source Project
 *
 * Licensed under the Apache License, Version 2.0 (the "License");
 * you may not use this file except in compliance with the License.
 * You may obtain a copy of the License at
 *
 *      http://www.apache.org/licenses/LICENSE-2.0
 *
 * Unless required by applicable law or agreed to in writing, software
 * distributed under the License is distributed on an "AS IS" BASIS,
 * WITHOUT WARRANTIES OR CONDITIONS OF ANY KIND, either express or implied.
 * See the License for the specific language governing permissions and
 * limitations under the License.
 */

package android.server.cts;

import java.awt.Rectangle;

public class ActivityManagerDockedStackTests extends ActivityManagerTestBase {

    private static final String TEST_ACTIVITY_NAME = "TestActivity";
    private static final String NON_RESIZEABLE_ACTIVITY_NAME = "NonResizeableActivity";
    private static final String DOCKED_ACTIVITY_NAME = "DockedActivity";
    private static final String NO_RELAUNCH_ACTIVITY_NAME = "NoRelaunchActivity";
    private static final String SINGLE_INSTANCE_ACTIVITY_NAME = "SingleInstanceActivity";
    private static final String SINGLE_TASK_ACTIVITY_NAME = "SingleTaskActivity";

    private static final int TASK_SIZE = 600;
    private static final int STACK_SIZE = 300;

    public void testStackList() throws Exception {
        executeShellCommand(getAmStartCmd(TEST_ACTIVITY_NAME));
        mAmWmState.computeState(mDevice, new String[] {TEST_ACTIVITY_NAME});
        mAmWmState.assertContainsStack("Must contain home stack.", HOME_STACK_ID);
        mAmWmState.assertContainsStack(
                "Must contain fullscreen stack.", FULLSCREEN_WORKSPACE_STACK_ID);
        mAmWmState.assertDoesNotContainStack("Must not contain docked stack.", DOCKED_STACK_ID);
    }

    public void testDockActivity() throws Exception {
        launchActivityInDockStack(TEST_ACTIVITY_NAME);
        mAmWmState.computeState(mDevice, new String[] {TEST_ACTIVITY_NAME});
        mAmWmState.assertContainsStack("Must contain home stack.", HOME_STACK_ID);
        mAmWmState.assertContainsStack("Must contain docked stack.", DOCKED_STACK_ID);
    }

    public void testNonResizeableNotDocked() throws Exception {
        launchActivityInDockStack(NON_RESIZEABLE_ACTIVITY_NAME);
        mAmWmState.computeState(mDevice, new String[] {NON_RESIZEABLE_ACTIVITY_NAME});

        mAmWmState.assertContainsStack("Must contain home stack.", HOME_STACK_ID);
        mAmWmState.assertDoesNotContainStack("Must not contain docked stack.", DOCKED_STACK_ID);
        mAmWmState.assertFrontStack(
                "Fullscreen stack must be front stack.", FULLSCREEN_WORKSPACE_STACK_ID);
    }

    public void testLaunchToSide() throws Exception {
<<<<<<< HEAD
        launchActivityInDockStack(LAUNCHING_ACTIVITY);
        launchActivityToSide();
        mAmWmState.computeState(mDevice, new String[] {LAUNCHING_ACTIVITY, TEST_ACTIVITY_NAME});
=======
        launchActivityInDockStack(LAUNCH_TO_SIDE_ACTIVITY_NAME);
        mAmWmState.computeState(mDevice, new String[] {LAUNCH_TO_SIDE_ACTIVITY_NAME});
        launchActivityToSide(LAUNCH_TO_SIDE_ACTIVITY_NAME);
        mAmWmState.computeState(mDevice, new String[] {TEST_ACTIVITY_NAME});
>>>>>>> 21dd8728

        mAmWmState.assertContainsStack(
                "Must contain fullscreen stack.", FULLSCREEN_WORKSPACE_STACK_ID);
        mAmWmState.assertContainsStack("Must contain docked stack.", DOCKED_STACK_ID);
    }

    public void testLaunchToSideAndBringToFront() throws Exception {
        launchActivityInDockStack(LAUNCHING_ACTIVITY);
        final String[] waitForFirstVisible = new String[] {TEST_ACTIVITY_NAME};
        final String[] waitForSecondVisible = new String[] {NO_RELAUNCH_ACTIVITY_NAME};
        mAmWmState.computeState(mDevice, new String[] {LAUNCH_TO_SIDE_ACTIVITY_NAME});

        // Launch activity to side.
        launchActivityToSide();
        mAmWmState.computeState(mDevice, waitForFirstVisible);
        int taskNumberInitial = mAmWmState.getAmState().getStackById(FULLSCREEN_WORKSPACE_STACK_ID)
                .getTasks().size();
        mAmWmState.assertFocusedActivity("Launched to side activity must be in front.",
                TEST_ACTIVITY_NAME);

        // Launch another activity to side to cover first one.
        launchActivityInStack(NO_RELAUNCH_ACTIVITY_NAME, FULLSCREEN_WORKSPACE_STACK_ID);
        mAmWmState.computeState(mDevice, waitForSecondVisible);
        int taskNumberCovered = mAmWmState.getAmState().getStackById(FULLSCREEN_WORKSPACE_STACK_ID)
                .getTasks().size();
        mAmWmState.assertEquals("Fullscreen stack must have one task added.",
                taskNumberInitial + 1, taskNumberCovered);
        mAmWmState.assertFocusedActivity("Launched to side covering activity must be in front.",
                NO_RELAUNCH_ACTIVITY_NAME);

        // Launch activity that was first launched to side. It should be brought to front.
        launchActivityToSide();
        mAmWmState.computeState(mDevice, waitForFirstVisible);
        int taskNumberFinal = mAmWmState.getAmState().getStackById(FULLSCREEN_WORKSPACE_STACK_ID)
                .getTasks().size();
        mAmWmState.assertEquals("Task number in fullscreen stack must remain the same.",
                taskNumberCovered, taskNumberFinal);
        mAmWmState.assertFocusedActivity("Launched to side covering activity must be in front.",
                TEST_ACTIVITY_NAME);
    }

    public void testLaunchToSideMultiple() throws Exception {
<<<<<<< HEAD
        launchActivityInDockStack(LAUNCHING_ACTIVITY);
        final String[] waitForActivitiesVisible = new String[] {TEST_ACTIVITY_NAME};
=======
        launchActivityInDockStack(LAUNCH_TO_SIDE_ACTIVITY_NAME);
        mAmWmState.computeState(mDevice, new String[] {LAUNCH_TO_SIDE_ACTIVITY_NAME});

        final String[] waitForActivitiesVisible =
            new String[] {TEST_ACTIVITY_NAME, LAUNCH_TO_SIDE_ACTIVITY_NAME};
>>>>>>> 21dd8728

        // Launch activity to side.
        launchActivityToSide();
        mAmWmState.computeState(mDevice, waitForActivitiesVisible);
        int taskNumberInitial = mAmWmState.getAmState().getStackById(FULLSCREEN_WORKSPACE_STACK_ID)
                .getTasks().size();
        mAmWmState.assertNotNull("Launched to side activity must be in fullscreen stack.",
                mAmWmState.getAmState()
                        .getTaskByActivityName(TEST_ACTIVITY_NAME, FULLSCREEN_WORKSPACE_STACK_ID));

        // Try to launch to side same activity again.
        launchActivityToSide();
        mAmWmState.computeState(mDevice, waitForActivitiesVisible);
        int taskNumberFinal = mAmWmState.getAmState().getStackById(FULLSCREEN_WORKSPACE_STACK_ID)
                .getTasks().size();
        mAmWmState.assertEquals("Task number mustn't change.", taskNumberInitial, taskNumberFinal);
        mAmWmState.assertFocusedActivity("Launched to side activity must remain in front.",
                TEST_ACTIVITY_NAME);
        mAmWmState.assertNotNull("Launched to side activity must remain in fullscreen stack.",
                mAmWmState.getAmState()
                        .getTaskByActivityName(TEST_ACTIVITY_NAME, FULLSCREEN_WORKSPACE_STACK_ID));
    }

    public void testLaunchToSideSingleInstance() throws Exception {
        launchTargetToSide(SINGLE_INSTANCE_ACTIVITY_NAME, false);
    }

    public void testLaunchToSideSingleTask() throws Exception {
        launchTargetToSide(SINGLE_TASK_ACTIVITY_NAME, false);
    }

    public void testLaunchToSideMultipleWithDifferentIntent() throws Exception {
        launchTargetToSide(TEST_ACTIVITY_NAME, true);
    }

    private void launchTargetToSide(String targetActivityName,
                                    boolean taskCountMustIncrement) throws Exception {
<<<<<<< HEAD
        launchActivityInDockStack(LAUNCHING_ACTIVITY);
        final String[] waitForActivitiesVisible = new String[] {targetActivityName};
=======
        launchActivityInDockStack(LAUNCH_TO_SIDE_ACTIVITY_NAME);
        mAmWmState.computeState(mDevice, new String[] {LAUNCH_TO_SIDE_ACTIVITY_NAME});

        final String[] waitForActivitiesVisible =
            new String[] {targetActivityName, LAUNCH_TO_SIDE_ACTIVITY_NAME};
>>>>>>> 21dd8728

        // Launch activity to side with data.
        launchActivityToSide(true, false, targetActivityName);
        mAmWmState.computeState(mDevice, waitForActivitiesVisible);
        mAmWmState.assertContainsStack(
                "Must contain fullscreen stack.", FULLSCREEN_WORKSPACE_STACK_ID);
        int taskNumberInitial = mAmWmState.getAmState().getStackById(FULLSCREEN_WORKSPACE_STACK_ID)
                .getTasks().size();
        mAmWmState.assertNotNull("Launched to side activity must be in fullscreen stack.",
                mAmWmState.getAmState()
                        .getTaskByActivityName(targetActivityName, FULLSCREEN_WORKSPACE_STACK_ID));

        // Try to launch to side same activity again with different data.
        launchActivityToSide(true, false, targetActivityName);
        mAmWmState.computeState(mDevice, waitForActivitiesVisible);
        int taskNumberSecondLaunch = mAmWmState.getAmState()
                .getStackById(FULLSCREEN_WORKSPACE_STACK_ID).getTasks().size();
        if (taskCountMustIncrement) {
            mAmWmState.assertEquals("Task number must be incremented.", taskNumberInitial + 1,
                    taskNumberSecondLaunch);
        } else {
            mAmWmState.assertEquals("Task number must not change.", taskNumberInitial,
                    taskNumberSecondLaunch);
        }
        mAmWmState.assertFocusedActivity("Launched to side activity must be in front.",
                targetActivityName);
        mAmWmState.assertNotNull("Launched to side activity must be launched in fullscreen stack.",
                mAmWmState.getAmState()
                        .getTaskByActivityName(targetActivityName, FULLSCREEN_WORKSPACE_STACK_ID));

        // Try to launch to side same activity again with no data.
        launchActivityToSide(false, false, targetActivityName);
        mAmWmState.computeState(mDevice, waitForActivitiesVisible);
        int taskNumberFinal = mAmWmState.getAmState().getStackById(FULLSCREEN_WORKSPACE_STACK_ID)
                .getTasks().size();
        if (taskCountMustIncrement) {
            mAmWmState.assertEquals("Task number must be incremented.", taskNumberSecondLaunch + 1,
                    taskNumberFinal);
        } else {
            mAmWmState.assertEquals("Task number must not change.", taskNumberSecondLaunch,
                    taskNumberFinal);
        }
        mAmWmState.assertFocusedActivity("Launched to side activity must be in front.",
                targetActivityName);
        mAmWmState.assertNotNull("Launched to side activity must be launched in fullscreen stack.",
                mAmWmState.getAmState()
                        .getTaskByActivityName(targetActivityName, FULLSCREEN_WORKSPACE_STACK_ID));
    }

    public void testLaunchToSideMultipleWithFlag() throws Exception {
<<<<<<< HEAD
        launchActivityInDockStack(LAUNCHING_ACTIVITY);
        final String[] waitForActivitiesVisible = new String[] {TEST_ACTIVITY_NAME};
=======
        launchActivityInDockStack(LAUNCH_TO_SIDE_ACTIVITY_NAME);
        mAmWmState.computeState(mDevice, new String[] {LAUNCH_TO_SIDE_ACTIVITY_NAME});
        final String[] waitForActivitiesVisible =
            new String[] {LAUNCH_TO_SIDE_ACTIVITY_NAME, TEST_ACTIVITY_NAME};
>>>>>>> 21dd8728

        // Launch activity to side.
        launchActivityToSide();
        mAmWmState.computeState(mDevice, waitForActivitiesVisible);
        int taskNumberInitial = mAmWmState.getAmState().getStackById(FULLSCREEN_WORKSPACE_STACK_ID)
                .getTasks().size();
        mAmWmState.assertNotNull("Launched to side activity must be in fullscreen stack.",
                mAmWmState.getAmState()
                        .getTaskByActivityName(TEST_ACTIVITY_NAME, FULLSCREEN_WORKSPACE_STACK_ID));

        // Try to launch to side same activity again, but with Intent#FLAG_ACTIVITY_MULTIPLE_TASK.
        launchActivityToSide(false, true);
        mAmWmState.computeState(mDevice, waitForActivitiesVisible);
        int taskNumberFinal = mAmWmState.getAmState().getStackById(FULLSCREEN_WORKSPACE_STACK_ID)
                .getTasks().size();
        mAmWmState.assertEquals("Task number must be incremented.", taskNumberInitial + 1,
                taskNumberFinal);
        mAmWmState.assertFocusedActivity("Launched to side activity must be in front.",
                TEST_ACTIVITY_NAME);
        mAmWmState.assertNotNull("Launched to side activity must remain in fullscreen stack.",
                mAmWmState.getAmState()
                        .getTaskByActivityName(TEST_ACTIVITY_NAME, FULLSCREEN_WORKSPACE_STACK_ID));
    }

    public void testRotationWhenDocked() throws Exception {
<<<<<<< HEAD
        launchActivityInDockStack(LAUNCHING_ACTIVITY);
        launchActivityToSide();
        final String[] waitForActivitiesVisible = new String[] {LAUNCHING_ACTIVITY};
        mAmWmState.computeState(mDevice, waitForActivitiesVisible);
=======
        launchActivityInDockStack(LAUNCH_TO_SIDE_ACTIVITY_NAME);
        mAmWmState.computeState(mDevice, new String[] {LAUNCH_TO_SIDE_ACTIVITY_NAME});
        launchActivityToSide(LAUNCH_TO_SIDE_ACTIVITY_NAME);
        mAmWmState.computeState(mDevice, new String[] {TEST_ACTIVITY_NAME});
>>>>>>> 21dd8728
        mAmWmState.assertContainsStack(
                "Must contain fullscreen stack.", FULLSCREEN_WORKSPACE_STACK_ID);
        mAmWmState.assertContainsStack("Must contain docked stack.", DOCKED_STACK_ID);

        // Rotate device single steps (90°) 0-1-2-3.
        // Each time we compute the state we implicitly assert valid bounds.
        String[] waitForActivitiesVisible =
            new String[] {LAUNCH_TO_SIDE_ACTIVITY_NAME, TEST_ACTIVITY_NAME};
        setDeviceRotation(0);
        mAmWmState.computeState(mDevice, waitForActivitiesVisible);
        setDeviceRotation(1);
        mAmWmState.computeState(mDevice, waitForActivitiesVisible);
        setDeviceRotation(2);
        mAmWmState.computeState(mDevice, waitForActivitiesVisible);
        setDeviceRotation(3);
        mAmWmState.computeState(mDevice, waitForActivitiesVisible);
        // Double steps (180°) We ended the single step at 3. So, we jump directly to 1 for double
        // step. So, we are testing 3-1-3 for one side and 0-2-0 for the other side.
        setDeviceRotation(1);
        mAmWmState.computeState(mDevice, waitForActivitiesVisible);
        setDeviceRotation(3);
        mAmWmState.computeState(mDevice, waitForActivitiesVisible);
        setDeviceRotation(0);
        mAmWmState.computeState(mDevice, waitForActivitiesVisible);
        setDeviceRotation(2);
        mAmWmState.computeState(mDevice, waitForActivitiesVisible);
        setDeviceRotation(0);
        mAmWmState.computeState(mDevice, waitForActivitiesVisible);
    }

    public void testRotationWhenDockedWhileLocked() throws Exception {
<<<<<<< HEAD
        launchActivityInDockStack(LAUNCHING_ACTIVITY);
        launchActivityToSide();
        final String[] waitForActivitiesVisible = new String[] {LAUNCHING_ACTIVITY};
        mAmWmState.computeState(mDevice, waitForActivitiesVisible);
=======
        launchActivityInDockStack(LAUNCH_TO_SIDE_ACTIVITY_NAME);
        mAmWmState.computeState(mDevice, new String[] {LAUNCH_TO_SIDE_ACTIVITY_NAME});
        launchActivityToSide(LAUNCH_TO_SIDE_ACTIVITY_NAME);
        mAmWmState.computeState(mDevice, new String[] {TEST_ACTIVITY_NAME});
        mAmWmState.assertSanity();
>>>>>>> 21dd8728
        mAmWmState.assertContainsStack(
                "Must contain fullscreen stack.", FULLSCREEN_WORKSPACE_STACK_ID);
        mAmWmState.assertContainsStack("Must contain docked stack.", DOCKED_STACK_ID);

        String[] waitForActivitiesVisible =
            new String[] {LAUNCH_TO_SIDE_ACTIVITY_NAME, TEST_ACTIVITY_NAME};
        lockDevice();
        setDeviceRotation(0);
        unlockDevice();
        mAmWmState.computeState(mDevice, waitForActivitiesVisible);

        lockDevice();
        setDeviceRotation(1);
        unlockDevice();
        mAmWmState.computeState(mDevice, waitForActivitiesVisible);

        lockDevice();
        setDeviceRotation(2);
        unlockDevice();
        mAmWmState.computeState(mDevice, waitForActivitiesVisible);

        lockDevice();
        setDeviceRotation(3);
        unlockDevice();
        mAmWmState.computeState(mDevice, waitForActivitiesVisible);
    }

    public void testResizeDockedStack() throws Exception {
        launchActivityInDockStack(DOCKED_ACTIVITY_NAME);
        mAmWmState.computeState(mDevice, new String[] {DOCKED_ACTIVITY_NAME});
        launchActivityInStack(TEST_ACTIVITY_NAME, FULLSCREEN_WORKSPACE_STACK_ID);
        mAmWmState.computeState(mDevice, new String[] {TEST_ACTIVITY_NAME});
        resizeDockedStack(STACK_SIZE, STACK_SIZE, TASK_SIZE, TASK_SIZE);
        mAmWmState.computeState(mDevice, new String[] {TEST_ACTIVITY_NAME, DOCKED_ACTIVITY_NAME},
                false /* compareTaskAndStackBounds */);
        mAmWmState.assertContainsStack("Must contain docked stack", DOCKED_STACK_ID);
        mAmWmState.assertContainsStack("Must contain fullscreen stack",
                FULLSCREEN_WORKSPACE_STACK_ID);
        assertEquals(new Rectangle(0, 0, STACK_SIZE, STACK_SIZE),
                mAmWmState.getAmState().getStackById(DOCKED_STACK_ID).getBounds());
        mAmWmState.assertDockedTaskBounds(TASK_SIZE, DOCKED_ACTIVITY_NAME);
        mAmWmState.assertVisibility(DOCKED_ACTIVITY_NAME, true);
        mAmWmState.assertVisibility(TEST_ACTIVITY_NAME, true);
    }

    public void testActivityLifeCycleOnResizeDockedStack() throws Exception {
        final String[] waitTestActivityName = new String[] {TEST_ACTIVITY_NAME};
        executeShellCommand(getAmStartCmd(TEST_ACTIVITY_NAME));
        mAmWmState.computeState(mDevice, waitTestActivityName);
        final Rectangle fullScreenBounds =
                mAmWmState.getWmState().getStack(FULLSCREEN_WORKSPACE_STACK_ID).getBounds();

        moveActivityToDockStack(TEST_ACTIVITY_NAME);
        mAmWmState.computeState(mDevice, waitTestActivityName);
        launchActivityInStack(NO_RELAUNCH_ACTIVITY_NAME, FULLSCREEN_WORKSPACE_STACK_ID);

        mAmWmState.computeState(mDevice,
                new String[]{TEST_ACTIVITY_NAME, NO_RELAUNCH_ACTIVITY_NAME});
        final Rectangle initialDockBounds =
                mAmWmState.getWmState().getStack(DOCKED_STACK_ID).getBounds();

        clearLogcat();

        Rectangle newBounds = computeNewDockBounds(fullScreenBounds, initialDockBounds, true);
        resizeDockedStack(newBounds.width, newBounds.height, newBounds.width, newBounds.height);
        mAmWmState.computeState(mDevice,
                new String[]{TEST_ACTIVITY_NAME, NO_RELAUNCH_ACTIVITY_NAME});

        // We resize twice to make sure we cross an orientation change threshold for both
        // activities.
        newBounds = computeNewDockBounds(fullScreenBounds, initialDockBounds, false);
        resizeDockedStack(newBounds.width, newBounds.height, newBounds.width, newBounds.height);
        mAmWmState.computeState(mDevice,
                new String[]{TEST_ACTIVITY_NAME, NO_RELAUNCH_ACTIVITY_NAME});
        assertActivityLifecycle(TEST_ACTIVITY_NAME, true);
        assertActivityLifecycle(NO_RELAUNCH_ACTIVITY_NAME, false);
    }

    private Rectangle computeNewDockBounds(
            Rectangle fullscreenBounds, Rectangle dockBounds, boolean reduceSize) {
        final boolean inLandscape = fullscreenBounds.width > dockBounds.width;
        // We are either increasing size or reducing it.
        final float sizeChangeFactor = reduceSize ? 0.5f : 1.5f;
        final Rectangle newBounds = new Rectangle(dockBounds);
        if (inLandscape) {
            // In landscape we change the width.
            newBounds.width *= sizeChangeFactor;
        } else {
            // In portrait we change the height
            newBounds.height *= sizeChangeFactor;
        }

        return newBounds;
    }

    private void launchActivityToSide() throws Exception {
        launchActivityToSide(false, false);
    }

    private void launchActivityToSide(boolean randomData, boolean multipleTaskFlag)
            throws Exception {
        launchActivityToSide(randomData, multipleTaskFlag, null);
    }

    private void launchActivityToSide(boolean randomData, boolean multipleTaskFlag,
            String targetActivity) throws Exception {
        launchActivity(true /* toSide */, randomData, multipleTaskFlag, targetActivity);
    }
}<|MERGE_RESOLUTION|>--- conflicted
+++ resolved
@@ -57,17 +57,10 @@
     }
 
     public void testLaunchToSide() throws Exception {
-<<<<<<< HEAD
-        launchActivityInDockStack(LAUNCHING_ACTIVITY);
-        launchActivityToSide();
-        mAmWmState.computeState(mDevice, new String[] {LAUNCHING_ACTIVITY, TEST_ACTIVITY_NAME});
-=======
-        launchActivityInDockStack(LAUNCH_TO_SIDE_ACTIVITY_NAME);
-        mAmWmState.computeState(mDevice, new String[] {LAUNCH_TO_SIDE_ACTIVITY_NAME});
-        launchActivityToSide(LAUNCH_TO_SIDE_ACTIVITY_NAME);
-        mAmWmState.computeState(mDevice, new String[] {TEST_ACTIVITY_NAME});
->>>>>>> 21dd8728
-
+        launchActivityInDockStack(LAUNCHING_ACTIVITY);
+        mAmWmState.computeState(mDevice, new String[] {LAUNCHING_ACTIVITY});
+        launchActivityToSide();
+        mAmWmState.computeState(mDevice, new String[] {TEST_ACTIVITY_NAME});
         mAmWmState.assertContainsStack(
                 "Must contain fullscreen stack.", FULLSCREEN_WORKSPACE_STACK_ID);
         mAmWmState.assertContainsStack("Must contain docked stack.", DOCKED_STACK_ID);
@@ -109,16 +102,10 @@
     }
 
     public void testLaunchToSideMultiple() throws Exception {
-<<<<<<< HEAD
-        launchActivityInDockStack(LAUNCHING_ACTIVITY);
-        final String[] waitForActivitiesVisible = new String[] {TEST_ACTIVITY_NAME};
-=======
-        launchActivityInDockStack(LAUNCH_TO_SIDE_ACTIVITY_NAME);
-        mAmWmState.computeState(mDevice, new String[] {LAUNCH_TO_SIDE_ACTIVITY_NAME});
-
+        launchActivityInDockStack(LAUNCHING_ACTIVITY);
+        mAmWmState.computeState(mDevice, new String[] {LAUNCHING_ACTIVITY});
         final String[] waitForActivitiesVisible =
-            new String[] {TEST_ACTIVITY_NAME, LAUNCH_TO_SIDE_ACTIVITY_NAME};
->>>>>>> 21dd8728
+            new String[] {TEST_ACTIVITY_NAME, LAUNCHING_ACTIVITY};
 
         // Launch activity to side.
         launchActivityToSide();
@@ -156,16 +143,11 @@
 
     private void launchTargetToSide(String targetActivityName,
                                     boolean taskCountMustIncrement) throws Exception {
-<<<<<<< HEAD
-        launchActivityInDockStack(LAUNCHING_ACTIVITY);
-        final String[] waitForActivitiesVisible = new String[] {targetActivityName};
-=======
-        launchActivityInDockStack(LAUNCH_TO_SIDE_ACTIVITY_NAME);
-        mAmWmState.computeState(mDevice, new String[] {LAUNCH_TO_SIDE_ACTIVITY_NAME});
+        launchActivityInDockStack(LAUNCHING_ACTIVITY);
+        mAmWmState.computeState(mDevice, new String[] {LAUNCHING_ACTIVITY});
 
         final String[] waitForActivitiesVisible =
-            new String[] {targetActivityName, LAUNCH_TO_SIDE_ACTIVITY_NAME};
->>>>>>> 21dd8728
+            new String[] {targetActivityName, LAUNCHING_ACTIVITY};
 
         // Launch activity to side with data.
         launchActivityToSide(true, false, targetActivityName);
@@ -216,15 +198,10 @@
     }
 
     public void testLaunchToSideMultipleWithFlag() throws Exception {
-<<<<<<< HEAD
-        launchActivityInDockStack(LAUNCHING_ACTIVITY);
-        final String[] waitForActivitiesVisible = new String[] {TEST_ACTIVITY_NAME};
-=======
-        launchActivityInDockStack(LAUNCH_TO_SIDE_ACTIVITY_NAME);
-        mAmWmState.computeState(mDevice, new String[] {LAUNCH_TO_SIDE_ACTIVITY_NAME});
+        launchActivityInDockStack(LAUNCHING_ACTIVITY);
+        mAmWmState.computeState(mDevice, new String[] {LAUNCHING_ACTIVITY});
         final String[] waitForActivitiesVisible =
-            new String[] {LAUNCH_TO_SIDE_ACTIVITY_NAME, TEST_ACTIVITY_NAME};
->>>>>>> 21dd8728
+            new String[] {LAUNCHING_ACTIVITY, TEST_ACTIVITY_NAME};
 
         // Launch activity to side.
         launchActivityToSide();
@@ -250,17 +227,10 @@
     }
 
     public void testRotationWhenDocked() throws Exception {
-<<<<<<< HEAD
-        launchActivityInDockStack(LAUNCHING_ACTIVITY);
-        launchActivityToSide();
-        final String[] waitForActivitiesVisible = new String[] {LAUNCHING_ACTIVITY};
-        mAmWmState.computeState(mDevice, waitForActivitiesVisible);
-=======
-        launchActivityInDockStack(LAUNCH_TO_SIDE_ACTIVITY_NAME);
-        mAmWmState.computeState(mDevice, new String[] {LAUNCH_TO_SIDE_ACTIVITY_NAME});
-        launchActivityToSide(LAUNCH_TO_SIDE_ACTIVITY_NAME);
-        mAmWmState.computeState(mDevice, new String[] {TEST_ACTIVITY_NAME});
->>>>>>> 21dd8728
+        launchActivityInDockStack(LAUNCHING_ACTIVITY);
+        mAmWmState.computeState(mDevice, new String[] {LAUNCHING_ACTIVITY});
+        launchActivityToSide();
+        mAmWmState.computeState(mDevice, new String[] {TEST_ACTIVITY_NAME});
         mAmWmState.assertContainsStack(
                 "Must contain fullscreen stack.", FULLSCREEN_WORKSPACE_STACK_ID);
         mAmWmState.assertContainsStack("Must contain docked stack.", DOCKED_STACK_ID);
@@ -292,18 +262,11 @@
     }
 
     public void testRotationWhenDockedWhileLocked() throws Exception {
-<<<<<<< HEAD
-        launchActivityInDockStack(LAUNCHING_ACTIVITY);
-        launchActivityToSide();
-        final String[] waitForActivitiesVisible = new String[] {LAUNCHING_ACTIVITY};
-        mAmWmState.computeState(mDevice, waitForActivitiesVisible);
-=======
-        launchActivityInDockStack(LAUNCH_TO_SIDE_ACTIVITY_NAME);
-        mAmWmState.computeState(mDevice, new String[] {LAUNCH_TO_SIDE_ACTIVITY_NAME});
-        launchActivityToSide(LAUNCH_TO_SIDE_ACTIVITY_NAME);
+        launchActivityInDockStack(LAUNCHING_ACTIVITY);
+        mAmWmState.computeState(mDevice, new String[] {LAUNCHING_ACTIVITY});
+        launchActivityToSide();
         mAmWmState.computeState(mDevice, new String[] {TEST_ACTIVITY_NAME});
         mAmWmState.assertSanity();
->>>>>>> 21dd8728
         mAmWmState.assertContainsStack(
                 "Must contain fullscreen stack.", FULLSCREEN_WORKSPACE_STACK_ID);
         mAmWmState.assertContainsStack("Must contain docked stack.", DOCKED_STACK_ID);
