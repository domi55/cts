--- conflicted
+++ resolved
@@ -99,16 +99,9 @@
             getDevice().executeShellCommand(SLEEP_COMMAND);
             // Start the APK and wait for it to complete.
             getDevice().executeShellCommand(START_COMMAND);
-<<<<<<< HEAD
-            // Give the activity some time to start
-            Thread.sleep(500);
-=======
-
             // Adding delay for OEM specific features which could delay the time of printing the
             // test log. Please refer to b/62075150 for additional details.
             Thread.sleep(1000);
-
->>>>>>> fcb2768f
             // Dump logcat.
             String logs = getDevice().executeAdbCommand(
                     "logcat", "-v", "brief", "-d", CLASS + ":I", "*:S");
