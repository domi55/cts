/*
 * Copyright (C) 2017 The Android Open Source Project
 *
 * Licensed under the Apache License, Version 2.0 (the "License");
 * you may not use this file except in compliance with the License.
 * You may obtain a copy of the License at
 *
 *      http://www.apache.org/licenses/LICENSE-2.0
 *
 * Unless required by applicable law or agreed to in writing, software
 * distributed under the License is distributed on an "AS IS" BASIS,
 * WITHOUT WARRANTIES OR CONDITIONS OF ANY KIND, either express or implied.
 * See the License for the specific language governing permissions and
 * limitations under the License.
 */
package com.android.server.cts.errors;

import static org.junit.Assert.assertTrue;

import android.content.BroadcastReceiver;
import android.content.Context;
import android.content.Intent;
import android.content.IntentFilter;
import android.os.DropBoxManager;
import android.support.test.InstrumentationRegistry;
import android.support.test.runner.AndroidJUnit4;
import android.util.Log;

import java.util.concurrent.CountDownLatch;
import java.util.concurrent.TimeUnit;

import org.junit.Before;
import org.junit.Test;
import org.junit.runner.RunWith;

/**
 * Used by ErrorTest. Spawns misbehaving activities so reports will appear in Dropbox.
 */
@RunWith(AndroidJUnit4.class)
public class ErrorsTests {
    private static final String TAG = "ErrorsTests";

    private static final String CRASH_TAG = "data_app_crash";
    private static final String ANR_TAG = "data_app_anr";
    private static final String NATIVE_CRASH_TAG = "SYSTEM_TOMBSTONE";

<<<<<<< HEAD
=======
    private static final int TIMEOUT_SECS = 60 * 3;

>>>>>>> efef1fae
    private CountDownLatch mResultsReceivedSignal;
    private DropBoxManager mDropbox;
    private long mStartMs;
    private Context mContext;

    @Before
    public void setUp() {
        mContext = InstrumentationRegistry.getTargetContext();
        mDropbox = (DropBoxManager) mContext.getSystemService(Context.DROPBOX_SERVICE);
        mResultsReceivedSignal = new CountDownLatch(1);
        mStartMs = System.currentTimeMillis();
    }

    @Test
    public void testException() throws Exception {
        Log.i(TAG, "testException");

<<<<<<< HEAD
        registerReceiver(mContext, mResultsReceivedSignal, CRASH_TAG);
=======
        registerReceiver(mContext, mResultsReceivedSignal, CRASH_TAG,
                 mContext.getPackageName() + ":TestProcess",
                "java.lang.RuntimeException: This is a test exception");
>>>>>>> efef1fae
        Intent intent = new Intent();
        intent.setClass(mContext, ExceptionActivity.class);
        mContext.startActivity(intent);

<<<<<<< HEAD
        mResultsReceivedSignal.await(10, TimeUnit.SECONDS);
        assertDropboxContains(CRASH_TAG, mContext.getPackageName() + ":TestProcess",
                "java.lang.RuntimeException: This is a test exception");
=======
        assertTrue(mResultsReceivedSignal.await(TIMEOUT_SECS, TimeUnit.SECONDS));
>>>>>>> efef1fae
    }

    @Test
    public void testANR() throws Exception {
        Log.i(TAG, "testANR");

<<<<<<< HEAD
        registerReceiver(mContext, mResultsReceivedSignal, ANR_TAG);
=======
        registerReceiver(mContext, mResultsReceivedSignal, ANR_TAG,
                mContext.getPackageName() + ":TestProcess",
                "Subject: Broadcast of Intent { act=android.intent.action.SCREEN_ON");
>>>>>>> efef1fae
        Intent intent = new Intent();
        intent.setClass(mContext, ANRActivity.class);
        mContext.startActivity(intent);

<<<<<<< HEAD
        mResultsReceivedSignal.await(60, TimeUnit.SECONDS);
        assertDropboxContains(ANR_TAG, mContext.getPackageName() + ":TestProcess",
                "Subject: Broadcast of Intent { act=android.intent.action.SCREEN_ON");
=======
        assertTrue(mResultsReceivedSignal.await(TIMEOUT_SECS, TimeUnit.SECONDS));
>>>>>>> efef1fae
    }

    @Test
    public void testNativeCrash() throws Exception {
        Log.i(TAG, "testNativeCrash");

<<<<<<< HEAD
        registerReceiver(mContext, mResultsReceivedSignal, NATIVE_CRASH_TAG);
=======
        registerReceiver(mContext, mResultsReceivedSignal, NATIVE_CRASH_TAG,
                mContext.getPackageName() + ":TestProcess", "backtrace:");
>>>>>>> efef1fae
        Intent intent = new Intent();
        intent.setClass(mContext, NativeActivity.class);
        mContext.startActivity(intent);

<<<<<<< HEAD
        mResultsReceivedSignal.await(10, TimeUnit.SECONDS);
        assertDropboxContains(NATIVE_CRASH_TAG, mContext.getPackageName() + ":TestProcess",
                "backtrace:");
    }

    void registerReceiver(Context ctx, CountDownLatch onReceiveLatch, String wantTag) {
=======
        assertTrue(mResultsReceivedSignal.await(TIMEOUT_SECS, TimeUnit.SECONDS));
    }

    void registerReceiver(Context ctx, CountDownLatch onReceiveLatch, String wantTag,
            String... wantInStackTrace) {
>>>>>>> efef1fae
        ctx.registerReceiver(new BroadcastReceiver() {
            @Override
            public void onReceive(Context context, Intent intent) {
                // DropBox might receive other entries while we're waiting for the error
<<<<<<< HEAD
                // entry, so we need to check the tag before continuing.
                DropBoxManager.Entry entry = mDropbox.getNextEntry(wantTag, mStartMs);
                if (entry != null) {
                    entry.close();
                    onReceiveLatch.countDown();
=======
                // entry, so we need to check the tag and stack trace before continuing.
                DropBoxManager.Entry entry = mDropbox.getNextEntry(wantTag, mStartMs);
                if (entry != null) {
                    String stackTrace = entry.getText(10000); // Only need to check a few lines.
                    boolean allMatches = true;
                    for (String line : wantInStackTrace) {
                        allMatches &= stackTrace.contains(line);
                    }
                    entry.close();
                    if (allMatches) {
                        onReceiveLatch.countDown();
                    }
>>>>>>> efef1fae
                }
            }
        }, new IntentFilter(DropBoxManager.ACTION_DROPBOX_ENTRY_ADDED));
    }
}<|MERGE_RESOLUTION|>--- conflicted
+++ resolved
@@ -44,11 +44,8 @@
     private static final String ANR_TAG = "data_app_anr";
     private static final String NATIVE_CRASH_TAG = "SYSTEM_TOMBSTONE";
 
-<<<<<<< HEAD
-=======
     private static final int TIMEOUT_SECS = 60 * 3;
 
->>>>>>> efef1fae
     private CountDownLatch mResultsReceivedSignal;
     private DropBoxManager mDropbox;
     private long mStartMs;
@@ -66,89 +63,49 @@
     public void testException() throws Exception {
         Log.i(TAG, "testException");
 
-<<<<<<< HEAD
-        registerReceiver(mContext, mResultsReceivedSignal, CRASH_TAG);
-=======
         registerReceiver(mContext, mResultsReceivedSignal, CRASH_TAG,
                  mContext.getPackageName() + ":TestProcess",
                 "java.lang.RuntimeException: This is a test exception");
->>>>>>> efef1fae
         Intent intent = new Intent();
         intent.setClass(mContext, ExceptionActivity.class);
         mContext.startActivity(intent);
 
-<<<<<<< HEAD
-        mResultsReceivedSignal.await(10, TimeUnit.SECONDS);
-        assertDropboxContains(CRASH_TAG, mContext.getPackageName() + ":TestProcess",
-                "java.lang.RuntimeException: This is a test exception");
-=======
         assertTrue(mResultsReceivedSignal.await(TIMEOUT_SECS, TimeUnit.SECONDS));
->>>>>>> efef1fae
     }
 
     @Test
     public void testANR() throws Exception {
         Log.i(TAG, "testANR");
 
-<<<<<<< HEAD
-        registerReceiver(mContext, mResultsReceivedSignal, ANR_TAG);
-=======
         registerReceiver(mContext, mResultsReceivedSignal, ANR_TAG,
                 mContext.getPackageName() + ":TestProcess",
                 "Subject: Broadcast of Intent { act=android.intent.action.SCREEN_ON");
->>>>>>> efef1fae
         Intent intent = new Intent();
         intent.setClass(mContext, ANRActivity.class);
         mContext.startActivity(intent);
 
-<<<<<<< HEAD
-        mResultsReceivedSignal.await(60, TimeUnit.SECONDS);
-        assertDropboxContains(ANR_TAG, mContext.getPackageName() + ":TestProcess",
-                "Subject: Broadcast of Intent { act=android.intent.action.SCREEN_ON");
-=======
         assertTrue(mResultsReceivedSignal.await(TIMEOUT_SECS, TimeUnit.SECONDS));
->>>>>>> efef1fae
     }
 
     @Test
     public void testNativeCrash() throws Exception {
         Log.i(TAG, "testNativeCrash");
 
-<<<<<<< HEAD
-        registerReceiver(mContext, mResultsReceivedSignal, NATIVE_CRASH_TAG);
-=======
         registerReceiver(mContext, mResultsReceivedSignal, NATIVE_CRASH_TAG,
                 mContext.getPackageName() + ":TestProcess", "backtrace:");
->>>>>>> efef1fae
         Intent intent = new Intent();
         intent.setClass(mContext, NativeActivity.class);
         mContext.startActivity(intent);
 
-<<<<<<< HEAD
-        mResultsReceivedSignal.await(10, TimeUnit.SECONDS);
-        assertDropboxContains(NATIVE_CRASH_TAG, mContext.getPackageName() + ":TestProcess",
-                "backtrace:");
-    }
-
-    void registerReceiver(Context ctx, CountDownLatch onReceiveLatch, String wantTag) {
-=======
         assertTrue(mResultsReceivedSignal.await(TIMEOUT_SECS, TimeUnit.SECONDS));
     }
 
     void registerReceiver(Context ctx, CountDownLatch onReceiveLatch, String wantTag,
             String... wantInStackTrace) {
->>>>>>> efef1fae
         ctx.registerReceiver(new BroadcastReceiver() {
             @Override
             public void onReceive(Context context, Intent intent) {
                 // DropBox might receive other entries while we're waiting for the error
-<<<<<<< HEAD
-                // entry, so we need to check the tag before continuing.
-                DropBoxManager.Entry entry = mDropbox.getNextEntry(wantTag, mStartMs);
-                if (entry != null) {
-                    entry.close();
-                    onReceiveLatch.countDown();
-=======
                 // entry, so we need to check the tag and stack trace before continuing.
                 DropBoxManager.Entry entry = mDropbox.getNextEntry(wantTag, mStartMs);
                 if (entry != null) {
@@ -161,7 +118,6 @@
                     if (allMatches) {
                         onReceiveLatch.countDown();
                     }
->>>>>>> efef1fae
                 }
             }
         }, new IntentFilter(DropBoxManager.ACTION_DROPBOX_ENTRY_ADDED));
