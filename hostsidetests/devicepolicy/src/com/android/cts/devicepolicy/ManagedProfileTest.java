--- conflicted
+++ resolved
@@ -248,30 +248,4 @@
                 "Output for command " + adbCommand + ": " + commandOutput);
         return commandOutput;
     }
-<<<<<<< HEAD
-
-    private int createManagedProfile() throws DeviceNotAvailableException {
-        String command =
-                "pm create-user --profileOf 0 --managed TestProfile_" + System.currentTimeMillis();
-        String commandOutput = getDevice().executeShellCommand(command);
-        CLog.logAndDisplay(LogLevel.INFO, "Output for command " + command + ": " + commandOutput);
-
-        // Extract the id of the new user.
-        String[] tokens = commandOutput.split("\\s+");
-        assertTrue(commandOutput + " expected to have format \"Success: {USER_ID}\"",
-                tokens.length > 0);
-        assertEquals(commandOutput, "Success:", tokens[0]);
-        return Integer.parseInt(tokens[tokens.length-1]);
-    }
-
-    private void setProfileOwner(String componentName, int userId)
-            throws DeviceNotAvailableException {
-        String command = "dpm set-profile-owner --user " + userId + " '" + componentName + "'";
-        String commandOutput = getDevice().executeShellCommand(command);
-        CLog.logAndDisplay(LogLevel.INFO, "Output for command " + command + ": " + commandOutput);
-        assertTrue(commandOutput + " expected to start with \"Success:\"",
-                commandOutput.startsWith("Success:"));
-    }
-=======
->>>>>>> c7f6b8a3
 }