--- conflicted
+++ resolved
@@ -244,31 +244,6 @@
         }
     }
 
-<<<<<<< HEAD
-    protected boolean hasDeviceFeatures(String[] requiredFeatures)
-            throws DeviceNotAvailableException {
-        // TODO: Move this logic to ITestDevice.
-        String command = "pm list features";
-        String commandOutput = getDevice().executeShellCommand(command);
-        CLog.i("Output for command " + command + ": " + commandOutput);
-
-        // Extract the id of the new user.
-        HashSet<String> availableFeatures = new HashSet<String>();
-        for (String feature: commandOutput.split("\\s+")) {
-            // Each line in the output of the command has the format "feature:{FEATURE_VALUE}".
-            String[] tokens = feature.split(":");
-            assertTrue("\"" + feature + "\" expected to have format feature:{FEATURE_VALUE}",
-                    tokens.length > 1);
-            assertEquals(feature, "feature", tokens[0]);
-            availableFeatures.add(tokens[1]);
-        }
-
-        for (String requiredFeature : requiredFeatures) {
-            if(!availableFeatures.contains(requiredFeature)) {
-                CLog.logAndDisplay(LogLevel.INFO, "Device doesn't have required feature "
-                        + requiredFeature + ". Tests won't run.");
-                return false;
-=======
     protected boolean hasDeviceFeature(String requiredFeature) throws DeviceNotAvailableException {
         if (mAvailableFeatures == null) {
             // TODO: Move this logic to ITestDevice.
@@ -285,7 +260,6 @@
                         tokens.length > 1);
                 assertEquals(feature, "feature", tokens[0]);
                 mAvailableFeatures.add(tokens[1]);
->>>>>>> 24626f14
             }
         }
         boolean result = mAvailableFeatures.contains(requiredFeature);
