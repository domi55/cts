/*
 * Copyright (C) 2014 The Android Open Source Project
 *
 * Licensed under the Apache License, Version 2.0 (the "License");
 * you may not use this file except in compliance with the License.
 * You may obtain a copy of the License at
 *
 *      http://www.apache.org/licenses/LICENSE-2.0
 *
 * Unless required by applicable law or agreed to in writing, software
 * distributed under the License is distributed on an "AS IS" BASIS,
 * WITHOUT WARRANTIES OR CONDITIONS OF ANY KIND, either express or implied.
 * See the License for the specific language governing permissions and
 * limitations under the License.
 */

package com.android.cts.devicepolicy;

import com.android.cts.tradefed.build.CtsBuildHelper;
import com.android.cts.util.AbiUtils;
import com.android.ddmlib.Log.LogLevel;
import com.android.ddmlib.testrunner.InstrumentationResultParser;
import com.android.ddmlib.testrunner.RemoteAndroidTestRunner;
import com.android.ddmlib.testrunner.TestIdentifier;
import com.android.ddmlib.testrunner.TestResult;
import com.android.ddmlib.testrunner.TestResult.TestStatus;
import com.android.ddmlib.testrunner.TestRunResult;
import com.android.tradefed.build.IBuildInfo;
import com.android.tradefed.device.DeviceNotAvailableException;
import com.android.tradefed.device.ITestDevice;
import com.android.tradefed.log.LogUtil.CLog;
import com.android.tradefed.result.CollectingTestListener;
import com.android.tradefed.testtype.DeviceTestCase;
import com.android.tradefed.testtype.IBuildReceiver;

import java.io.File;
import java.io.FileNotFoundException;
import java.util.ArrayList;
import java.util.HashSet;
import java.util.Map;

import javax.annotation.Nullable;

/**
 * Base class for device policy tests. It offers utility methods to run tests, set device or profile
 * owner, etc.
 */
public class BaseDevicePolicyTest extends DeviceTestCase implements IBuildReceiver {

<<<<<<< HEAD
    private static final String RUNNER = "android.support.test.runner.AndroidJUnitRunner";
=======
    protected static final String MANAGED_PROFILE_PKG = "com.android.cts.managedprofile";
    protected static final String MANAGED_PROFILE_APK = "CtsManagedProfileApp.apk";
    protected static final String ADMIN_RECEIVER_TEST_CLASS =
            MANAGED_PROFILE_PKG + ".BaseManagedProfileTest$BasicAdminReceiver";

    private static final String RUNNER = "android.test.InstrumentationTestRunner";
>>>>>>> c7f6b8a3

    private static final String[] REQUIRED_DEVICE_FEATURES = new String[] {
        "android.software.managed_users",
        "android.software.device_admin" };

    private CtsBuildHelper mCtsBuild;

    protected boolean mHasFeature;

    @Override
    public void setBuild(IBuildInfo buildInfo) {
        mCtsBuild = CtsBuildHelper.createBuildHelper(buildInfo);
    }

    @Override
    protected void setUp() throws Exception {
        super.setUp();
        assertNotNull(mCtsBuild);  // ensure build has been set before test is run.
        mHasFeature = getDevice().getApiLevel() >= 21 /* Build.VERSION_CODES.L */
                && hasDeviceFeatures(REQUIRED_DEVICE_FEATURES);
    }

    protected void installApp(String fileName)
            throws FileNotFoundException, DeviceNotAvailableException {
        CLog.logAndDisplay(LogLevel.INFO, "Installing app " + fileName);
        String installResult = getDevice().installPackage(mCtsBuild.getTestApp(fileName), true);
        assertNull(String.format("Failed to install %s, Reason: %s", fileName, installResult),
                installResult);
    }

    protected void installAppAsUser(String appFileName, int userId) throws FileNotFoundException,
            DeviceNotAvailableException {
        final ITestDevice device = getDevice();

        final File apk = mCtsBuild.getTestApp(appFileName);
        final String remotePath = "/data/local/tmp/" + apk.getName();
        if (!device.pushFile(apk, remotePath)) {
            throw new IllegalStateException("Failed to push " + apk);
        }

        final String result = device.executeShellCommand(
                "pm install --user " + userId + " " + remotePath);
        assertTrue(result, result.contains("\nSuccess"));
    }

    /** Initializes the user with the given id. This is required so that apps can run on it. */
    protected void startUser(int userId) throws Exception {
        String command = "am start-user " + userId;
        CLog.logAndDisplay(LogLevel.INFO, "Starting command " + command);
        String commandOutput = getDevice().executeShellCommand(command);
        CLog.logAndDisplay(LogLevel.INFO, "Output for command " + command + ": " + commandOutput);
        assertTrue(commandOutput + " expected to start with \"Success:\"",
                commandOutput.startsWith("Success:"));
        // Wait 60 seconds for intents generated to be handled.
        Thread.sleep(60 * 1000);
    }

    protected int getMaxNumberOfUsersSupported() throws DeviceNotAvailableException {
        // TODO: move this to ITestDevice once it supports users
        String command = "pm get-max-users";
        String commandOutput = getDevice().executeShellCommand(command);
        CLog.i("Output for command " + command + ": " + commandOutput);

        try {
            return Integer.parseInt(commandOutput.substring(commandOutput.lastIndexOf(" ")).trim());
        } catch (NumberFormatException e) {
            fail("Failed to parse result: " + commandOutput);
        }
        return 0;
    }

    protected ArrayList<Integer> listUsers() throws DeviceNotAvailableException {
        String command = "pm list users";
        String commandOutput = getDevice().executeShellCommand(command);
        CLog.i("Output for command " + command + ": " + commandOutput);

        // Extract the id of all existing users.
        String[] lines = commandOutput.split("\\r?\\n");
        assertTrue(commandOutput + " should contain at least one line", lines.length >= 1);
        assertEquals(commandOutput, lines[0], "Users:");

        ArrayList<Integer> users = new ArrayList<Integer>();
        for (int i = 1; i < lines.length; i++) {
            // Individual user is printed out like this:
            // \tUserInfo{$id$:$name$:$Integer.toHexString(flags)$} [running]
            String[] tokens = lines[i].split("\\{|\\}|:");
            assertTrue(lines[i] + " doesn't contain 4 or 5 tokens",
                    tokens.length == 4 || tokens.length == 5);
            users.add(Integer.parseInt(tokens[1]));
        }
        return users;
    }

    protected void removeUser(int userId) throws Exception  {
        String removeUserCommand = "pm remove-user " + userId;
        CLog.logAndDisplay(LogLevel.INFO, "starting command " + removeUserCommand);
        CLog.logAndDisplay(LogLevel.INFO, "Output for command " + removeUserCommand + ": "
                + getDevice().executeShellCommand(removeUserCommand));
        // Wait 60 seconds for user to finish being removed.
        Thread.sleep(60 * 1000);
    }

    /** Returns true if the specified tests passed. Tests are run as user owner. */
    protected boolean runDeviceTests(String pkgName, @Nullable String testClassName)
            throws DeviceNotAvailableException {
        return runDeviceTests(pkgName, testClassName, null /*testMethodName*/, null /*userId*/);
    }

    /** Returns true if the specified tests passed. Tests are run as given user. */
    protected boolean runDeviceTestsAsUser(
            String pkgName, @Nullable String testClassName, int userId)
            throws DeviceNotAvailableException {
        return runDeviceTestsAsUser(pkgName, testClassName, null, userId);
    }

    /** Returns true if the specified tests passed. Tests are run as given user. */
    protected boolean runDeviceTestsAsUser(
            String pkgName, @Nullable String testClassName, String testMethodName, int userId)
            throws DeviceNotAvailableException {
        if (testClassName.startsWith(".")) {
            testClassName = pkgName + testClassName;
        }
        return runDeviceTests(pkgName, testClassName, testMethodName, userId);
    }

    protected boolean runDeviceTests(String pkgName, @Nullable String testClassName,
            @Nullable String testMethodName, @Nullable Integer userId)
            throws DeviceNotAvailableException {
        return runDeviceTests(pkgName, testClassName, testMethodName, userId, /*params*/ null);
    }

    protected boolean runDeviceTests(String pkgName, @Nullable String testClassName,
            @Nullable String testMethodName, @Nullable Integer userId, @Nullable String params)
                   throws DeviceNotAvailableException {
        TestRunResult runResult = (userId == null && params == null)
                ? doRunTests(pkgName, testClassName, testMethodName)
                : doRunTestsAsUser(pkgName, testClassName, testMethodName,
                        userId != null ? userId : 0, params != null ? params : "");
        printTestResult(runResult);
        return !runResult.hasFailedTests() && runResult.getNumTestsInState(TestStatus.PASSED) > 0;
    }

    /** Helper method to run tests and return the listener that collected the results. */
    private TestRunResult doRunTests(
            String pkgName, String testClassName,
            String testMethodName) throws DeviceNotAvailableException {
        RemoteAndroidTestRunner testRunner = new RemoteAndroidTestRunner(
                pkgName, RUNNER, getDevice().getIDevice());
        if (testClassName != null && testMethodName != null) {
            testRunner.setMethodName(testClassName, testMethodName);
        } else if (testClassName != null) {
            testRunner.setClassName(testClassName);
        }

        CollectingTestListener listener = new CollectingTestListener();
        assertTrue(getDevice().runInstrumentationTests(testRunner, listener));
        return listener.getCurrentRunResults();
    }

    private TestRunResult doRunTestsAsUser(String pkgName, @Nullable String testClassName,
            @Nullable String testMethodName, int userId, String params)
            throws DeviceNotAvailableException {
        // TODO: move this to RemoteAndroidTestRunner once it supports users. Should be straight
        // forward to add a RemoteAndroidTestRunner.setUser(userId) method. Then we can merge both
        // doRunTests* methods.
        StringBuilder testsToRun = new StringBuilder();
        if (testClassName != null) {
            testsToRun.append("-e class " + testClassName);
            if (testMethodName != null) {
                testsToRun.append("#" + testMethodName);
            }
        }
        String command = "am instrument --user " + userId + " " + params + " -w -r "
                + testsToRun + " " + pkgName + "/" + RUNNER;
        CLog.i("Running " + command);

        CollectingTestListener listener = new CollectingTestListener();
        InstrumentationResultParser parser = new InstrumentationResultParser(pkgName, listener);
        getDevice().executeShellCommand(command, parser);
        return listener.getCurrentRunResults();
    }

    private void printTestResult(TestRunResult runResult) {
        for (Map.Entry<TestIdentifier, TestResult> testEntry :
                runResult.getTestResults().entrySet()) {
            TestResult testResult = testEntry.getValue();
            CLog.logAndDisplay(LogLevel.INFO,
                    "Test " + testEntry.getKey() + ": " + testResult.getStatus());
            if (testResult.getStatus() != TestStatus.PASSED) {
                CLog.logAndDisplay(LogLevel.WARN, testResult.getStackTrace());
            }
        }
    }

    protected boolean hasDeviceFeatures(String[] requiredFeatures)
            throws DeviceNotAvailableException {
        // TODO: Move this logic to ITestDevice.
        String command = "pm list features";
        String commandOutput = getDevice().executeShellCommand(command);
        CLog.i("Output for command " + command + ": " + commandOutput);

        // Extract the id of the new user.
        HashSet<String> availableFeatures = new HashSet<String>();
        for (String feature: commandOutput.split("\\s+")) {
            // Each line in the output of the command has the format "feature:{FEATURE_VALUE}".
            String[] tokens = feature.split(":");
            assertTrue("\"" + feature + "\" expected to have format feature:{FEATURE_VALUE}",
                    tokens.length > 1);
            assertEquals(feature, "feature", tokens[0]);
            availableFeatures.add(tokens[1]);
        }

        for (String requiredFeature : requiredFeatures) {
            if(!availableFeatures.contains(requiredFeature)) {
                CLog.logAndDisplay(LogLevel.INFO, "Device doesn't have required feature "
                        + requiredFeature + ". Tests won't run.");
                return false;
            }
        }
        return true;
    }

    protected int createUser() throws Exception {
        String command ="pm create-user TestUser_"+ System.currentTimeMillis();
        CLog.logAndDisplay(LogLevel.INFO, "Starting command " + command);
        String commandOutput = getDevice().executeShellCommand(command);
        CLog.logAndDisplay(LogLevel.INFO, "Output for command " + command + ": " + commandOutput);

        // Extract the id of the new user.
        String[] tokens = commandOutput.split("\\s+");
        assertTrue(tokens.length > 0);
        assertEquals("Success:", tokens[0]);
        // Wait 60 seconds for intents generated to be handled.
        Thread.sleep(60 * 1000);
        return Integer.parseInt(tokens[tokens.length-1]);
    }

    protected int createManagedProfile() throws DeviceNotAvailableException {
        String command =
                "pm create-user --profileOf 0 --managed TestProfile_" + System.currentTimeMillis();
        CLog.logAndDisplay(LogLevel.INFO, "Starting command " + command);
        String commandOutput = getDevice().executeShellCommand(command);
        CLog.logAndDisplay(LogLevel.INFO, "Output for command " + command + ": " + commandOutput);

        // Extract the id of the new user.
        String[] tokens = commandOutput.split("\\s+");
        assertTrue(commandOutput + " expected to have format \"Success: {USER_ID}\"",
                tokens.length > 0);
        assertEquals(commandOutput, "Success:", tokens[0]);
        return Integer.parseInt(tokens[tokens.length-1]);
    }


    protected int getUserSerialNumber(int userId) throws DeviceNotAvailableException{
        // dumpsys user return lines like "UserInfo{0:Owner:13} serialNo=0"
        String commandOutput = getDevice().executeShellCommand("dumpsys user");
        String[] tokens = commandOutput.split("\\n");
        for (String token : tokens) {
            token = token.trim();
            if (token.contains("UserInfo{" + userId + ":")) {
                String[] split = token.split("serialNo=");
                assertTrue(split.length == 2);
                int serialNumber = Integer.parseInt(split[1]);
                CLog.logAndDisplay(LogLevel.INFO, "Serial number of user " + userId + ": "
                        + serialNumber);
                return serialNumber;
            }
        }
        fail("Couldn't find user " + userId);
        return -1;
    }

    protected void setProfileOwner(String componentName, int userId)
            throws DeviceNotAvailableException {
        String command = "dpm set-profile-owner '" + componentName + "' " + userId;
        String commandOutput = getDevice().executeShellCommand(command);
        CLog.logAndDisplay(LogLevel.INFO, "Output for command " + command + ": " + commandOutput);
        assertTrue(commandOutput + " expected to start with \"Success:\"",
                commandOutput.startsWith("Success:"));
    }
}<|MERGE_RESOLUTION|>--- conflicted
+++ resolved
@@ -47,16 +47,12 @@
  */
 public class BaseDevicePolicyTest extends DeviceTestCase implements IBuildReceiver {
 
-<<<<<<< HEAD
     private static final String RUNNER = "android.support.test.runner.AndroidJUnitRunner";
-=======
+
     protected static final String MANAGED_PROFILE_PKG = "com.android.cts.managedprofile";
     protected static final String MANAGED_PROFILE_APK = "CtsManagedProfileApp.apk";
     protected static final String ADMIN_RECEIVER_TEST_CLASS =
             MANAGED_PROFILE_PKG + ".BaseManagedProfileTest$BasicAdminReceiver";
-
-    private static final String RUNNER = "android.test.InstrumentationTestRunner";
->>>>>>> c7f6b8a3
 
     private static final String[] REQUIRED_DEVICE_FEATURES = new String[] {
         "android.software.managed_users",
@@ -308,7 +304,6 @@
         assertEquals(commandOutput, "Success:", tokens[0]);
         return Integer.parseInt(tokens[tokens.length-1]);
     }
-
 
     protected int getUserSerialNumber(int userId) throws DeviceNotAvailableException{
         // dumpsys user return lines like "UserInfo{0:Owner:13} serialNo=0"
@@ -331,7 +326,7 @@
 
     protected void setProfileOwner(String componentName, int userId)
             throws DeviceNotAvailableException {
-        String command = "dpm set-profile-owner '" + componentName + "' " + userId;
+        String command = "dpm set-profile-owner --user " + userId + " '" + componentName + "'";
         String commandOutput = getDevice().executeShellCommand(command);
         CLog.logAndDisplay(LogLevel.INFO, "Output for command " + command + ": " + commandOutput);
         assertTrue(commandOutput + " expected to start with \"Success:\"",
