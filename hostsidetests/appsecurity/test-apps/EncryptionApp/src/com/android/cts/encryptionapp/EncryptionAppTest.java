/*
 * Copyright (C) 2016 The Android Open Source Project
 *
 * Licensed under the Apache License, Version 2.0 (the "License");
 * you may not use this file except in compliance with the License.
 * You may obtain a copy of the License at
 *
 *      http://www.apache.org/licenses/LICENSE-2.0
 *
 * Unless required by applicable law or agreed to in writing, software
 * distributed under the License is distributed on an "AS IS" BASIS,
 * WITHOUT WARRANTIES OR CONDITIONS OF ANY KIND, either express or implied.
 * See the License for the specific language governing permissions and
 * limitations under the License.
 */

package com.android.cts.encryptionapp;

import static android.content.pm.PackageManager.MATCH_DIRECT_BOOT_AWARE;
import static android.content.pm.PackageManager.MATCH_DIRECT_BOOT_UNAWARE;

import android.content.BroadcastReceiver;
import android.content.ComponentName;
import android.content.Context;
import android.content.Intent;
import android.content.IntentFilter;
import android.content.pm.ComponentInfo;
import android.content.pm.PackageManager;
import android.content.pm.PackageManager.NameNotFoundException;
import android.os.SystemClock;
import android.os.UserManager;
import android.provider.Settings;
import android.support.test.uiautomator.UiDevice;
import android.test.InstrumentationTestCase;
import android.text.format.DateUtils;
import android.util.Log;
import android.view.KeyEvent;

import java.io.File;
import java.util.concurrent.CountDownLatch;
import java.util.concurrent.TimeUnit;

public class EncryptionAppTest extends InstrumentationTestCase {
    private static final String TAG = "EncryptionAppTest";

    private static final long TIMEOUT = 10 * DateUtils.SECOND_IN_MILLIS;

    private static final String KEY_BOOT = "boot";

    private static final String TEST_PKG = "com.android.cts.encryptionapp";
    private static final String TEST_ACTION = "com.android.cts.encryptionapp.TEST";

    private static final String OTHER_PKG = "com.android.cts.splitapp";

    private Context mCe;
    private Context mDe;
    private PackageManager mPm;

    private UiDevice mDevice;
    private AwareActivity mActivity;

    @Override
    public void setUp() throws Exception {
        super.setUp();

        mCe = getInstrumentation().getContext();
        mDe = mCe.createDeviceProtectedStorageContext();
        mPm = mCe.getPackageManager();

        mDevice = UiDevice.getInstance(getInstrumentation());
        assertNotNull(mDevice);
    }

    @Override
    public void tearDown() throws Exception {
        super.tearDown();

        if (mActivity != null) {
            mActivity.finish();
        }
    }

    public void testSetUp() throws Exception {
        // Write both CE/DE data for ourselves
        assertTrue("CE file", getTestFile(mCe).createNewFile());
        assertTrue("DE file", getTestFile(mDe).createNewFile());

        doBootCountBefore();

        mActivity = launchActivity(getInstrumentation().getTargetContext().getPackageName(),
                AwareActivity.class, null);
        mDevice.waitForIdle();

        // Set a PIN for this user
<<<<<<< HEAD
        mDevice.executeShellCommand("settings put global require_password_to_decrypt 0");
        mDevice.executeShellCommand("locksettings set-disabled false");
=======
>>>>>>> d02f31e9
        mDevice.executeShellCommand("locksettings set-pin 12345");
    }

    public void testTearDown() throws Exception {
        // Just in case, always try tearing down keyguard
        dismissKeyguard();

        mActivity = launchActivity(getInstrumentation().getTargetContext().getPackageName(),
                AwareActivity.class, null);
        mDevice.waitForIdle();

        // Clear PIN for this user
        mDevice.executeShellCommand("locksettings clear --old 12345");
<<<<<<< HEAD
        mDevice.executeShellCommand("locksettings set-disabled true");
        mDevice.executeShellCommand("settings delete global require_password_to_decrypt");
=======
>>>>>>> d02f31e9
    }

    public void doBootCountBefore() throws Exception {
        final int thisCount = getBootCount();
        mDe.getSharedPreferences(KEY_BOOT, 0).edit().putInt(KEY_BOOT, thisCount).commit();
    }

    public void doBootCountAfter() throws Exception {
        final int lastCount = mDe.getSharedPreferences(KEY_BOOT, 0).getInt(KEY_BOOT, -1);
        final int thisCount = getBootCount();
        assertTrue("Current boot count " + thisCount + " not greater than last " + lastCount,
                thisCount > lastCount);
    }

    public void testVerifyUnlockedAndDismiss() throws Exception {
        doBootCountAfter();
        assertUnlocked();
        dismissKeyguard();
        assertUnlocked();
    }

    public void testVerifyLockedAndDismiss() throws Exception {
        doBootCountAfter();
        assertLocked();

        final CountDownLatch latch = new CountDownLatch(1);
        final BroadcastReceiver receiver = new BroadcastReceiver() {
            @Override
            public void onReceive(Context context, Intent intent) {
                latch.countDown();
            }
        };
        mDe.registerReceiver(receiver, new IntentFilter(Intent.ACTION_USER_UNLOCKED));

        dismissKeyguard();

        // Dismiss keyguard should have kicked off immediate broadcast
        assertTrue("USER_UNLOCKED", latch.await(1, TimeUnit.MINUTES));

        // And we should now be fully unlocked; we run immediately like this to
        // avoid missing BOOT_COMPLETED due to instrumentation being torn down.
        assertUnlocked();
    }

    private void enterTestPin() throws Exception {
        // TODO: change the combination on my luggage
        mDevice.waitForIdle();
        mDevice.pressKeyCode(KeyEvent.KEYCODE_1);
        mDevice.pressKeyCode(KeyEvent.KEYCODE_2);
        mDevice.pressKeyCode(KeyEvent.KEYCODE_3);
        mDevice.pressKeyCode(KeyEvent.KEYCODE_4);
        mDevice.pressKeyCode(KeyEvent.KEYCODE_5);
        mDevice.waitForIdle();
        mDevice.pressEnter();
        mDevice.waitForIdle();
    }

    private void dismissKeyguard() throws Exception {
        mDevice.wakeUp();
        mDevice.waitForIdle();
        mDevice.pressMenu();
        mDevice.waitForIdle();
        enterTestPin();
    }

    public void assertLocked() throws Exception {
        awaitBroadcast(Intent.ACTION_LOCKED_BOOT_COMPLETED);

        assertFalse("CE exists", getTestFile(mCe).exists());
        assertTrue("DE exists", getTestFile(mDe).exists());

        assertFalse("isUserUnlocked", mCe.getSystemService(UserManager.class).isUserUnlocked());
        assertFalse("isUserUnlocked", mDe.getSystemService(UserManager.class).isUserUnlocked());

        assertTrue("AwareProvider", AwareProvider.sCreated);
        assertFalse("UnawareProvider", UnawareProvider.sCreated);

        assertNotNull("AwareProvider",
                mPm.resolveContentProvider("com.android.cts.encryptionapp.aware", 0));
        assertNull("UnawareProvider",
                mPm.resolveContentProvider("com.android.cts.encryptionapp.unaware", 0));

        assertGetAware(true, 0);
        assertGetAware(true, MATCH_DIRECT_BOOT_AWARE);
        assertGetAware(false, MATCH_DIRECT_BOOT_UNAWARE);
        assertGetAware(true, MATCH_DIRECT_BOOT_AWARE | MATCH_DIRECT_BOOT_UNAWARE);

        assertGetUnaware(false, 0);
        assertGetUnaware(false, MATCH_DIRECT_BOOT_AWARE);
        assertGetUnaware(true, MATCH_DIRECT_BOOT_UNAWARE);
        assertGetUnaware(true, MATCH_DIRECT_BOOT_AWARE | MATCH_DIRECT_BOOT_UNAWARE);

        assertQuery(1, 0);
        assertQuery(1, MATCH_DIRECT_BOOT_AWARE);
        assertQuery(1, MATCH_DIRECT_BOOT_UNAWARE);
        assertQuery(2, MATCH_DIRECT_BOOT_AWARE | MATCH_DIRECT_BOOT_UNAWARE);
    }

    public void assertUnlocked() throws Exception {
        awaitBroadcast(Intent.ACTION_LOCKED_BOOT_COMPLETED);
        awaitBroadcast(Intent.ACTION_BOOT_COMPLETED);

        assertTrue("CE exists", getTestFile(mCe).exists());
        assertTrue("DE exists", getTestFile(mDe).exists());

        assertTrue("isUserUnlocked", mCe.getSystemService(UserManager.class).isUserUnlocked());
        assertTrue("isUserUnlocked", mDe.getSystemService(UserManager.class).isUserUnlocked());

        assertTrue("AwareProvider", AwareProvider.sCreated);
        assertTrue("UnawareProvider", UnawareProvider.sCreated);

        assertNotNull("AwareProvider",
                mPm.resolveContentProvider("com.android.cts.encryptionapp.aware", 0));
        assertNotNull("UnawareProvider",
                mPm.resolveContentProvider("com.android.cts.encryptionapp.unaware", 0));

        assertGetAware(true, 0);
        assertGetAware(true, MATCH_DIRECT_BOOT_AWARE);
        assertGetAware(false, MATCH_DIRECT_BOOT_UNAWARE);
        assertGetAware(true, MATCH_DIRECT_BOOT_AWARE | MATCH_DIRECT_BOOT_UNAWARE);

        assertGetUnaware(true, 0);
        assertGetUnaware(false, MATCH_DIRECT_BOOT_AWARE);
        assertGetUnaware(true, MATCH_DIRECT_BOOT_UNAWARE);
        assertGetUnaware(true, MATCH_DIRECT_BOOT_AWARE | MATCH_DIRECT_BOOT_UNAWARE);

        assertQuery(2, 0);
        assertQuery(1, MATCH_DIRECT_BOOT_AWARE);
        assertQuery(1, MATCH_DIRECT_BOOT_UNAWARE);
        assertQuery(2, MATCH_DIRECT_BOOT_AWARE | MATCH_DIRECT_BOOT_UNAWARE);
    }

    private void assertQuery(int count, int flags) throws Exception {
        final Intent intent = new Intent(TEST_ACTION);
        assertEquals("activity", count, mPm.queryIntentActivities(intent, flags).size());
        assertEquals("service", count, mPm.queryIntentServices(intent, flags).size());
        assertEquals("provider", count, mPm.queryIntentContentProviders(intent, flags).size());
        assertEquals("receiver", count, mPm.queryBroadcastReceivers(intent, flags).size());
    }

    private void assertGetUnaware(boolean visible, int flags) throws Exception {
        assertGet(visible, false, flags);
    }

    private void assertGetAware(boolean visible, int flags) throws Exception {
        assertGet(visible, true, flags);
    }

    private ComponentName buildName(String prefix, String type) {
        return new ComponentName(TEST_PKG, TEST_PKG + "." + prefix + type);
    }

    private void assertGet(boolean visible, boolean aware, int flags) throws Exception {
        final String prefix = aware ? "Aware" : "Unaware";

        ComponentName name;
        ComponentInfo info;

        name = buildName(prefix, "Activity");
        try {
            info = mPm.getActivityInfo(name, flags);
            assertTrue(name + " visible", visible);
            assertEquals(name + " directBootAware", aware, info.directBootAware);
        } catch (NameNotFoundException e) {
            assertFalse(name + " visible", visible);
        }

        name = buildName(prefix, "Service");
        try {
            info = mPm.getServiceInfo(name, flags);
            assertTrue(name + " visible", visible);
            assertEquals(name + " directBootAware", aware, info.directBootAware);
        } catch (NameNotFoundException e) {
            assertFalse(name + " visible", visible);
        }

        name = buildName(prefix, "Provider");
        try {
            info = mPm.getProviderInfo(name, flags);
            assertTrue(name + " visible", visible);
            assertEquals(name + " directBootAware", aware, info.directBootAware);
        } catch (NameNotFoundException e) {
            assertFalse(name + " visible", visible);
        }

        name = buildName(prefix, "Receiver");
        try {
            info = mPm.getReceiverInfo(name, flags);
            assertTrue(name + " visible", visible);
            assertEquals(name + " directBootAware", aware, info.directBootAware);
        } catch (NameNotFoundException e) {
            assertFalse(name + " visible", visible);
        }
    }

    private File getTestFile(Context context) {
        return new File(context.getFilesDir(), "test");
    }

    private int getBootCount() throws Exception {
        return Settings.Global.getInt(mDe.getContentResolver(), Settings.Global.BOOT_COUNT);
    }

    private void awaitBroadcast(String action) throws Exception {
        final Context otherContext = mDe.createPackageContext(OTHER_PKG, 0)
                .createDeviceProtectedStorageContext();
        final File probe = new File(otherContext.getFilesDir(),
                getBootCount() + "." + action);
        for (int i = 0; i < 60; i++) {
            Log.d(TAG, "Waiting for " + probe + "...");
            if (probe.exists()) {
                return;
            }
            SystemClock.sleep(1000);
        }
        throw new AssertionError("Failed to find " + probe);
    }
}<|MERGE_RESOLUTION|>--- conflicted
+++ resolved
@@ -92,11 +92,6 @@
         mDevice.waitForIdle();
 
         // Set a PIN for this user
-<<<<<<< HEAD
-        mDevice.executeShellCommand("settings put global require_password_to_decrypt 0");
-        mDevice.executeShellCommand("locksettings set-disabled false");
-=======
->>>>>>> d02f31e9
         mDevice.executeShellCommand("locksettings set-pin 12345");
     }
 
@@ -110,11 +105,6 @@
 
         // Clear PIN for this user
         mDevice.executeShellCommand("locksettings clear --old 12345");
-<<<<<<< HEAD
-        mDevice.executeShellCommand("locksettings set-disabled true");
-        mDevice.executeShellCommand("settings delete global require_password_to_decrypt");
-=======
->>>>>>> d02f31e9
     }
 
     public void doBootCountBefore() throws Exception {
