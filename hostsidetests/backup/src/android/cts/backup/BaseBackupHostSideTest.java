/*
 * Copyright (C) 2017 The Android Open Source Project
 *
 * Licensed under the Apache License, Version 2.0 (the "License");
 * you may not use this file except in compliance with the License.
 * You may obtain a copy of the License at
 *
 *      http://www.apache.org/licenses/LICENSE-2.0
 *
 * Unless required by applicable law or agreed to in writing, software
 * distributed under the License is distributed on an "AS IS" BASIS,
 * WITHOUT WARRANTIES OR CONDITIONS OF ANY KIND, either express or implied.
 * See the License for the specific language governing permissions and
 * limitations under the License
 */

package android.cts.backup;

import static junit.framework.Assert.assertTrue;

import static org.junit.Assert.assertEquals;
import static org.junit.Assume.assumeTrue;

import com.android.compatibility.common.tradefed.testtype.CompatibilityHostTestBase;
import com.android.tradefed.device.DeviceNotAvailableException;
import com.android.tradefed.log.LogUtil.CLog;
import com.android.tradefed.testtype.DeviceJUnit4ClassRunner;

import org.junit.After;
import org.junit.Before;
import org.junit.runner.RunWith;

import java.util.Scanner;
import java.util.regex.Matcher;
import java.util.regex.Pattern;

/**
 * Base class for CTS backup/restore hostside tests
 */
@RunWith(DeviceJUnit4ClassRunner.class)
public abstract class BaseBackupHostSideTest extends CompatibilityHostTestBase {
    protected boolean mIsBackupSupported;

    /** Value of PackageManager.FEATURE_BACKUP */
    private static final String FEATURE_BACKUP = "android.software.backup";

    private static final String LOCAL_TRANSPORT =
            "android/com.android.internal.backup.LocalTransport";

    @Before
    public void setUp() throws DeviceNotAvailableException, Exception {
        mIsBackupSupported = mDevice.hasFeature("feature:" + FEATURE_BACKUP);
<<<<<<< HEAD
        assumeTrue(mIsBackupSupported);

        // Check that the backup wasn't disabled and the transport wasn't switched unexpectedly.
        assertTrue("Backup was unexpectedly disabled during the module test run",
                isBackupEnabled());
        assertEquals("LocalTransport should be selected at this point", LOCAL_TRANSPORT,
                getCurrentTransport());
=======
        if (!mIsBackupSupported) {
            CLog.i("android.software.backup feature is not supported on this device");
            return;
        }
>>>>>>> 674351b5
    }

    @After
    public void tearDown() throws Exception {
        // Not deleting to avoid breaking the tests calling super.tearDown()
    }

    /**
     * Execute shell command "bmgr backupnow <packageName>" and return output from this command.
     */
    protected String backupNow(String packageName) throws DeviceNotAvailableException {
        return mDevice.executeShellCommand("bmgr backupnow " + packageName);
    }

    /**
     * Execute shell command "bmgr backupnow <packageName>" and assert success.
     */
    protected void backupNowAndAssertSuccess(String packageName)
            throws DeviceNotAvailableException {
        String backupnowOutput = backupNow(packageName);

        assertBackupIsSuccessful(packageName, backupnowOutput);
    }

    /**
     * Execute shell command "bmgr restore <packageName>" and assert success.
     */
    protected void restoreAndAssertSuccess(String packageName) throws DeviceNotAvailableException {
        String restoreOutput = restore(packageName);
        assertRestoreIsSuccessful(restoreOutput);
    }

    /**
     * Execute shell command "bmgr restore <packageName>" and return output from this command.
     */
    protected String restore(String packageName) throws DeviceNotAvailableException {
        return mDevice.executeShellCommand("bmgr restore " + packageName);
    }

    /**
     * Attempts to clear the device log.
     */
    protected void clearLogcat() throws DeviceNotAvailableException {
        mDevice.executeAdbCommand("logcat", "-c");
    }

    /**
     * Run test <testName> in test <className> found in package <packageName> on the device, and
     * assert it is successful.
     */
    protected void checkDeviceTest(String packageName, String className, String testName)
            throws DeviceNotAvailableException {
        boolean result = runDeviceTests(packageName, className, testName);
        assertTrue("Device test failed: " + testName, result);
    }

    /**
     * Parsing the output of "bmgr backupnow" command and checking that the package under test
     * was backed up successfully.
     *
     * Expected format: "Package <packageName> with result: Success"
     */
    protected void assertBackupIsSuccessful(String packageName, String backupnowOutput) {
        Scanner in = new Scanner(backupnowOutput);
        boolean success = false;
        while (in.hasNextLine()) {
            String line = in.nextLine();

            if (line.contains(packageName)) {
                String result = line.split(":")[1].trim();
                if ("Success".equals(result)) {
                    success = true;
                }
            }
        }
        in.close();
        assertTrue(success);
    }

    /**
     * Parsing the output of "bmgr backupnow" command and checking that the package under test
     * wasn't backed up because backup is not allowed
     *
     * Expected format: "Package <packageName> with result:  Backup is not allowed"
     */
    protected void assertBackupIsNotAllowed(String packageName, String backupnowOutput) {
        Scanner in = new Scanner(backupnowOutput);
        boolean found = false;
        while (in.hasNextLine()) {
            String line = in.nextLine();

            if (line.contains(packageName)) {
                String result = line.split(":")[1].trim();
                if ("Backup is not allowed".equals(result)) {
                    found = true;
                }
            }
        }
        in.close();
        assertTrue("Didn't find \'Backup not allowed\' in the output", found);
    }

    /**
     * Parsing the output of "bmgr restore" command and checking that the package under test
     * was restored successfully.
     *
     * Expected format: "restoreFinished: 0"
     */
    protected void assertRestoreIsSuccessful(String restoreOutput) {
        assertTrue("Restore not successful", restoreOutput.contains("restoreFinished: 0"));
    }

    protected void startActivityInPackageAndWait(String packageName, String className)
            throws DeviceNotAvailableException {
        mDevice.executeShellCommand(String.format(
                "am start -W -a android.intent.action.MAIN -n %s/%s.%s", packageName,
                packageName,
                className));
    }

    /**
     * Clears backup data stored in Local Transport for a package.
     * NB: 'bmgr wipe' does not produce any useful output if the package or transport not found,
     * so we cannot really check the success of the operation
      */
    protected void clearBackupDataInLocalTransport(String packageName)
            throws DeviceNotAvailableException {
        mDevice.executeShellCommand(String.format("bmgr wipe %s %s", LOCAL_TRANSPORT, packageName));
    }

    /**
     * Clears package data
     */
    protected void clearPackageData(String packageName) throws DeviceNotAvailableException {
        mDevice.executeShellCommand(String.format("pm clear %s", packageName));
    }

    private boolean isBackupEnabled() throws DeviceNotAvailableException {
        boolean isEnabled;
        String output = mDevice.executeShellCommand("bmgr enabled");
        Pattern pattern = Pattern.compile("^Backup Manager currently (enabled|disabled)$");
        Matcher matcher = pattern.matcher(output.trim());
        if (matcher.find()) {
            isEnabled = "enabled".equals(matcher.group(1));
        } else {
            throw new RuntimeException("non-parsable output setting bmgr enabled: " + output);
        }
        return isEnabled;
    }

    private String getCurrentTransport() throws DeviceNotAvailableException {
        String output = mDevice.executeShellCommand("bmgr list transports");
        Pattern pattern = Pattern.compile("\\* (.*)");
        Matcher matcher = pattern.matcher(output);
        if (matcher.find()) {
            return matcher.group(1);
        } else {
            throw new RuntimeException("non-parsable output setting bmgr transport: " + output);
        }
    }
}<|MERGE_RESOLUTION|>--- conflicted
+++ resolved
@@ -50,20 +50,16 @@
     @Before
     public void setUp() throws DeviceNotAvailableException, Exception {
         mIsBackupSupported = mDevice.hasFeature("feature:" + FEATURE_BACKUP);
-<<<<<<< HEAD
-        assumeTrue(mIsBackupSupported);
+        if (!mIsBackupSupported) {
+            CLog.i("android.software.backup feature is not supported on this device");
+            return;
+        }
 
         // Check that the backup wasn't disabled and the transport wasn't switched unexpectedly.
         assertTrue("Backup was unexpectedly disabled during the module test run",
                 isBackupEnabled());
         assertEquals("LocalTransport should be selected at this point", LOCAL_TRANSPORT,
                 getCurrentTransport());
-=======
-        if (!mIsBackupSupported) {
-            CLog.i("android.software.backup feature is not supported on this device");
-            return;
-        }
->>>>>>> 674351b5
     }
 
     @After
