/*
 * Copyright (C) 2014 The Android Open Source Project
 *
 * Licensed under the Apache License, Version 2.0 (the "License");
 * you may not use this file except in compliance with the License.
 * You may obtain a copy of the License at
 *
 *      http://www.apache.org/licenses/LICENSE-2.0
 *
 * Unless required by applicable law or agreed to in writing, software
 * distributed under the License is distributed on an "AS IS" BASIS,
 * WITHOUT WARRANTIES OR CONDITIONS OF ANY KIND, either express or implied.
 * See the License for the specific language governing permissions and
 * limitations under the License.
 */

package android.cts.security;

import com.android.cts.tradefed.build.CtsBuildHelper;
import com.android.ddmlib.Log;
import com.android.ddmlib.Log.LogLevel;
import com.android.tradefed.build.IBuildInfo;
import com.android.tradefed.device.CollectingOutputReceiver;
import com.android.tradefed.device.DeviceNotAvailableException;
import com.android.tradefed.device.ITestDevice;
import com.android.tradefed.testtype.DeviceTestCase;
import com.android.tradefed.testtype.IBuildReceiver;

import java.io.BufferedReader;
import java.io.File;
import java.io.FileReader;
import java.io.FileOutputStream;
import java.io.IOException;
import java.io.InputStream;
import java.io.InputStreamReader;
import java.lang.String;
import java.net.URL;
import java.util.ArrayList;
import java.util.Arrays;
import java.util.HashMap;
import java.util.HashSet;
import java.util.List;
import java.util.regex.Matcher;
import java.util.regex.Pattern;
import java.util.Scanner;
import java.util.Set;

/**
 * Host-side SELinux tests.
 *
 * These tests analyze the policy file in use on the subject device directly or
 * run as the shell user to evaluate aspects of the state of SELinux on the test
 * device which otherwise would not be available to a normal apk.
 */
public class SELinuxHostTest extends DeviceTestCase {

    private File sepolicyAnalyze;
    private File checkSeapp;
    private File checkFc;
    private File aospSeappFile;
    private File aospFcFile;
    private File aospPcFile;
    private File aospSvcFile;
    private File devicePolicyFile;
    private File deviceSeappFile;
    private File deviceFcFile;
    private File devicePcFile;
    private File deviceSvcFile;
    private File seappNeverAllowFile;

    /**
     * A reference to the device under test.
     */
    private ITestDevice mDevice;

    private File copyResourceToTempFile(String resName) throws IOException {
        InputStream is = this.getClass().getResourceAsStream(resName);
        File tempFile = File.createTempFile("SELinuxHostTest", ".tmp");
        FileOutputStream os = new FileOutputStream(tempFile);
        int rByte = 0;
        while ((rByte = is.read()) != -1) {
            os.write(rByte);
        }
        os.flush();
        os.close();
        tempFile.deleteOnExit();
        return tempFile;
    }

    @Override
    protected void setUp() throws Exception {
        super.setUp();
        mDevice = getDevice();

        /* retrieve the sepolicy-analyze executable from jar */
        sepolicyAnalyze = copyResourceToTempFile("/sepolicy-analyze");
        sepolicyAnalyze.setExecutable(true);

        /* retrieve the checkseapp executable from jar */
        checkSeapp = copyResourceToTempFile("/checkseapp");
        checkSeapp.setExecutable(true);

        /* retrieve the checkfc executable from jar */
        checkFc = copyResourceToTempFile("/checkfc");
        checkFc.setExecutable(true);

        /* obtain sepolicy file from running device */
        devicePolicyFile = File.createTempFile("sepolicy", ".tmp");
        devicePolicyFile.deleteOnExit();
        mDevice.pullFile("/sys/fs/selinux/policy", devicePolicyFile);

        /* obtain seapp_contexts file from running device */
        deviceSeappFile = File.createTempFile("seapp_contexts", ".tmp");
        deviceSeappFile.deleteOnExit();
        mDevice.pullFile("/seapp_contexts", deviceSeappFile);

        /* obtain file_contexts.bin file from running device */
        deviceFcFile = File.createTempFile("file_contexts", ".bin");
        deviceFcFile.deleteOnExit();
<<<<<<< HEAD
        mDevice.pullFile("/file_contexts", deviceFcFile);
=======
        mDevice.executeAdbCommand("pull", "/file_contexts.bin",
                deviceFcFile.getAbsolutePath());
>>>>>>> bc72485d

        /* obtain property_contexts file from running device */
        devicePcFile = File.createTempFile("property_contexts", ".tmp");
        devicePcFile.deleteOnExit();
        mDevice.pullFile("/property_contexts", devicePcFile);

        /* obtain service_contexts file from running device */
        deviceSvcFile = File.createTempFile("service_contexts", ".tmp");
        deviceSvcFile.deleteOnExit();
        mDevice.pullFile("/service_contexts", deviceSvcFile);

        /* retrieve the AOSP *_contexts files from jar */
        aospSeappFile = copyResourceToTempFile("/general_seapp_contexts");
        aospFcFile = copyResourceToTempFile("/general_file_contexts.bin");
        aospPcFile = copyResourceToTempFile("/general_property_contexts");
        aospSvcFile = copyResourceToTempFile("/general_service_contexts");
        seappNeverAllowFile = copyResourceToTempFile("/general_seapp_neverallows");
    }

    /**
     * Tests that all domains in the running policy file are in enforcing mode
     *
     * @throws Exception
     */
    public void testAllEnforcing() throws Exception {

        /* run sepolicy-analyze permissive check on policy file */
        ProcessBuilder pb = new ProcessBuilder(sepolicyAnalyze.getAbsolutePath(),
                devicePolicyFile.getAbsolutePath(), "permissive");
        pb.redirectOutput(ProcessBuilder.Redirect.PIPE);
        pb.redirectErrorStream(true);
        Process p = pb.start();
        p.waitFor();
        BufferedReader result = new BufferedReader(new InputStreamReader(p.getInputStream()));
        String line;
        StringBuilder errorString = new StringBuilder();
        while ((line = result.readLine()) != null) {
            errorString.append(line);
            errorString.append("\n");
        }
        assertTrue("The following SELinux domains were found to be in permissive mode:\n"
                   + errorString, errorString.length() == 0);
    }

    /**
     * Asserts that specified type is not associated with the specified
     * attribute.
     *
     * @param attribute
     *  The attribute name.
     * @param type
     *  The type name.
     */
    private void assertNotInAttribute(String attribute, String badtype) throws Exception {
        /* run sepolicy-analyze attribute check on policy file */
        ProcessBuilder pb = new ProcessBuilder(sepolicyAnalyze.getAbsolutePath(),
                devicePolicyFile.getAbsolutePath(), "attribute", attribute);
        pb.redirectOutput(ProcessBuilder.Redirect.PIPE);
        pb.redirectErrorStream(true);
        Process p = pb.start();
        p.waitFor();
        BufferedReader result = new BufferedReader(new InputStreamReader(p.getInputStream()));
        String type;
        while ((type = result.readLine()) != null) {
            assertFalse("Attribute " + attribute + " includes " + type + "\n",
                        type.equals(badtype));
        }
    }

    /**
     * Tests that mlstrustedsubject does not include untrusted_app
     * and that mlstrustedobject does not include app_data_file.
     * This helps prevent circumventing the per-user isolation of
     * normal apps via levelFrom=user.
     *
     * @throws Exception
     */
    public void testMLSAttributes() throws Exception {
        assertNotInAttribute("mlstrustedsubject", "untrusted_app");
        assertNotInAttribute("mlstrustedobject", "app_data_file");
    }

    /**
     * Tests that the seapp_contexts file on the device is valid.
     *
     * @throws Exception
     */
    public void testValidSeappContexts() throws Exception {

        /* run checkseapp on seapp_contexts */
        ProcessBuilder pb = new ProcessBuilder(checkSeapp.getAbsolutePath(),
                "-p", devicePolicyFile.getAbsolutePath(),
                seappNeverAllowFile.getAbsolutePath(),
                deviceSeappFile.getAbsolutePath());
        pb.redirectOutput(ProcessBuilder.Redirect.PIPE);
        pb.redirectErrorStream(true);
        Process p = pb.start();
        p.waitFor();
        BufferedReader result = new BufferedReader(new InputStreamReader(p.getInputStream()));
        String line;
        StringBuilder errorString = new StringBuilder();
        while ((line = result.readLine()) != null) {
            errorString.append(line);
            errorString.append("\n");
        }
        assertTrue("The seapp_contexts file was invalid:\n"
                   + errorString, errorString.length() == 0);
    }

    /**
     * Asserts that the actual file contents starts with the expected file
     * contents.
     *
     * @param expectedFile
     *  The file with the expected contents.
     * @param actualFile
     *  The actual file being checked.
     */
    private void assertFileStartsWith(File expectedFile, File actualFile) throws Exception {
        BufferedReader expectedReader = new BufferedReader(new FileReader(expectedFile.getAbsolutePath()));
        BufferedReader actualReader = new BufferedReader(new FileReader(actualFile.getAbsolutePath()));
        String expectedLine, actualLine;
        while ((expectedLine = expectedReader.readLine()) != null) {
            actualLine = actualReader.readLine();
            assertEquals("Lines do not match:", expectedLine, actualLine);
        }
    }

    /**
     * Tests that the seapp_contexts file on the device contains
     * the standard AOSP entries.
     *
     * @throws Exception
     */
    public void testAospSeappContexts() throws Exception {
        assertFileStartsWith(aospSeappFile, deviceSeappFile);
    }

    /**
     * Tests that the file_contexts.bin file on the device contains
     * the standard AOSP entries.
     *
     * @throws Exception
     */
    public void testAospFileContexts() throws Exception {
        /* run checkfc -c general_file_contexts.bin file_contexts.bin */
        ProcessBuilder pb = new ProcessBuilder(checkFc.getAbsolutePath(),
                "-c", aospFcFile.getAbsolutePath(),
                deviceFcFile.getAbsolutePath());
        pb.redirectOutput(ProcessBuilder.Redirect.PIPE);
        pb.redirectErrorStream(true);
        Process p = pb.start();
        p.waitFor();
        BufferedReader result = new BufferedReader(new InputStreamReader(p.getInputStream()));
        String line = result.readLine();
        assertTrue("The file_contexts.bin file did not include the AOSP entries:\n"
                   + line + "\n",
                   line.equals("equal") || line.equals("subset"));
    }

    /**
     * Tests that the property_contexts file on the device contains
     * the standard AOSP entries.
     *
     * @throws Exception
     */
    public void testAospPropertyContexts() throws Exception {
        assertFileStartsWith(aospPcFile, devicePcFile);
    }

    /**
     * Tests that the service_contexts file on the device contains
     * the standard AOSP entries.
     *
     * @throws Exception
     */
    public void testAospServiceContexts() throws Exception {
        assertFileStartsWith(aospSvcFile, deviceSvcFile);
    }

    /**
     * Tests that the file_contexts.bin file on the device is valid.
     *
     * @throws Exception
     */
    public void testValidFileContexts() throws Exception {

        /* run checkfc sepolicy file_contexts.bin */
        ProcessBuilder pb = new ProcessBuilder(checkFc.getAbsolutePath(),
                devicePolicyFile.getAbsolutePath(),
                deviceFcFile.getAbsolutePath());
        pb.redirectOutput(ProcessBuilder.Redirect.PIPE);
        pb.redirectErrorStream(true);
        Process p = pb.start();
        p.waitFor();
        BufferedReader result = new BufferedReader(new InputStreamReader(p.getInputStream()));
        String line;
        StringBuilder errorString = new StringBuilder();
        while ((line = result.readLine()) != null) {
            errorString.append(line);
            errorString.append("\n");
        }
        assertTrue("The file_contexts.bin file was invalid:\n"
                   + errorString, errorString.length() == 0);
    }

    /**
     * Tests that the property_contexts file on the device is valid.
     *
     * @throws Exception
     */
    public void testValidPropertyContexts() throws Exception {

        /* run checkfc -p on property_contexts */
        ProcessBuilder pb = new ProcessBuilder(checkFc.getAbsolutePath(),
                "-p", devicePolicyFile.getAbsolutePath(),
                devicePcFile.getAbsolutePath());
        pb.redirectOutput(ProcessBuilder.Redirect.PIPE);
        pb.redirectErrorStream(true);
        Process p = pb.start();
        p.waitFor();
        BufferedReader result = new BufferedReader(new InputStreamReader(p.getInputStream()));
        String line;
        StringBuilder errorString = new StringBuilder();
        while ((line = result.readLine()) != null) {
            errorString.append(line);
            errorString.append("\n");
        }
        assertTrue("The property_contexts file was invalid:\n"
                   + errorString, errorString.length() == 0);
    }

    /**
     * Tests that the service_contexts file on the device is valid.
     *
     * @throws Exception
     */
    public void testValidServiceContexts() throws Exception {

        /* run checkfc -p on service_contexts */
        ProcessBuilder pb = new ProcessBuilder(checkFc.getAbsolutePath(),
                "-p", devicePolicyFile.getAbsolutePath(),
                devicePcFile.getAbsolutePath());
        pb.redirectOutput(ProcessBuilder.Redirect.PIPE);
        pb.redirectErrorStream(true);
        Process p = pb.start();
        p.waitFor();
        BufferedReader result = new BufferedReader(new InputStreamReader(p.getInputStream()));
        String line;
        StringBuilder errorString = new StringBuilder();
        while ((line = result.readLine()) != null) {
            errorString.append(line);
            errorString.append("\n");
        }
        assertTrue("The service_contexts file was invalid:\n"
                   + errorString, errorString.length() == 0);
    }

   /**
     * Tests that the policy defines no booleans (runtime conditional policy).
     *
     * @throws Exception
     */
    public void testNoBooleans() throws Exception {

        /* run sepolicy-analyze booleans check on policy file */
        ProcessBuilder pb = new ProcessBuilder(sepolicyAnalyze.getAbsolutePath(),
                devicePolicyFile.getAbsolutePath(), "booleans");
        pb.redirectOutput(ProcessBuilder.Redirect.PIPE);
        pb.redirectErrorStream(true);
        Process p = pb.start();
        p.waitFor();
        BufferedReader result = new BufferedReader(new InputStreamReader(p.getInputStream()));
        String line;
        StringBuilder errorString = new StringBuilder();
        while ((line = result.readLine()) != null) {
            errorString.append(line);
            errorString.append("\n");
        }
        assertTrue("The policy contained booleans:\n"
                   + errorString, errorString.length() == 0);
    }

    /**
     * Tests that important domain labels are being appropriately applied.
     */

    /**
     * Asserts that no processes are running in a domain.
     *
     * @param domain
     *  The domain or SELinux context to check.
     */
    private void assertDomainEmpty(String domain) throws DeviceNotAvailableException {
        List<ProcessDetails> procs = ProcessDetails.getProcMap(mDevice).get(domain);
        String msg = "Expected no processes in SELinux domain \"" + domain + "\""
            + " Found: \"" + procs + "\"";
        assertNull(msg, procs);
    }

    /**
     * Asserts that a domain exists and that only one, well defined, process is
     * running in that domain.
     *
     * @param domain
     *  The domain or SELinux context to check.
     * @param executable
     *  The path of the executable or application package name.
     */
    private void assertDomainOne(String domain, String executable) throws DeviceNotAvailableException {
        List<ProcessDetails> procs = ProcessDetails.getProcMap(mDevice).get(domain);
        List<ProcessDetails> exeProcs = ProcessDetails.getExeMap(mDevice).get(executable);
        String msg = "Expected 1 process in SELinux domain \"" + domain + "\""
            + " Found \"" + procs + "\"";
        assertNotNull(msg, procs);
        assertEquals(msg, 1, procs.size());

        msg = "Expected executable \"" + executable + "\" in SELinux domain \"" + domain + "\""
            + "Found: \"" + procs + "\"";
        assertEquals(msg, executable, procs.get(0).procTitle);

        msg = "Expected 1 process with executable \"" + executable + "\""
            + " Found \"" + procs + "\"";
        assertNotNull(msg, exeProcs);
        assertEquals(msg, 1, exeProcs.size());

        msg = "Expected executable \"" + executable + "\" in SELinux domain \"" + domain + "\""
            + "Found: \"" + procs + "\"";
        assertEquals(msg, domain, exeProcs.get(0).label);
    }

    /**
     * Asserts that a domain may exist. If a domain exists, the cardinality of
     * the domain is verified to be 1 and that the correct process is running in
     * that domain.
     *
     * @param domain
     *  The domain or SELinux context to check.
     * @param executable
     *  The path of the executable or application package name.
     */
    private void assertDomainZeroOrOne(String domain, String executable)
        throws DeviceNotAvailableException {
        List<ProcessDetails> procs = ProcessDetails.getProcMap(mDevice).get(domain);
        List<ProcessDetails> exeProcs = ProcessDetails.getExeMap(mDevice).get(executable);

        if (procs != null) {
            String msg = "Expected 1 process in SELinux domain \"" + domain + "\""
            + " Found: \"" + procs + "\"";
            assertEquals(msg, 1, procs.size());

            msg = "Expected executable \"" + executable + "\" in SELinux domain \"" + domain + "\""
                + "Found: \"" + procs.get(0) + "\"";
            assertEquals(msg, executable, procs.get(0).procTitle);
        }

        if (exeProcs != null) {
            String msg = "Expected 1 process with executable \"" + executable + "\""
            + " Found: \"" + procs + "\"";
            assertEquals(msg, 1, exeProcs.size());

            msg = "Expected executable \"" + executable + "\" in SELinux domain \"" + domain + "\""
                + "Found: \"" + procs.get(0) + "\"";
            assertEquals(msg, domain, exeProcs.get(0).label);
        }
    }

    /**
     * Asserts that a domain must exist, and that the cardinality is greater
     * than or equal to 1.
     *
     * @param domain
     *  The domain or SELinux context to check.
     * @param executables
     *  The path of the allowed executables or application package names.
     */
    private void assertDomainN(String domain, String... executables)
        throws DeviceNotAvailableException {
        List<ProcessDetails> procs = ProcessDetails.getProcMap(mDevice).get(domain);
        String msg = "Expected 1 or more processes in SELinux domain but found none.";
        assertNotNull(msg, procs);

        Set<String> execList = new HashSet<String>(Arrays.asList(executables));

        for (ProcessDetails p : procs) {
            msg = "Expected one of \"" + execList + "\" in SELinux domain \"" + domain + "\""
                + " Found: \"" + p + "\"";
            assertTrue(msg, execList.contains(p.procTitle));
        }

        for (String exe : executables) {
            List<ProcessDetails> exeProcs = ProcessDetails.getExeMap(mDevice).get(exe);

            if (exeProcs != null) {
                for (ProcessDetails p : exeProcs) {
                    msg = "Expected executable \"" + exe + "\" in SELinux domain \""
                        + domain + "\"" + " Found: \"" + p + "\"";
                    assertEquals(msg, domain, p.label);
                }
            }
        }
    }

    /**
     * Asserts that a domain, if it exists, is only running the listed executables.
     *
     * @param domain
     *  The domain or SELinux context to check.
     * @param executables
     *  The path of the allowed executables or application package names.
     */
    private void assertDomainHasExecutable(String domain, String... executables)
        throws DeviceNotAvailableException {
        List<ProcessDetails> procs = ProcessDetails.getProcMap(mDevice).get(domain);

        if (procs != null) {
            Set<String> execList = new HashSet<String>(Arrays.asList(executables));

            for (ProcessDetails p : procs) {
                String msg = "Expected one of \"" + execList + "\" in SELinux domain \""
                    + domain + "\"" + " Found: \"" + p + "\"";
                assertTrue(msg, execList.contains(p.procTitle));
            }
        }

        for (String exe : executables) {
            List<ProcessDetails> exeProcs = ProcessDetails.getExeMap(mDevice).get(exe);

            if (exeProcs != null) {
                for (ProcessDetails p : exeProcs) {
                    String msg = "Expected executable \"" + exe + "\" in SELinux domain \""
                        + domain + "\"" + " Found: \"" + p + "\"";
                    assertEquals(msg, domain, p.label);
                }
            }
        }
    }

    /* Init is always there */
    public void testInitDomain() throws DeviceNotAvailableException {
        assertDomainOne("u:r:init:s0", "/init");
    }

    /* Ueventd is always there */
    public void testUeventdDomain() throws DeviceNotAvailableException {
        assertDomainOne("u:r:ueventd:s0", "/sbin/ueventd");
    }

    /* Devices always have healthd */
    public void testHealthdDomain() throws DeviceNotAvailableException {
        assertDomainOne("u:r:healthd:s0", "/sbin/healthd");
    }

    /* Servicemanager is always there */
    public void testServicemanagerDomain() throws DeviceNotAvailableException {
        assertDomainOne("u:r:servicemanager:s0", "/system/bin/servicemanager");
    }

    /* Vold is always there */
    public void testVoldDomain() throws DeviceNotAvailableException {
        assertDomainOne("u:r:vold:s0", "/system/bin/vold");
    }

    /* netd is always there */
    public void testNetdDomain() throws DeviceNotAvailableException {
        assertDomainOne("u:r:netd:s0", "/system/bin/netd");
    }

    /* Debuggerd is always there */
    public void testDebuggerdDomain() throws DeviceNotAvailableException {
        assertDomainN("u:r:debuggerd:s0", "/system/bin/debuggerd", "/system/bin/debuggerd64");
    }

    /* Surface flinger is always there */
    public void testSurfaceflingerDomain() throws DeviceNotAvailableException {
        assertDomainOne("u:r:surfaceflinger:s0", "/system/bin/surfaceflinger");
    }

    /* Zygote is always running */
    public void testZygoteDomain() throws DeviceNotAvailableException {
        assertDomainN("u:r:zygote:s0", "zygote", "zygote64");
    }

    /* drm server is always present */
    public void testDrmServerDomain() throws DeviceNotAvailableException {
        assertDomainOne("u:r:drmserver:s0", "/system/bin/drmserver");
    }

    /* Media server is always running */
    public void testMediaserverDomain() throws DeviceNotAvailableException {
        assertDomainN("u:r:mediaserver:s0", "media.log", "/system/bin/mediaserver");
    }

    /* Installd is always running */
    public void testInstalldDomain() throws DeviceNotAvailableException {
        assertDomainOne("u:r:installd:s0", "/system/bin/installd");
    }

    /* keystore is always running */
    public void testKeystoreDomain() throws DeviceNotAvailableException {
        assertDomainOne("u:r:keystore:s0", "/system/bin/keystore");
    }

    /* System server better be running :-P */
    public void testSystemServerDomain() throws DeviceNotAvailableException {
        assertDomainOne("u:r:system_server:s0", "system_server");
    }

    /*
     * Some OEMs do not use sdcardd so transient. Other OEMs have multiple sdcards
     * so they run the daemon multiple times.
     */
    public void testSdcarddDomain() throws DeviceNotAvailableException {
        assertDomainHasExecutable("u:r:sdcardd:s0", "/system/bin/sdcard");
    }

    /* Watchdogd may or may not be there */
    public void testWatchdogdDomain() throws DeviceNotAvailableException {
        assertDomainZeroOrOne("u:r:watchdogd:s0", "/sbin/watchdogd");
    }

    /* logd may or may not be there */
    public void testLogdDomain() throws DeviceNotAvailableException {
        assertDomainZeroOrOne("u:r:logd:s0", "/system/bin/logd");
    }

    /* lmkd may or may not be there */
    public void testLmkdDomain() throws DeviceNotAvailableException {
        assertDomainZeroOrOne("u:r:lmkd:s0", "/system/bin/lmkd");
    }

    /* Wifi may be off so cardinality of 0 or 1 is ok */
    public void testWpaDomain() throws DeviceNotAvailableException {
        assertDomainZeroOrOne("u:r:wpa:s0", "/system/bin/wpa_supplicant");
    }

    /*
     * Nothing should be running in this domain, cardinality test is all thats
     * needed
     */
    public void testInitShellDomain() throws DeviceNotAvailableException {
        assertDomainEmpty("u:r:init_shell:s0");
    }

    /*
     * Nothing should be running in this domain, cardinality test is all thats
     * needed
     */
    public void testRecoveryDomain() throws DeviceNotAvailableException {
        assertDomainEmpty("u:r:recovery:s0");
    }

    /*
     * Nothing should be running in this domain, cardinality test is all thats
     * needed
     */
    public void testSuDomain() throws DeviceNotAvailableException {
        assertDomainEmpty("u:r:su:s0");
    }

    /*
     * All kthreads should be in kernel context.
     */
    public void testKernelDomain() throws DeviceNotAvailableException {
        String domain = "u:r:kernel:s0";
        List<ProcessDetails> procs = ProcessDetails.getProcMap(mDevice).get(domain);
        if (procs != null) {
            for (ProcessDetails p : procs) {
                assertTrue("Non Kernel thread \"" + p + "\" found!", p.isKernel());
            }
        }
    }

    private static class ProcessDetails {
        public String label;
        public String user;
        public int pid;
        public int ppid;
        public String procTitle;

        private static HashMap<String, ArrayList<ProcessDetails>> procMap;
        private static HashMap<String, ArrayList<ProcessDetails>> exeMap;
        private static int kernelParentThreadpid = -1;

        ProcessDetails(String label, String user, int pid, int ppid, String procTitle) {
            this.label = label;
            this.user = user;
            this.pid = pid;
            this.ppid = ppid;
            this.procTitle = procTitle;
        }

        @Override
        public String toString() {
            return "label: " + label
                    + " user: " + user
                    + " pid: " + pid
                    + " ppid: " + ppid
                    + " cmd: " + procTitle;
        }


        private static void createProcMap(ITestDevice tDevice) throws DeviceNotAvailableException {

            /* take the output of a ps -Z to do our analysis */
            CollectingOutputReceiver psOut = new CollectingOutputReceiver();
            tDevice.executeShellCommand("ps -Z", psOut);
            String psOutString = psOut.getOutput();
            Pattern p = Pattern.compile(
                    "^([\\w_:]+)\\s+([\\w_]+)\\s+(\\d+)\\s+(\\d+)\\s+(\\p{Graph}+)$",
                    Pattern.MULTILINE);
            Matcher m = p.matcher(psOutString);
            procMap = new HashMap<String, ArrayList<ProcessDetails>>();
            exeMap = new HashMap<String, ArrayList<ProcessDetails>>();
            while(m.find()) {
                String domainLabel = m.group(1);
                String user = m.group(2);
                int pid = Integer.parseInt(m.group(3));
                int ppid = Integer.parseInt(m.group(4));
                String procTitle = m.group(5);
                ProcessDetails proc = new ProcessDetails(domainLabel, user, pid, ppid, procTitle);
                if (procMap.get(domainLabel) == null) {
                    procMap.put(domainLabel, new ArrayList<ProcessDetails>());
                }
                procMap.get(domainLabel).add(proc);
                if (procTitle.equals("kthreadd") && ppid == 0) {
                    kernelParentThreadpid = pid;
                }
                if (exeMap.get(procTitle) == null) {
                    exeMap.put(procTitle, new ArrayList<ProcessDetails>());
                }
                exeMap.get(procTitle).add(proc);
            }
        }

        public static HashMap<String, ArrayList<ProcessDetails>> getProcMap(ITestDevice tDevice)
                throws DeviceNotAvailableException{
            if (procMap == null) {
                createProcMap(tDevice);
            }
            return procMap;
        }

        public static HashMap<String, ArrayList<ProcessDetails>> getExeMap(ITestDevice tDevice)
                throws DeviceNotAvailableException{
            if (exeMap == null) {
                createProcMap(tDevice);
            }
            return exeMap;
        }

        public boolean isKernel() {
            return (pid == kernelParentThreadpid || ppid == kernelParentThreadpid);
        }
    }
}<|MERGE_RESOLUTION|>--- conflicted
+++ resolved
@@ -117,12 +117,7 @@
         /* obtain file_contexts.bin file from running device */
         deviceFcFile = File.createTempFile("file_contexts", ".bin");
         deviceFcFile.deleteOnExit();
-<<<<<<< HEAD
-        mDevice.pullFile("/file_contexts", deviceFcFile);
-=======
-        mDevice.executeAdbCommand("pull", "/file_contexts.bin",
-                deviceFcFile.getAbsolutePath());
->>>>>>> bc72485d
+        mDevice.pullFile("/file_contexts.bin", deviceFcFile);
 
         /* obtain property_contexts file from running device */
         devicePcFile = File.createTempFile("property_contexts", ".tmp");
