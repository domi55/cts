# Copyright (C) 2010 The Android Open Source Project
#
# Licensed under the Apache License, Version 2.0 (the "License");
# you may not use this file except in compliance with the License.
# You may obtain a copy of the License at
#
#      http://www.apache.org/licenses/LICENSE-2.0
#
# Unless required by applicable law or agreed to in writing, software
# distributed under the License is distributed on an "AS IS" BASIS,
# WITHOUT WARRANTIES OR CONDITIONS OF ANY KIND, either express or implied.
# See the License for the specific language governing permissions and
# limitations under the License.

cts_security_apps_list := \
	CtsAppAccessData \
	CtsAppWithData \
	CtsInstrumentationAppDiffCert \
	CtsPermissionDeclareApp \
	CtsSharedUidInstall \
	CtsSharedUidInstallDiffCert \
	CtsSimpleAppInstall \
	CtsSimpleAppInstallDiffCert \
	CtsTargetInstrumentationApp \
	CtsUsePermissionDiffCert

cts_support_packages := \
	CtsAccelerationTestStubs \
	CtsDelegatingAccessibilityService \
	CtsAccessibilityServiceTestCases \
	CtsDeviceAdmin \
	CtsMonkeyApp \
	CtsMonkeyApp2 \
	CtsTestStubs \
	SignatureTest \
	TestDeviceSetup \
	$(cts_security_apps_list)

cts_external_packages := \
	com.replica.replicaisland

# Any APKs that need to be copied to the CTS distribution's testcases
# directory but do not require an associated test package XML.
CTS_TEST_CASE_LIST := \
	$(cts_support_packages) \
	$(cts_external_packages)

# Test packages that require an associated test package XML.
cts_test_packages := \
	CtsAccelerationTestCases \
	CtsAccountManagerTestCases \
	CtsAdminTestCases \
	CtsAnimationTestCases \
	CtsAppTestCases \
	CtsBluetoothTestCases \
	CtsContentTestCases \
	CtsDatabaseTestCases \
	CtsDpiTestCases \
	CtsDpiTestCases2 \
	CtsDrmTestCases \
	CtsEffectTestCases \
	CtsExampleTestCases \
	CtsGestureTestCases \
	CtsGraphicsTestCases \
	CtsGraphics2TestCases \
	CtsHardwareTestCases \
	CtsHoloTestCases \
	CtsJniTestCases \
	CtsLocationTestCases \
	CtsMediaStressTestCases \
	CtsMediaTestCases \
	CtsNdefTestCases \
	CtsNetTestCases \
	CtsOpenGlPerfTestCases \
	CtsOsTestCases \
	CtsPermissionTestCases \
	CtsPermission2TestCases \
	CtsPreferenceTestCases \
	CtsPreference2TestCases \
	CtsProviderTestCases \
	CtsRenderscriptTestCases \
	CtsSaxTestCases \
	CtsSecurityTestCases \
	CtsSpeechTestCases \
	CtsTelephonyTestCases \
	CtsTextTestCases \
<<<<<<< HEAD
	CtsThemeTestCases \
=======
	CtsTextureViewTestCases \
>>>>>>> 9b3743b2
	CtsUtilTestCases \
	CtsViewTestCases \
	CtsWebkitTestCases \
	CtsWidgetTestCases

# All APKs that need to be scanned by the coverage utilities.
CTS_COVERAGE_TEST_CASE_LIST := \
	$(cts_support_packages) \
	$(cts_test_packages)

# Host side only tests
cts_host_libraries := \
	CtsAppSecurityTests \
	CtsMonkeyTestCases \
	CtsAccessibilityServiceTestRunner \

# Native test executables that need to have associated test XMLs.
cts_native_exes := \
	NativeMediaTest_SL \
	NativeMediaTest_XA

# All the files that will end up under the repository/testcases
# directory of the final CTS distribution.
CTS_TEST_CASES := $(call cts-get-lib-paths,$(cts_host_libraries)) \
		$(call cts-get-package-paths,$(cts_test_packages)) \
		$(call cts-get-native-paths,$(cts_native_exes))

# All the XMLs that will end up under the repository/testcases
# and that need to be created before making the final CTS distribution.
CTS_TEST_XMLS := $(call cts-get-test-xmls,$(cts_host_libraries)) \
		$(call cts-get-test-xmls,$(cts_test_packages)) \
		$(call cts-get-test-xmls,$(cts_native_exes))

# The following files will be placed in the tools directory of the CTS distribution
CTS_TOOLS_LIST :=<|MERGE_RESOLUTION|>--- conflicted
+++ resolved
@@ -84,11 +84,8 @@
 	CtsSpeechTestCases \
 	CtsTelephonyTestCases \
 	CtsTextTestCases \
-<<<<<<< HEAD
+	CtsTextureViewTestCases \
 	CtsThemeTestCases \
-=======
-	CtsTextureViewTestCases \
->>>>>>> 9b3743b2
 	CtsUtilTestCases \
 	CtsViewTestCases \
 	CtsWebkitTestCases \
