# Copyright (C) 2010 The Android Open Source Project
#
# Licensed under the Apache License, Version 2.0 (the "License");
# you may not use this file except in compliance with the License.
# You may obtain a copy of the License at
#
#      http://www.apache.org/licenses/LICENSE-2.0
#
# Unless required by applicable law or agreed to in writing, software
# distributed under the License is distributed on an "AS IS" BASIS,
# WITHOUT WARRANTIES OR CONDITIONS OF ANY KIND, either express or implied.
# See the License for the specific language governing permissions and
# limitations under the License.

cts_security_apps_list := \
	CtsAppAccessData \
	CtsAppWithData \
	CtsExternalStorageApp \
	CtsInstrumentationAppDiffCert \
	CtsPermissionDeclareApp \
	CtsPermissionDeclareAppCompat \
	CtsReadExternalStorageApp \
	CtsSharedUidInstall \
	CtsSharedUidInstallDiffCert \
	CtsSimpleAppInstall \
	CtsSimpleAppInstallDiffCert \
	CtsTargetInstrumentationApp \
	CtsUsePermissionDiffCert \
	CtsWriteExternalStorageApp \
	CtsMultiUserStorageApp

cts_support_packages := \
<<<<<<< HEAD
    CtsAccelerationTestStubs \
    CtsDeviceAdmin \
    CtsDeviceOpenGl \
    CtsDeviceTaskswitchingAppA \
    CtsDeviceTaskswitchingAppB \
    CtsDeviceTaskswitchingControl \
    CtsDeviceUi \
    CtsHoloDeviceApp \
    CtsMonkeyApp \
    CtsMonkeyApp2 \
    CtsSampleDeviceApp \
    CtsSomeAccessibilityServices \
    CtsTestStubs \
    SignatureTest \
    TestDeviceSetup \
    CtsUiAutomatorApp \
    CtsUsbSerialTestApp \
    $(cts_security_apps_list)
=======
	CtsAccelerationTestStubs \
	CtsDeviceAdmin \
	CtsThemeDeviceApp \
	CtsMonkeyApp \
	CtsMonkeyApp2 \
	CtsSomeAccessibilityServices \
	CtsTestStubs \
	SignatureTest \
	TestDeviceSetup \
	CtsUiAutomatorApp \
	$(cts_security_apps_list)
>>>>>>> 5353c604

cts_external_packages := \
	com.replica.replicaisland

# Any APKs that need to be copied to the CTS distribution's testcases
# directory but do not require an associated test package XML.
CTS_TEST_CASE_LIST := \
	$(cts_support_packages) \
	$(cts_external_packages)

# Test packages that require an associated test package XML.
cts_test_packages := \
    CtsDeviceFilePerf \
    CtsDeviceUi \
    CtsDeviceDram \
    CtsDeviceSimpleCpu \
    CtsDeviceBrowserBench \
    CtsDeviceVideoPerf \
    CtsDeviceOpenGl \
    CtsAccelerationTestCases \
    CtsAccountManagerTestCases \
    CtsAccessibilityServiceTestCases \
    CtsAccessibilityTestCases \
    CtsAdminTestCases \
    CtsAnimationTestCases \
    CtsAppTestCases \
    CtsBluetoothTestCases \
    CtsCalendarcommon2TestCases \
    CtsContentTestCases \
    CtsDatabaseTestCases \
    CtsDisplayTestCases \
    CtsDpiTestCases \
    CtsDpiTestCases2 \
    CtsDreamsTestCases \
    CtsDrmTestCases \
    CtsEffectTestCases \
    CtsGestureTestCases \
    CtsGraphicsTestCases \
    CtsGraphics2TestCases \
    CtsHardwareTestCases \
    CtsHoloTestCases \
    CtsJniTestCases \
    CtsKeystoreTestCases \
    CtsLocationTestCases \
    CtsMediaStressTestCases \
    CtsMediaTestCases \
    CtsNativeOpenGLTestCases \
    CtsNdefTestCases \
    CtsNetTestCases \
    CtsOpenGLTestCases \
    CtsOpenGlPerfTestCases \
    CtsOsTestCases \
    CtsPermissionTestCases \
    CtsPermission2TestCases \
    CtsPreferenceTestCases \
    CtsPreference2TestCases \
    CtsProviderTestCases \
    CtsRenderscriptTestCases \
    CtsRenderscriptGraphicsTestCases \
    CtsRsCppTestCases \
    CtsSampleDeviceTestCases \
    CtsSaxTestCases \
    CtsSecurityTestCases \
    CtsSpeechTestCases \
    CtsTelephonyTestCases \
    CtsTextTestCases \
    CtsTextureViewTestCases \
    CtsThemeTestCases \
    CtsUtilTestCases \
    CtsViewTestCases \
    CtsWebkitTestCases \
    CtsWidgetTestCases

# All APKs that need to be scanned by the coverage utilities.
CTS_COVERAGE_TEST_CASE_LIST := \
	$(cts_support_packages) \
	$(cts_test_packages)

# Host side only tests
cts_host_libraries := \
<<<<<<< HEAD
    CtsAdbTests \
    CtsAppSecurityTests \
    CtsHoloHostTestCases \
    CtsHostJank \
    CtsHostUi \
    CtsMonkeyTestCases \
    CtsSampleHostTestCases \
    CtsUsbTests
=======
	CtsAdbTests \
	CtsAppSecurityTests \
	CtsThemeHostTestCases \
	CtsMonkeyTestCases

>>>>>>> 5353c604

# Native test executables that need to have associated test XMLs.
cts_native_exes := \
	NativeMediaTest_SL \
	NativeMediaTest_XA \
	bionic-unit-tests-cts \

cts_ui_tests := \
    CtsUiAutomatorTests

cts_device_jars := \
    CtsDeviceJank

# All the files that will end up under the repository/testcases
# directory of the final CTS distribution.
CTS_TEST_CASES := $(call cts-get-lib-paths,$(cts_host_libraries)) \
    $(call cts-get-package-paths,$(cts_test_packages)) \
    $(call cts-get-native-paths,$(cts_native_exes)) \
    $(call cts-get-ui-lib-paths,$(cts_ui_tests)) \
    $(call cts-get-ui-lib-paths,$(cts_device_jars))

# All the XMLs that will end up under the repository/testcases
# and that need to be created before making the final CTS distribution.
CTS_TEST_XMLS := $(call cts-get-test-xmls,$(cts_host_libraries)) \
    $(call cts-get-test-xmls,$(cts_test_packages)) \
    $(call cts-get-test-xmls,$(cts_native_exes)) \
    $(call cts-get-test-xmls,$(cts_ui_tests))


# The following files will be placed in the tools directory of the CTS distribution
CTS_TOOLS_LIST :=<|MERGE_RESOLUTION|>--- conflicted
+++ resolved
@@ -30,7 +30,6 @@
 	CtsMultiUserStorageApp
 
 cts_support_packages := \
-<<<<<<< HEAD
     CtsAccelerationTestStubs \
     CtsDeviceAdmin \
     CtsDeviceOpenGl \
@@ -38,30 +37,17 @@
     CtsDeviceTaskswitchingAppB \
     CtsDeviceTaskswitchingControl \
     CtsDeviceUi \
-    CtsHoloDeviceApp \
     CtsMonkeyApp \
     CtsMonkeyApp2 \
     CtsSampleDeviceApp \
     CtsSomeAccessibilityServices \
     CtsTestStubs \
+    CtsThemeDeviceApp \
     SignatureTest \
     TestDeviceSetup \
     CtsUiAutomatorApp \
     CtsUsbSerialTestApp \
     $(cts_security_apps_list)
-=======
-	CtsAccelerationTestStubs \
-	CtsDeviceAdmin \
-	CtsThemeDeviceApp \
-	CtsMonkeyApp \
-	CtsMonkeyApp2 \
-	CtsSomeAccessibilityServices \
-	CtsTestStubs \
-	SignatureTest \
-	TestDeviceSetup \
-	CtsUiAutomatorApp \
-	$(cts_security_apps_list)
->>>>>>> 5353c604
 
 cts_external_packages := \
 	com.replica.replicaisland
@@ -142,22 +128,14 @@
 
 # Host side only tests
 cts_host_libraries := \
-<<<<<<< HEAD
     CtsAdbTests \
     CtsAppSecurityTests \
-    CtsHoloHostTestCases \
     CtsHostJank \
     CtsHostUi \
     CtsMonkeyTestCases \
     CtsSampleHostTestCases \
+    CtsThemeHostTestCases \
     CtsUsbTests
-=======
-	CtsAdbTests \
-	CtsAppSecurityTests \
-	CtsThemeHostTestCases \
-	CtsMonkeyTestCases
-
->>>>>>> 5353c604
 
 # Native test executables that need to have associated test XMLs.
 cts_native_exes := \
