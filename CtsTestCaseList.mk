# Copyright (C) 2010 The Android Open Source Project
#
# Licensed under the Apache License, Version 2.0 (the "License");
# you may not use this file except in compliance with the License.
# You may obtain a copy of the License at
#
#      http://www.apache.org/licenses/LICENSE-2.0
#
# Unless required by applicable law or agreed to in writing, software
# distributed under the License is distributed on an "AS IS" BASIS,
# WITHOUT WARRANTIES OR CONDITIONS OF ANY KIND, either express or implied.
# See the License for the specific language governing permissions and
# limitations under the License.

cts_security_apps_list := \
    CtsAppAccessData \
    CtsAppWithData \
    CtsDocumentProvider \
    CtsDocumentClient \
    CtsExternalStorageApp \
    CtsInstrumentationAppDiffCert \
    CtsPermissionDeclareApp \
    CtsPermissionDeclareAppCompat \
    CtsReadExternalStorageApp \
    CtsSharedUidInstall \
    CtsSharedUidInstallDiffCert \
    CtsSimpleAppInstall \
    CtsSimpleAppInstallDiffCert \
    CtsSplitApp \
    CtsSplitApp_x86 \
    CtsSplitApp_x86_64 \
    CtsSplitApp_armeabi-v7a \
    CtsSplitApp_armeabi \
    CtsSplitApp_arm64-v8a \
    CtsSplitApp_mips64 \
    CtsSplitApp_mips \
    CtsSplitAppDiffVersion \
    CtsSplitAppDiffCert \
    CtsSplitAppFeature \
    CtsTargetInstrumentationApp \
    CtsUsePermissionDiffCert \
    CtsWriteExternalStorageApp \
    CtsMultiUserStorageApp

cts_security_keysets_list := \
    CtsKeySetTestApp \
    CtsKeySetPermDefSigningA \
    CtsKeySetPermDefSigningB\
    CtsKeySetPermUseSigningA \
    CtsKeySetPermUseSigningB \
    CtsKeySetSigningAUpgradeA \
    CtsKeySetSigningBUpgradeA \
    CtsKeySetSigningAUpgradeAAndB \
    CtsKeySetSigningAUpgradeAOrB \
    CtsKeySetSigningAUpgradeB \
    CtsKeySetSigningBUpgradeB \
    CtsKeySetSigningAAndBUpgradeA \
    CtsKeySetSigningAAndCUpgradeB \
    CtsKeySetSigningAUpgradeNone

cts_support_packages := \
    CtsAccelerationTestStubs \
<<<<<<< HEAD
    CtsAppTestStubs \
=======
    CtsCppToolsApp \
>>>>>>> 15af80bc
    CtsDeviceAdmin \
    CtsDeviceOpenGl \
    CtsDeviceOwnerApp \
    CtsDeviceTaskswitchingAppA \
    CtsDeviceTaskswitchingAppB \
    CtsDeviceTaskswitchingControl \
    CtsDeviceUi \
    CtsIntentReceiverApp \
    CtsIntentSenderApp \
    CtsLauncherAppsTests \
    CtsLauncherAppsTestsSupport \
    CtsManagedProfileApp \
    CtsMonkeyApp \
    CtsMonkeyApp2 \
    CtsSimpleApp \
    CtsSomeAccessibilityServices \
    CtsThemeDeviceApp \
    TestDeviceSetup \
    CtsUiAutomatorApp \
    CtsUsbSerialTestApp \
    $(cts_security_apps_list) \
    $(cts_security_keysets_list)

cts_external_packages := \
    com.replica.replicaisland \
    com.drawelements.deqp

# Any APKs that need to be copied to the CTS distribution's testcases
# directory but do not require an associated test package XML.
CTS_TEST_CASE_LIST := \
    $(cts_support_packages) \
    $(cts_external_packages)

# Test packages that require an associated test package XML.
cts_test_packages := \
    CtsDeviceFilePerf \
    CtsDeviceUi \
    CtsDeviceDram \
    CtsDeviceSimpleCpu \
    CtsDeviceBrowserBench \
    CtsDeviceVideoPerf \
    CtsDeviceOpenGl \
    CtsAccelerationTestCases \
    CtsAccountManagerTestCases \
    CtsAccessibilityServiceTestCases \
    CtsAccessibilityTestCases \
    CtsAdminTestCases \
    CtsAnimationTestCases \
    CtsAppTestCases \
    CtsBluetoothTestCases \
    CtsCalendarcommon2TestCases \
    CtsContentTestCases \
    CtsDatabaseTestCases \
    CtsDisplayTestCases \
    CtsDpiTestCases \
    CtsDpiTestCases2 \
    CtsDreamsTestCases \
    CtsDrmTestCases \
    CtsEffectTestCases \
    CtsGestureTestCases \
    CtsGraphicsTestCases \
    CtsGraphics2TestCases \
    CtsHardwareTestCases \
    CtsJobSchedulerDeviceTestCases \
    CtsJniTestCases \
    CtsKeystoreTestCases \
    CtsLocationTestCases \
    CtsLocation2TestCases \
    CtsMediaStressTestCases \
    CtsMediaTestCases \
    CtsNativeOpenGLTestCases \
    CtsNdefTestCases \
    CtsNetTestCases \
    CtsOpenGLTestCases \
    CtsOpenGlPerfTestCases \
    CtsOsTestCases \
    CtsPermissionTestCases \
    CtsPermission2TestCases \
    CtsPreferenceTestCases \
    CtsPreference2TestCases \
    CtsPrintTestCases \
    CtsProviderTestCases \
    CtsRenderscriptTestCases \
    CtsRenderscriptLegacyTestCases \
    CtsRsCppTestCases \
    CtsSaxTestCases \
    CtsSecurityTestCases \
    CtsSignatureTestCases \
    CtsSpeechTestCases \
    CtsTelephonyTestCases \
    CtsTextTestCases \
    CtsTextureViewTestCases \
    CtsThemeTestCases \
    CtsTvTestCases \
    CtsUiAutomationTestCases \
    CtsUiRenderingTestCases \
    CtsUsageStatsTestCases \
    CtsUtilTestCases \
    CtsViewTestCases \
    CtsWebkitTestCases \
    CtsWebGLTestCases \
    CtsWidgetTestCases

# All APKs that need to be scanned by the coverage utilities.
CTS_COVERAGE_TEST_CASE_LIST := \
    $(cts_support_packages) \
    $(cts_test_packages)

# Host side only tests
cts_host_libraries := \
    CtsAdbTests \
    CtsAppSecurityTests \
<<<<<<< HEAD
    CtsDevicePolicyManagerTestCases \
    CtsDumpsysHostTestCases \
=======
    CtsCppToolsTestCases \
>>>>>>> 15af80bc
    CtsHostJank \
    CtsHostUi \
    CtsMonkeyTestCases \
    CtsThemeHostTestCases \
    CtsSecurityHostTestCases \
    CtsUsbTests

# List of native tests. For 32 bit targets, assumes that there will be
# one test executable, and it will end in 32. For 64 bit targets, assumes
# that there will be two executables, one that ends in 32 for the 32
# bit executable and one that ends in 64 for the 64 bit executable.
cts_native_tests := \
    NativeMediaTest_SL \
    NativeMediaTest_XA \

ifeq ($(HOST_OS)-$(HOST_ARCH),$(filter $(HOST_OS)-$(HOST_ARCH),linux-x86 linux-x86_64))
cts_native_tests += bionic-unit-tests-cts
endif

cts_ui_tests := \
    CtsUiAutomatorTests

cts_device_jars := \
    CtsDeviceJank \
    CtsPrintInstrument

cts_device_executables := \
    print-instrument

cts_target_junit_tests := \
    CtsJdwp

cts_deqp_test_apis := \
    gles3 \
    gles31

# All the files that will end up under the repository/testcases
# directory of the final CTS distribution.
CTS_TEST_CASES := $(call cts-get-lib-paths,$(cts_host_libraries)) \
    $(call cts-get-package-paths,$(cts_test_packages)) \
    $(call cts-get-ui-lib-paths,$(cts_ui_tests)) \
    $(call cts-get-ui-lib-paths,$(cts_device_jars)) \
    $(call cts-get-ui-lib-paths,$(cts_target_junit_tests)) \
    $(call cts-get-executable-paths,$(cts_device_executables))

# NOTE: If compiling on a 64 bit target, TARGET_2ND_ARCH will be non-empty
# and will cause the function to expand to the secondary arch object
# directory. If compiling on a 32 bit target, TARGET_2ND_ARCH will be
# empty and will cause the function to expand to the primary arch object
# directory.
CTS_TEST_CASES += $(call cts-get-native-paths,$(cts_native_tests),32,$(TARGET_2ND_ARCH))

ifeq ($(TARGET_IS_64_BIT),true)
CTS_TEST_CASES += $(call cts-get-native-paths,$(cts_native_tests),64)
endif

# All the XMLs that will end up under the repository/testcases
# and that need to be created before making the final CTS distribution.
CTS_TEST_XMLS := $(call cts-get-test-xmls,$(cts_host_libraries)) \
    $(call cts-get-test-xmls,$(cts_test_packages)) \
    $(call cts-get-test-xmls,$(cts_native_tests)) \
    $(call cts-get-test-xmls,$(cts_target_junit_tests)) \
    $(call cts-get-test-xmls,$(cts_ui_tests)) \
    $(call cts-get-deqp-test-xmls,$(cts_deqp_test_apis))

# The following files will be placed in the tools directory of the CTS distribution
CTS_TOOLS_LIST :=<|MERGE_RESOLUTION|>--- conflicted
+++ resolved
@@ -60,11 +60,8 @@
 
 cts_support_packages := \
     CtsAccelerationTestStubs \
-<<<<<<< HEAD
     CtsAppTestStubs \
-=======
     CtsCppToolsApp \
->>>>>>> 15af80bc
     CtsDeviceAdmin \
     CtsDeviceOpenGl \
     CtsDeviceOwnerApp \
@@ -177,12 +174,9 @@
 cts_host_libraries := \
     CtsAdbTests \
     CtsAppSecurityTests \
-<<<<<<< HEAD
+    CtsCppToolsTestCases \
     CtsDevicePolicyManagerTestCases \
     CtsDumpsysHostTestCases \
-=======
-    CtsCppToolsTestCases \
->>>>>>> 15af80bc
     CtsHostJank \
     CtsHostUi \
     CtsMonkeyTestCases \
