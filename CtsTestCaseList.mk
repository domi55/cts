--- conflicted
+++ resolved
@@ -137,14 +137,10 @@
 cts_native_exes := \
 	NativeMediaTest_SL \
 	NativeMediaTest_XA \
-<<<<<<< HEAD
-	bionic-unit-tests-cts
-=======
 
 ifeq ($(HOST_OS)-$(HOST_ARCH),$(filter $(HOST_OS)-$(HOST_ARCH),linux-x86 linux-x86_64))
 cts_native_exes += bionic-unit-tests-cts
 endif
->>>>>>> 264d3b9d
 
 cts_ui_tests := \
     CtsUiAutomatorTests
