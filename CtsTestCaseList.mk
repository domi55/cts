--- conflicted
+++ resolved
@@ -78,14 +78,11 @@
     CtsAccelerationTestStubs \
     CtsAlarmClockService \
     CtsAppTestStubs \
-<<<<<<< HEAD
     CtsAssistService \
     CtsAssistApp \
     CtsAtraceTestApp \
     CtsCertInstallerApp \
-=======
     CtsCppToolsApp \
->>>>>>> 784fe933
     CtsDeviceAdmin \
     CtsDeviceOpenGl \
     CtsWifiConfigCreator \
@@ -234,11 +231,8 @@
 cts_host_libraries := \
     CtsAdbTests \
     CtsAppSecurityTests \
-<<<<<<< HEAD
     CtsAtraceHostTestCases \
-=======
     CtsCppToolsTestCases \
->>>>>>> 784fe933
     CtsDevicePolicyManagerTestCases \
     CtsDumpsysHostTestCases \
     CtsHostJank \
