# Copyright (C) 2010 The Android Open Source Project
#
# Licensed under the Apache License, Version 2.0 (the "License");
# you may not use this file except in compliance with the License.
# You may obtain a copy of the License at
#
#      http://www.apache.org/licenses/LICENSE-2.0
#
# Unless required by applicable law or agreed to in writing, software
# distributed under the License is distributed on an "AS IS" BASIS,
# WITHOUT WARRANTIES OR CONDITIONS OF ANY KIND, either express or implied.
# See the License for the specific language governing permissions and
# limitations under the License.

cts_security_apps_list := \
    CtsAppAccessData \
    CtsAppWithData \
    CtsDocumentProvider \
    CtsDocumentClient \
    CtsExternalStorageApp \
    CtsInstrumentationAppDiffCert \
    CtsPermissionDeclareApp \
    CtsPermissionDeclareAppCompat \
    CtsReadExternalStorageApp \
    CtsSharedUidInstall \
    CtsSharedUidInstallDiffCert \
    CtsSimpleAppInstall \
    CtsSimpleAppInstallDiffCert \
    CtsSplitApp \
    CtsSplitApp_x86 \
    CtsSplitApp_x86_64 \
    CtsSplitApp_armeabi-v7a \
    CtsSplitApp_armeabi \
    CtsSplitApp_arm64-v8a \
    CtsSplitApp_mips64 \
    CtsSplitApp_mips \
    CtsSplitAppDiffVersion \
    CtsSplitAppDiffCert \
    CtsSplitAppFeature \
    CtsTargetInstrumentationApp \
    CtsUsePermissionDiffCert \
    CtsWriteExternalStorageApp \
    CtsMultiUserStorageApp

cts_security_keysets_list := \
    CtsKeySetTestApp \
    CtsKeySetPermDefSigningA \
    CtsKeySetPermDefSigningB\
    CtsKeySetPermUseSigningA \
    CtsKeySetPermUseSigningB \
    CtsKeySetSigningAUpgradeA \
    CtsKeySetSigningBUpgradeA \
    CtsKeySetSigningAUpgradeAAndB \
    CtsKeySetSigningAUpgradeAOrB \
    CtsKeySetSigningAUpgradeB \
    CtsKeySetSigningBUpgradeB \
    CtsKeySetSigningAAndBUpgradeA \
    CtsKeySetSigningAAndCUpgradeB \
    CtsKeySetSigningAUpgradeNone

cts_support_packages := \
    CtsAccelerationTestStubs \
    CtsAppTestStubs \
    CtsCppToolsApp \
    CtsDeviceAdmin \
    CtsDeviceOpenGl \
    CtsDeviceOwnerApp \
    CtsDeviceTaskswitchingAppA \
    CtsDeviceTaskswitchingAppB \
    CtsDeviceTaskswitchingControl \
    CtsDeviceUi \
    CtsIntentReceiverApp \
    CtsIntentSenderApp \
    CtsLauncherAppsTests \
    CtsLauncherAppsTestsSupport \
    CtsManagedProfileApp \
    CtsMonkeyApp \
    CtsMonkeyApp2 \
    CtsSimpleApp \
    CtsSomeAccessibilityServices \
    CtsThemeDeviceApp \
    TestDeviceSetup \
    CtsUiAutomatorApp \
    CtsUsbSerialTestApp \
<<<<<<< HEAD
    $(cts_security_apps_list) \
    $(cts_security_keysets_list)
=======
    CtsTrustedVoiceApp \
    $(cts_security_apps_list)
>>>>>>> 0cf3c2cb

cts_external_packages := \
    com.replica.replicaisland \
    com.drawelements.deqp

# Any APKs that need to be copied to the CTS distribution's testcases
# directory but do not require an associated test package XML.
CTS_TEST_CASE_LIST := \
    $(cts_support_packages) \
    $(cts_external_packages)

# Test packages that require an associated test package XML.
cts_test_packages := \
    CtsDeviceFilePerf \
    CtsDeviceUi \
    CtsDeviceDram \
    CtsDeviceSimpleCpu \
    CtsDeviceBrowserBench \
    CtsDeviceVideoPerf \
    CtsDeviceOpenGl \
    CtsAccelerationTestCases \
    CtsAccountManagerTestCases \
    CtsAccessibilityServiceTestCases \
    CtsAccessibilityTestCases \
    CtsAdminTestCases \
    CtsAnimationTestCases \
    CtsAppTestCases \
    CtsBluetoothTestCases \
    CtsCalendarcommon2TestCases \
    CtsContentTestCases \
    CtsDatabaseTestCases \
    CtsDisplayTestCases \
    CtsDpiTestCases \
    CtsDpiTestCases2 \
    CtsDreamsTestCases \
    CtsDrmTestCases \
    CtsEffectTestCases \
    CtsGestureTestCases \
    CtsGraphicsTestCases \
    CtsGraphics2TestCases \
    CtsHardwareTestCases \
    CtsJobSchedulerDeviceTestCases \
    CtsJniTestCases \
    CtsKeystoreTestCases \
    CtsLocationTestCases \
    CtsLocation2TestCases \
    CtsMediaStressTestCases \
    CtsMediaTestCases \
    CtsNativeOpenGLTestCases \
    CtsNdefTestCases \
    CtsNetTestCases \
    CtsOpenGLTestCases \
    CtsOpenGlPerfTestCases \
    CtsOsTestCases \
    CtsPermissionTestCases \
    CtsPermission2TestCases \
    CtsPreferenceTestCases \
    CtsPreference2TestCases \
    CtsPrintTestCases \
    CtsProviderTestCases \
    CtsRenderscriptTestCases \
    CtsRenderscriptLegacyTestCases \
    CtsRsCppTestCases \
    CtsSaxTestCases \
    CtsSecurityTestCases \
    CtsSignatureTestCases \
    CtsSpeechTestCases \
    CtsTelephonyTestCases \
    CtsTextTestCases \
    CtsTextureViewTestCases \
    CtsThemeTestCases \
    CtsTvTestCases \
    CtsUiAutomationTestCases \
    CtsUiRenderingTestCases \
    CtsUsageStatsTestCases \
    CtsUtilTestCases \
    CtsViewTestCases \
    CtsWebkitTestCases \
    CtsWebGLTestCases \
    CtsWidgetTestCases

# All APKs that need to be scanned by the coverage utilities.
CTS_COVERAGE_TEST_CASE_LIST := \
    $(cts_support_packages) \
    $(cts_test_packages)

# Host side only tests
cts_host_libraries := \
    CtsAdbTests \
    CtsAppSecurityTests \
    CtsCppToolsTestCases \
    CtsDevicePolicyManagerTestCases \
    CtsDumpsysHostTestCases \
    CtsHostJank \
    CtsHostUi \
    CtsMonkeyTestCases \
    CtsThemeHostTestCases \
<<<<<<< HEAD
    CtsSecurityHostTestCases \
=======
    CtsTrustedVoiceHostTestCases \
>>>>>>> 0cf3c2cb
    CtsUsbTests

# List of native tests. For 32 bit targets, assumes that there will be
# one test executable, and it will end in 32. For 64 bit targets, assumes
# that there will be two executables, one that ends in 32 for the 32
# bit executable and one that ends in 64 for the 64 bit executable.
cts_native_tests := \
    NativeMediaTest_SL \
    NativeMediaTest_XA \

ifeq ($(HOST_OS)-$(HOST_ARCH),$(filter $(HOST_OS)-$(HOST_ARCH),linux-x86 linux-x86_64))
cts_native_tests += bionic-unit-tests-cts
endif

cts_ui_tests := \
    CtsUiAutomatorTests

cts_device_jars := \
    CtsDeviceJank \
    CtsPrintInstrument

cts_device_executables := \
    print-instrument

cts_target_junit_tests := \
    CtsJdwp

cts_deqp_test_apis := \
    gles3 \
    gles31

# All the files that will end up under the repository/testcases
# directory of the final CTS distribution.
CTS_TEST_CASES := $(call cts-get-lib-paths,$(cts_host_libraries)) \
    $(call cts-get-package-paths,$(cts_test_packages)) \
    $(call cts-get-ui-lib-paths,$(cts_ui_tests)) \
    $(call cts-get-ui-lib-paths,$(cts_device_jars)) \
    $(call cts-get-ui-lib-paths,$(cts_target_junit_tests)) \
    $(call cts-get-executable-paths,$(cts_device_executables))

# NOTE: If compiling on a 64 bit target, TARGET_2ND_ARCH will be non-empty
# and will cause the function to expand to the secondary arch object
# directory. If compiling on a 32 bit target, TARGET_2ND_ARCH will be
# empty and will cause the function to expand to the primary arch object
# directory.
CTS_TEST_CASES += $(call cts-get-native-paths,$(cts_native_tests),32,$(TARGET_2ND_ARCH))

ifeq ($(TARGET_IS_64_BIT),true)
CTS_TEST_CASES += $(call cts-get-native-paths,$(cts_native_tests),64)
endif

# All the XMLs that will end up under the repository/testcases
# and that need to be created before making the final CTS distribution.
CTS_TEST_XMLS := $(call cts-get-test-xmls,$(cts_host_libraries)) \
    $(call cts-get-test-xmls,$(cts_test_packages)) \
    $(call cts-get-test-xmls,$(cts_native_tests)) \
    $(call cts-get-test-xmls,$(cts_target_junit_tests)) \
    $(call cts-get-test-xmls,$(cts_ui_tests)) \
    $(call cts-get-deqp-test-xmls,$(cts_deqp_test_apis))

# The following files will be placed in the tools directory of the CTS distribution
CTS_TOOLS_LIST :=<|MERGE_RESOLUTION|>--- conflicted
+++ resolved
@@ -82,13 +82,9 @@
     TestDeviceSetup \
     CtsUiAutomatorApp \
     CtsUsbSerialTestApp \
-<<<<<<< HEAD
+    CtsTrustedVoiceApp \
     $(cts_security_apps_list) \
     $(cts_security_keysets_list)
-=======
-    CtsTrustedVoiceApp \
-    $(cts_security_apps_list)
->>>>>>> 0cf3c2cb
 
 cts_external_packages := \
     com.replica.replicaisland \
@@ -186,11 +182,8 @@
     CtsHostUi \
     CtsMonkeyTestCases \
     CtsThemeHostTestCases \
-<<<<<<< HEAD
     CtsSecurityHostTestCases \
-=======
     CtsTrustedVoiceHostTestCases \
->>>>>>> 0cf3c2cb
     CtsUsbTests
 
 # List of native tests. For 32 bit targets, assumes that there will be
