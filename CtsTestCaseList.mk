--- conflicted
+++ resolved
@@ -30,20 +30,6 @@
 	CtsMultiUserStorageApp
 
 cts_support_packages := \
-<<<<<<< HEAD
-	$(PTS_SUPPORT_PACKAGES) \
-	CtsAccelerationTestStubs \
-	CtsDeviceAdmin \
-	CtsMonkeyApp \
-	CtsMonkeyApp2 \
-	CtsSomeAccessibilityServices \
-	CtsTestStubs \
-	SignatureTest \
-	TestDeviceSetup \
-	CtsUiAutomatorApp \
-	CtsUsbSerialTestApp \
-	$(cts_security_apps_list)
-=======
     CtsDeviceOpenGl \
     CtsDeviceTaskswitchingAppA \
     CtsDeviceTaskswitchingAppB \
@@ -60,7 +46,6 @@
     CtsUiAutomatorApp \
     CtsUsbSerialTestApp \
     $(cts_security_apps_list)
->>>>>>> 9bb9f957
 
 cts_external_packages := \
 	com.replica.replicaisland
@@ -73,62 +58,6 @@
 
 # Test packages that require an associated test package XML.
 cts_test_packages := \
-<<<<<<< HEAD
-	$(PTS_TEST_PACKAGES) \
-	CtsAccelerationTestCases \
-	CtsAccountManagerTestCases \
-	CtsAccessibilityServiceTestCases \
-	CtsAccessibilityTestCases \
-	CtsAdminTestCases \
-	CtsAnimationTestCases \
-	CtsAppTestCases \
-	CtsBluetoothTestCases \
-	CtsCalendarcommon2TestCases \
-	CtsContentTestCases \
-	CtsDatabaseTestCases \
-	CtsDisplayTestCases \
-	CtsDpiTestCases \
-	CtsDpiTestCases2 \
-	CtsDreamsTestCases \
-	CtsDrmTestCases \
-	CtsEffectTestCases \
-	CtsExampleTestCases \
-	CtsGestureTestCases \
-	CtsGraphicsTestCases \
-	CtsGraphics2TestCases \
-	CtsHardwareTestCases \
-	CtsHoloTestCases \
-	CtsJniTestCases \
-	CtsKeystoreTestCases \
-	CtsLocationTestCases \
-	CtsMediaStressTestCases \
-	CtsMediaTestCases \
-	CtsNativeOpenGLTestCases \
-	CtsNdefTestCases \
-	CtsNetTestCases \
-	CtsOpenGLTestCases \
-	CtsOpenGlPerfTestCases \
-	CtsOsTestCases \
-	CtsPermissionTestCases \
-	CtsPermission2TestCases \
-	CtsPreferenceTestCases \
-	CtsPreference2TestCases \
-	CtsProviderTestCases \
-	CtsRenderscriptTestCases \
-	CtsRenderscriptGraphicsTestCases \
-	CtsRsCppTestCases \
-	CtsSaxTestCases \
-	CtsSecurityTestCases \
-	CtsSpeechTestCases \
-	CtsTelephonyTestCases \
-	CtsTextTestCases \
-	CtsTextureViewTestCases \
-	CtsThemeTestCases \
-	CtsUtilTestCases \
-	CtsViewTestCases \
-	CtsWebkitTestCases \
-	CtsWidgetTestCases
-=======
     CtsDeviceFilePerf \
     CtsDeviceUi \
     CtsDeviceDram \
@@ -189,7 +118,6 @@
     CtsViewTestCases \
     CtsWebkitTestCases \
     CtsWidgetTestCases
->>>>>>> 9bb9f957
 
 # All APKs that need to be scanned by the coverage utilities.
 CTS_COVERAGE_TEST_CASE_LIST := \
@@ -199,20 +127,12 @@
 
 # Host side only tests
 cts_host_libraries := \
-<<<<<<< HEAD
-	$(PTS_HOST_CASES) \
-	CtsAdbTests \
-	CtsAppSecurityTests \
-	CtsMonkeyTestCases \
-	CtsUsbTests
-=======
     CtsHostUi \
     CtsHostJank \
     CtsAdbTests \
     CtsAppSecurityTests \
     CtsMonkeyTestCases \
     CtsUsbTests
->>>>>>> 9bb9f957
 
 
 # Native test executables that need to have associated test XMLs.
@@ -222,29 +142,18 @@
 	bionic-unit-tests-cts \
 
 cts_ui_tests := \
-<<<<<<< HEAD
-	CtsUiAutomatorTests
-=======
     CtsUiAutomatorTests
 
 cts_device_jars := \
     CtsDeviceJank
->>>>>>> 9bb9f957
 
 # All the files that will end up under the repository/testcases
 # directory of the final CTS distribution.
 CTS_TEST_CASES := $(call cts-get-lib-paths,$(cts_host_libraries)) \
-<<<<<<< HEAD
-		$(call cts-get-package-paths,$(cts_test_packages)) \
-		$(call cts-get-native-paths,$(cts_native_exes)) \
-		$(call cts-get-ui-lib-paths,$(cts_ui_tests)) \
-		$(call cts-get-ui-lib-paths,$(pts_device_lib_tests))
-=======
     $(call cts-get-package-paths,$(cts_test_packages)) \
     $(call cts-get-native-paths,$(cts_native_exes)) \
     $(call cts-get-ui-lib-paths,$(cts_ui_tests)) \
     $(call cts-get-ui-lib-paths,$(cts_device_jars))
->>>>>>> 9bb9f957
 
 # All the XMLs that will end up under the repository/testcases
 # and that need to be created before making the final CTS distribution.
