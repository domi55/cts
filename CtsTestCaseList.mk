# Copyright (C) 2010 The Android Open Source Project
#
# Licensed under the Apache License, Version 2.0 (the "License");
# you may not use this file except in compliance with the License.
# You may obtain a copy of the License at
#
#      http://www.apache.org/licenses/LICENSE-2.0
#
# Unless required by applicable law or agreed to in writing, software
# distributed under the License is distributed on an "AS IS" BASIS,
# WITHOUT WARRANTIES OR CONDITIONS OF ANY KIND, either express or implied.
# See the License for the specific language governing permissions and
# limitations under the License.

cts_security_apps_list := \
	CtsAppAccessData \
	CtsAppWithData \
	CtsExternalStorageApp \
	CtsInstrumentationAppDiffCert \
	CtsPermissionDeclareApp \
	CtsPermissionDeclareAppCompat \
	CtsReadExternalStorageApp \
	CtsSharedUidInstall \
	CtsSharedUidInstallDiffCert \
	CtsSimpleAppInstall \
	CtsSimpleAppInstallDiffCert \
	CtsTargetInstrumentationApp \
	CtsUsePermissionDiffCert \
	CtsWriteExternalStorageApp \
	CtsMultiUserStorageApp

cts_support_packages := \
<<<<<<< HEAD
    CtsDeviceOpenGl \
    CtsDeviceTaskswitchingAppA \
    CtsDeviceTaskswitchingAppB \
    CtsDeviceTaskswitchingControl \
    CtsDeviceUi \
    CtsAccelerationTestStubs \
    CtsDeviceAdmin \
    CtsMonkeyApp \
    CtsMonkeyApp2 \
    CtsSampleDeviceApp \
    CtsSomeAccessibilityServices \
    CtsTestStubs \
    SignatureTest \
    TestDeviceSetup \
    CtsUiAutomatorApp \
    CtsUsbSerialTestApp \
    $(cts_security_apps_list)
=======
	CtsAccelerationTestStubs \
	CtsDeviceAdmin \
	CtsHoloDeviceApp \
	CtsMonkeyApp \
	CtsMonkeyApp2 \
	CtsSomeAccessibilityServices \
	CtsTestStubs \
	SignatureTest \
	TestDeviceSetup \
	CtsUiAutomatorApp \
	$(cts_security_apps_list)
>>>>>>> d395733d

cts_external_packages := \
	com.replica.replicaisland

# Any APKs that need to be copied to the CTS distribution's testcases
# directory but do not require an associated test package XML.
CTS_TEST_CASE_LIST := \
	$(cts_support_packages) \
	$(cts_external_packages)

# Test packages that require an associated test package XML.
cts_test_packages := \
    CtsDeviceFilePerf \
    CtsDeviceUi \
    CtsDeviceDram \
    CtsDeviceSimpleCpu \
    CtsDeviceBrowserBench \
    CtsDeviceVideoPerf \
    CtsDeviceOpenGl \
    CtsAccelerationTestCases \
    CtsAccountManagerTestCases \
    CtsAccessibilityServiceTestCases \
    CtsAccessibilityTestCases \
    CtsAdminTestCases \
    CtsAnimationTestCases \
    CtsAppTestCases \
    CtsBluetoothTestCases \
    CtsCalendarcommon2TestCases \
    CtsContentTestCases \
    CtsDatabaseTestCases \
    CtsDisplayTestCases \
    CtsDpiTestCases \
    CtsDpiTestCases2 \
    CtsDreamsTestCases \
    CtsDrmTestCases \
    CtsEffectTestCases \
    CtsGestureTestCases \
    CtsGraphicsTestCases \
    CtsGraphics2TestCases \
    CtsHardwareTestCases \
    CtsHoloTestCases \
    CtsJniTestCases \
    CtsKeystoreTestCases \
    CtsLocationTestCases \
    CtsMediaStressTestCases \
    CtsMediaTestCases \
    CtsNativeOpenGLTestCases \
    CtsNdefTestCases \
    CtsNetTestCases \
    CtsOpenGLTestCases \
    CtsOpenGlPerfTestCases \
    CtsOsTestCases \
    CtsPermissionTestCases \
    CtsPermission2TestCases \
    CtsPreferenceTestCases \
    CtsPreference2TestCases \
    CtsProviderTestCases \
    CtsRenderscriptTestCases \
    CtsRenderscriptGraphicsTestCases \
    CtsRsCppTestCases \
    CtsSampleDeviceTestCases \
    CtsSaxTestCases \
    CtsSecurityTestCases \
    CtsSpeechTestCases \
    CtsTelephonyTestCases \
    CtsTextTestCases \
    CtsTextureViewTestCases \
    CtsThemeTestCases \
    CtsUtilTestCases \
    CtsViewTestCases \
    CtsWebkitTestCases \
    CtsWidgetTestCases

# All APKs that need to be scanned by the coverage utilities.
CTS_COVERAGE_TEST_CASE_LIST := \
	$(cts_support_packages) \
	$(cts_test_packages)

# Host side only tests
cts_host_libraries := \
<<<<<<< HEAD
    CtsHostUi \
    CtsHostJank \
    CtsAdbTests \
    CtsAppSecurityTests \
    CtsMonkeyTestCases \
    CtsSampleHostTestCases \
    CtsUsbTests
=======
	CtsAdbTests \
	CtsAppSecurityTests \
	CtsHoloHostTestCases \
	CtsMonkeyTestCases

>>>>>>> d395733d

# Native test executables that need to have associated test XMLs.
cts_native_exes := \
	NativeMediaTest_SL \
	NativeMediaTest_XA \
	bionic-unit-tests-cts \

cts_ui_tests := \
    CtsUiAutomatorTests

cts_device_jars := \
    CtsDeviceJank

# All the files that will end up under the repository/testcases
# directory of the final CTS distribution.
CTS_TEST_CASES := $(call cts-get-lib-paths,$(cts_host_libraries)) \
    $(call cts-get-package-paths,$(cts_test_packages)) \
    $(call cts-get-native-paths,$(cts_native_exes)) \
    $(call cts-get-ui-lib-paths,$(cts_ui_tests)) \
    $(call cts-get-ui-lib-paths,$(cts_device_jars))

# All the XMLs that will end up under the repository/testcases
# and that need to be created before making the final CTS distribution.
CTS_TEST_XMLS := $(call cts-get-test-xmls,$(cts_host_libraries)) \
    $(call cts-get-test-xmls,$(cts_test_packages)) \
    $(call cts-get-test-xmls,$(cts_native_exes)) \
    $(call cts-get-test-xmls,$(cts_ui_tests))


# The following files will be placed in the tools directory of the CTS distribution
CTS_TOOLS_LIST :=<|MERGE_RESOLUTION|>--- conflicted
+++ resolved
@@ -30,14 +30,14 @@
 	CtsMultiUserStorageApp
 
 cts_support_packages := \
-<<<<<<< HEAD
+    CtsAccelerationTestStubs \
+    CtsDeviceAdmin \
     CtsDeviceOpenGl \
     CtsDeviceTaskswitchingAppA \
     CtsDeviceTaskswitchingAppB \
     CtsDeviceTaskswitchingControl \
     CtsDeviceUi \
-    CtsAccelerationTestStubs \
-    CtsDeviceAdmin \
+		CtsHoloDeviceApp \
     CtsMonkeyApp \
     CtsMonkeyApp2 \
     CtsSampleDeviceApp \
@@ -48,19 +48,6 @@
     CtsUiAutomatorApp \
     CtsUsbSerialTestApp \
     $(cts_security_apps_list)
-=======
-	CtsAccelerationTestStubs \
-	CtsDeviceAdmin \
-	CtsHoloDeviceApp \
-	CtsMonkeyApp \
-	CtsMonkeyApp2 \
-	CtsSomeAccessibilityServices \
-	CtsTestStubs \
-	SignatureTest \
-	TestDeviceSetup \
-	CtsUiAutomatorApp \
-	$(cts_security_apps_list)
->>>>>>> d395733d
 
 cts_external_packages := \
 	com.replica.replicaisland
@@ -141,21 +128,14 @@
 
 # Host side only tests
 cts_host_libraries := \
-<<<<<<< HEAD
-    CtsHostUi \
-    CtsHostJank \
     CtsAdbTests \
     CtsAppSecurityTests \
+		CtsHoloHostTestCases \
+    CtsHostJank \
+    CtsHostUi \
     CtsMonkeyTestCases \
     CtsSampleHostTestCases \
     CtsUsbTests
-=======
-	CtsAdbTests \
-	CtsAppSecurityTests \
-	CtsHoloHostTestCases \
-	CtsMonkeyTestCases
-
->>>>>>> d395733d
 
 # Native test executables that need to have associated test XMLs.
 cts_native_exes := \
