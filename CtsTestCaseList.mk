--- conflicted
+++ resolved
@@ -86,14 +86,9 @@
     CtsAssistApp \
     CtsAtraceTestApp \
     CtsCertInstallerApp \
-<<<<<<< HEAD
     CtsContactDirectoryProvider \
     CtsAdminApp \
-=======
     CtsCppToolsApp \
-    CtsDeviceAdmin \
-    CtsDeviceOpenGl \
->>>>>>> f619baf8
     CtsWifiConfigCreator \
     CtsDeviceAdminApp23 \
     CtsDeviceAdminApp24 \
