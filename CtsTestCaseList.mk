--- conflicted
+++ resolved
@@ -114,15 +114,12 @@
     TestDeviceSetup \
     CtsUiAutomatorApp \
     CtsUsbSerialTestApp \
-<<<<<<< HEAD
     CtsVoiceInteractionService \
     CtsVoiceInteractionApp \
     CtsVoiceSettingsService \
     CtsWidgetProviderApp \
+    CtsTrustedVoiceApp \
     $(cts_account_support_packages) \
-=======
-    CtsTrustedVoiceApp \
->>>>>>> 4e902a9d
     $(cts_security_apps_list) \
     $(cts_security_keysets_list)
 
