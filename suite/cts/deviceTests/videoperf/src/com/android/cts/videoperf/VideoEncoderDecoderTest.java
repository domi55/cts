/*
 * Copyright (C) 2013 The Android Open Source Project
 *
 * Licensed under the Apache License, Version 2.0 (the "License");
 * you may not use this file except in compliance with the License.
 * You may obtain a copy of the License at
 *
 *      http://www.apache.org/licenses/LICENSE-2.0
 *
 * Unless required by applicable law or agreed to in writing, software
 * distributed under the License is distributed on an "AS IS" BASIS,
 * WITHOUT WARRANTIES OR CONDITIONS OF ANY KIND, either express or implied.
 * See the License for the specific language governing permissions and
 * limitations under the License.
 */

package com.android.cts.videoperf;

import android.graphics.Point;
import android.media.MediaCodec;
import android.media.MediaCodecList;
import android.media.MediaCodecInfo.CodecCapabilities;
import android.media.MediaFormat;
import android.util.Log;

import android.cts.util.CtsAndroidTestCase;
import com.android.cts.util.ResultType;
import com.android.cts.util.ResultUnit;
import com.android.cts.util.Stat;

import java.io.IOException;
import java.nio.ByteBuffer;
import java.lang.System;
import java.util.Random;
import java.util.Vector;

/**
 * This tries to test video encoder / decoder performance by running encoding / decoding
 * without displaying the raw data. To make things simpler, encoder is used to encode synthetic
 * data and decoder is used to decode the encoded video. This approach does not work where
 * there is only decoder. Performance index is total time taken for encoding and decoding
 * the whole frames.
 * To prevent sacrificing quality for faster encoding / decoding, randomly selected pixels are
 * compared with the original image. As the pixel comparison can slow down the decoding process,
 * only some randomly selected pixels are compared. As there can be only one performance index,
 * error above certain threshold in pixel value will be treated as an error.
 */
public class VideoEncoderDecoderTest extends CtsAndroidTestCase {
    private static final String TAG = "VideoEncoderDecoderTest";
    // this wait time affects fps as too big value will work as a blocker if device fps
    // is not very high.
    private static final long VIDEO_CODEC_WAIT_TIME_US = 5000;
    private static final boolean VERBOSE = false;
    private static final String VIDEO_AVC = MediaFormat.MIMETYPE_VIDEO_AVC;
    private static final int TOTAL_FRAMES = 300;
    private static final int NUMBER_OF_REPEAT = 10;
    // i frame interval for encoder
    private static final int KEY_I_FRAME_INTERVAL = 5;

    private static final int Y_CLAMP_MIN = 16;
    private static final int Y_CLAMP_MAX = 235;
    private static final int YUV_PLANE_ADDITIONAL_LENGTH = 200;
    private ByteBuffer mYBuffer;
    private ByteBuffer mUVBuffer;
    // if input raw data is semi-planar
    private boolean mSrcSemiPlanar;
    // if output raw data is semi-planar
    private boolean mDstSemiPlanar;
    private int mBufferWidth;
    private int mBufferHeight;
    private int mVideoWidth;
    private int mVideoHeight;
    private int mFrameRate;

    private Vector<ByteBuffer> mEncodedOutputBuffer;
    // check this many pixels per each decoded frame
    // checking too many points decreases decoder frame rates a lot.
    private static final int PIXEL_CHECK_PER_FRAME = 1000;
    // RMS error in pixel values above this will be treated as error.
    private static final double PIXEL_RMS_ERROR_MARGAIN = 20.0;
    private Random mRandom;

    @Override
    protected void setUp() throws Exception {
        mEncodedOutputBuffer = new Vector<ByteBuffer>(TOTAL_FRAMES * 2);
        // Use time as a seed, hoping to prevent checking pixels in the same pattern
        long now = System.currentTimeMillis();
        mRandom = new Random(now);
        super.setUp();
    }

    @Override
    protected void tearDown() throws Exception {
        mEncodedOutputBuffer.clear();
        mEncodedOutputBuffer = null;
        mYBuffer = null;
        mUVBuffer = null;
        mRandom = null;
        super.tearDown();
    }

    public void testAvc0176x0144() throws Exception {
        doTest(VIDEO_AVC, 176, 144, NUMBER_OF_REPEAT);
    }

    public void testAvc0352x0288() throws Exception {
        doTest(VIDEO_AVC, 352, 288, NUMBER_OF_REPEAT);
    }

    public void testAvc0720x0480() throws Exception {
        doTest(VIDEO_AVC, 720, 480, NUMBER_OF_REPEAT);
    }

    public void testAvc1280x0720() throws Exception {
        doTest(VIDEO_AVC, 1280, 720, NUMBER_OF_REPEAT);
    }

    /**
     * resolution intentionally set to 1072 not 1080
     * as 1080 is not multiple of 16, and it requires additional setting like stride
     * which is not specified in API documentation.
     */
    public void testAvc1920x1072() throws Exception {
        doTest(VIDEO_AVC, 1920, 1072, NUMBER_OF_REPEAT);
    }

    /**
     * Run encoding / decoding test for given mimeType of codec
     * @param mimeType like video/avc
     * @param w video width
     * @param h video height
     * @param numberRepeat how many times to repeat the encoding / decoding process
     */
    private void doTest(String mimeType, int w, int h, int numberRepeat) throws Exception {
        CodecInfo infoEnc = CodecInfo.getSupportedFormatInfo(mimeType, w, h, true /* encoder */);
        if (infoEnc == null) {
            Log.i(TAG, "Encoder " + mimeType + " with " + w + "," + h + " not supported");
            return;
        }
<<<<<<< HEAD
        CodecInfo infoDec = CodecInfo.getSupportedFormatInfo(mimeType, w, h, false /* encoder */);
        assertNotNull(infoDec);
=======
        CodecInfo infoDec = CodecInfo.getSupportedFormatInfo(mimeType, w, h, false);
        if (infoDec == null) {
            Log.i(TAG, "Codec " + mimeType + "with " + w + "," + h + " not supported");
            return;
        }
>>>>>>> c54945d9
        mVideoWidth = w;
        mVideoHeight = h;
        initYUVPlane(w + YUV_PLANE_ADDITIONAL_LENGTH, h + YUV_PLANE_ADDITIONAL_LENGTH,
                infoEnc.mSupportSemiPlanar, infoDec.mSupportSemiPlanar);
        double[] encoderFpsResults = new double[numberRepeat];
        double[] decoderFpsResults = new double[numberRepeat];
        double[] totalFpsResults = new double[numberRepeat];
        double[] decoderRmsErrorResults = new double[numberRepeat];
        boolean success = true;
        for (int i = 0; i < numberRepeat && success; i++) {
            MediaFormat format = new MediaFormat();
            format.setString(MediaFormat.KEY_MIME, mimeType);
            format.setInteger(MediaFormat.KEY_BIT_RATE, infoEnc.mBitRate);
            format.setInteger(MediaFormat.KEY_WIDTH, w);
            format.setInteger(MediaFormat.KEY_HEIGHT, h);
            format.setInteger(MediaFormat.KEY_COLOR_FORMAT,
                    infoEnc.mSupportSemiPlanar ? CodecCapabilities.COLOR_FormatYUV420SemiPlanar :
                        CodecCapabilities.COLOR_FormatYUV420Planar);
            format.setInteger(MediaFormat.KEY_FRAME_RATE, infoEnc.mFps);
            mFrameRate = infoEnc.mFps;
            format.setInteger(MediaFormat.KEY_I_FRAME_INTERVAL, KEY_I_FRAME_INTERVAL);
            double encodingTime = runEncoder(VIDEO_AVC, format, TOTAL_FRAMES);
            // re-initialize format for decoder
            format = new MediaFormat();
            format.setString(MediaFormat.KEY_MIME, mimeType);
            format.setInteger(MediaFormat.KEY_WIDTH, w);
            format.setInteger(MediaFormat.KEY_HEIGHT, h);
            format.setInteger(MediaFormat.KEY_COLOR_FORMAT,
                    infoDec.mSupportSemiPlanar ? CodecCapabilities.COLOR_FormatYUV420SemiPlanar :
                        CodecCapabilities.COLOR_FormatYUV420Planar);
            double[] decoderResult = runDecoder(VIDEO_AVC, format);
            if (decoderResult == null) {
                success = false;
            } else {
                double decodingTime = decoderResult[0];
                decoderRmsErrorResults[i] = decoderResult[1];
                encoderFpsResults[i] = (double)TOTAL_FRAMES / encodingTime * 1000.0;
                decoderFpsResults[i] = (double)TOTAL_FRAMES / decodingTime * 1000.0;
                totalFpsResults[i] = (double)TOTAL_FRAMES / (encodingTime + decodingTime) * 1000.0;
            }

            // clear things for re-start
            mEncodedOutputBuffer.clear();
            // it will be good to clean everything to make every run the same.
            System.gc();
        }
        getReportLog().printArray("encoder", encoderFpsResults, ResultType.HIGHER_BETTER,
                ResultUnit.FPS);
        getReportLog().printArray("rms error", decoderRmsErrorResults, ResultType.LOWER_BETTER,
                ResultUnit.NONE);
        getReportLog().printArray("decoder", decoderFpsResults, ResultType.HIGHER_BETTER,
                ResultUnit.FPS);
        getReportLog().printArray("encoder decoder", totalFpsResults, ResultType.HIGHER_BETTER,
                ResultUnit.FPS);
        getReportLog().printSummary("encoder decoder", Stat.getAverage(totalFpsResults),
                ResultType.HIGHER_BETTER, ResultUnit.FPS);
        // make sure that rms error is not too big.
        for (int i = 0; i < numberRepeat; i++) {
            assertTrue(decoderRmsErrorResults[i] < PIXEL_RMS_ERROR_MARGAIN);
        }
    }

    /**
     * run encoder benchmarking
     * @param mimeType encoder type like video/avc
     * @param format format of media to encode
     * @param totalFrames total number of frames to encode
     * @return time taken in ms to encode the frames. This does not include initialization time.
     */
    private double runEncoder(String mimeType, MediaFormat format, int totalFrames) {
        MediaCodec codec = null;
        try {
            MediaCodecList mcl = new MediaCodecList(MediaCodecList.REGULAR_CODECS);
            String encoderName = mcl.findEncoderForFormat(format);
            codec = MediaCodec.createByCodecName(encoderName);
            codec.configure(
                    format,
                    null /* surface */,
                    null /* crypto */,
                    MediaCodec.CONFIGURE_FLAG_ENCODE);
        } catch (IllegalStateException e) {
            Log.e(TAG, "codec '" + mimeType + "' failed configuration.");
            codec.release();
            assertTrue("codec '" + mimeType + "' failed configuration.", false);
        } catch (IOException | NullPointerException e) {
            Log.i(TAG, "could not find codec for " + format);
            return Double.NaN;
        }
        codec.start();
        ByteBuffer[] codecInputBuffers = codec.getInputBuffers();
        ByteBuffer[] codecOutputBuffers = codec.getOutputBuffers();

        int numBytesSubmitted = 0;
        int numBytesDequeued = 0;
        int inFramesCount = 0;
        long start = System.currentTimeMillis();
        while (true) {
            int index;

            if (inFramesCount < totalFrames) {
                index = codec.dequeueInputBuffer(VIDEO_CODEC_WAIT_TIME_US /* timeoutUs */);
                if (index != MediaCodec.INFO_TRY_AGAIN_LATER) {
                    int size = queueInputBufferEncoder(
                            codec, codecInputBuffers, index, inFramesCount,
                            (inFramesCount == (totalFrames - 1)) ?
                                    MediaCodec.BUFFER_FLAG_END_OF_STREAM : 0);
                    inFramesCount++;
                    numBytesSubmitted += size;
                    if (VERBOSE) {
                        Log.d(TAG, "queued " + size + " bytes of input data, frame " +
                                (inFramesCount - 1));
                    }

                }
            }
            MediaCodec.BufferInfo info = new MediaCodec.BufferInfo();
            index = codec.dequeueOutputBuffer(info, VIDEO_CODEC_WAIT_TIME_US /* timeoutUs */);
            if (index == MediaCodec.INFO_TRY_AGAIN_LATER) {
            } else if (index == MediaCodec.INFO_OUTPUT_FORMAT_CHANGED) {
            } else if (index == MediaCodec.INFO_OUTPUT_BUFFERS_CHANGED) {
                codecOutputBuffers = codec.getOutputBuffers();
            } else if (index >= 0) {
                dequeueOutputBufferEncoder(codec, codecOutputBuffers, index, info);
                numBytesDequeued += info.size;
                if ((info.flags & MediaCodec.BUFFER_FLAG_END_OF_STREAM) != 0) {
                    if (VERBOSE) {
                        Log.d(TAG, "dequeued output EOS.");
                    }
                    break;
                }
                if (VERBOSE) {
                    Log.d(TAG, "dequeued " + info.size + " bytes of output data.");
                }
            }
        }
        long finish = System.currentTimeMillis();
        if (VERBOSE) {
            Log.d(TAG, "queued a total of " + numBytesSubmitted + "bytes, "
                    + "dequeued " + numBytesDequeued + " bytes.");
        }
        codec.stop();
        codec.release();
        codec = null;
        return (double)(finish - start);
    }

    /**
     * Fills input buffer for encoder from YUV buffers.
     * @return size of enqueued data.
     */
    private int queueInputBufferEncoder(
            MediaCodec codec, ByteBuffer[] inputBuffers, int index, int frameCount, int flags) {
        ByteBuffer buffer = inputBuffers[index];
        buffer.clear();

        Point origin = getOrigin(frameCount);
        // Y color first
        int srcOffsetY = origin.x + origin.y * mBufferWidth;
        final byte[] yBuffer = mYBuffer.array();
        for (int i = 0; i < mVideoHeight; i++) {
            buffer.put(yBuffer, srcOffsetY, mVideoWidth);
            srcOffsetY += mBufferWidth;
        }
        if (mSrcSemiPlanar) {
            int srcOffsetU = origin.y / 2 * mBufferWidth + origin.x / 2 * 2;
            final byte[] uvBuffer = mUVBuffer.array();
            for (int i = 0; i < mVideoHeight / 2; i++) {
                buffer.put(uvBuffer, srcOffsetU, mVideoWidth);
                srcOffsetU += mBufferWidth;
            }
        } else {
            int srcOffsetU = origin.y / 2 * mBufferWidth / 2 + origin.x / 2;
            int srcOffsetV = srcOffsetU + mBufferWidth / 2 * mBufferHeight / 2;
            final byte[] uvBuffer = mUVBuffer.array();
            for (int i = 0; i < mVideoHeight /2; i++) { //U only
                buffer.put(uvBuffer, srcOffsetU, mVideoWidth / 2);
                srcOffsetU += mBufferWidth / 2;
            }
            for (int i = 0; i < mVideoHeight /2; i++) { //V only
                buffer.put(uvBuffer, srcOffsetV, mVideoWidth / 2);
                srcOffsetV += mBufferWidth / 2;
            }
        }
        int size = mVideoHeight * mVideoWidth * 3 /2;
        long ptsUsec = computePresentationTime(frameCount);

        codec.queueInputBuffer(index, 0 /* offset */, size, ptsUsec /* timeUs */, flags);
        if (VERBOSE && (frameCount == 0)) {
            printByteArray("Y ", mYBuffer.array(), 0, 20);
            printByteArray("UV ", mUVBuffer.array(), 0, 20);
            printByteArray("UV ", mUVBuffer.array(), mBufferWidth * 60, 20);
        }
        return size;
    }

    /**
     * Dequeue encoded data from output buffer and store for later usage.
     */
    private void dequeueOutputBufferEncoder(
            MediaCodec codec, ByteBuffer[] outputBuffers,
            int index, MediaCodec.BufferInfo info) {
        ByteBuffer output = outputBuffers[index];
        output.clear();
        int l = info.size;
        ByteBuffer copied = ByteBuffer.allocate(l);
        output.get(copied.array(), 0, l);
        mEncodedOutputBuffer.add(copied);
        codec.releaseOutputBuffer(index, false /* render */);
    }

    /**
     * run encoder benchmarking with encoded stream stored from encoding phase
     * @param mimeType encoder type like video/avc
     * @param format format of media to decode
     * @return returns length-2 array with 0: time for decoding, 1 : rms error of pixels
     */
    private double[] runDecoder(String mimeType, MediaFormat format) {
        MediaCodecList mcl = new MediaCodecList(MediaCodecList.REGULAR_CODECS);
        String decoderName = mcl.findDecoderForFormat(format);
        MediaCodec codec = null;
        try {
            codec = MediaCodec.createByCodecName(decoderName);
        } catch (IOException | NullPointerException e) {
            Log.i(TAG, "could not find codec for " + format);
            return null;
        }
        codec.configure(format, null /* surface */, null /* crypto */, 0 /* flags */);
        codec.start();
        ByteBuffer[] codecInputBuffers = codec.getInputBuffers();
        ByteBuffer[] codecOutputBuffers = codec.getOutputBuffers();

        double totalErrorSquared = 0;

        MediaCodec.BufferInfo info = new MediaCodec.BufferInfo();
        boolean sawOutputEOS = false;
        int inputLeft = mEncodedOutputBuffer.size();
        int inputBufferCount = 0;
        int outFrameCount = 0;
        YUVValue expected = new YUVValue();
        YUVValue decoded = new YUVValue();
        long start = System.currentTimeMillis();
        while (!sawOutputEOS) {
            if (inputLeft > 0) {
                int inputBufIndex = codec.dequeueInputBuffer(VIDEO_CODEC_WAIT_TIME_US);

                if (inputBufIndex >= 0) {
                    ByteBuffer dstBuf = codecInputBuffers[inputBufIndex];
                    dstBuf.clear();
                    ByteBuffer src = mEncodedOutputBuffer.get(inputBufferCount);
                    int writeSize = src.capacity();
                    dstBuf.put(src.array(), 0, writeSize);
                    codec.queueInputBuffer(
                            inputBufIndex,
                            0 /* offset */,
                            writeSize,
                            0,
                            (inputLeft == 1) ? MediaCodec.BUFFER_FLAG_END_OF_STREAM : 0);
                    inputLeft --;
                    inputBufferCount ++;
                }
            }

            int res = codec.dequeueOutputBuffer(info, VIDEO_CODEC_WAIT_TIME_US);
            if (res >= 0) {
                int outputBufIndex = res;

                // only do YUV compare on EOS frame if the buffer size is none-zero
                if (info.size > 0) {
                    ByteBuffer buf = codecOutputBuffers[outputBufIndex];
                    if (VERBOSE && (outFrameCount == 0)) {
                        printByteBuffer("Y ", buf, 0, 20);
                        printByteBuffer("UV ", buf, mVideoWidth * mVideoHeight, 20);
                        printByteBuffer("UV ", buf,
                                mVideoWidth * mVideoHeight + mVideoWidth * 60, 20);
                    }
                    Point origin = getOrigin(outFrameCount);
                    for (int i = 0; i < PIXEL_CHECK_PER_FRAME; i++) {
                        int w = mRandom.nextInt(mVideoWidth);
                        int h = mRandom.nextInt(mVideoHeight);
                        getPixelValuesFromYUVBuffers(origin.x, origin.y, w, h, expected);
                        getPixelValuesFromOutputBuffer(buf, w, h, decoded);
                        if (VERBOSE) {
                            Log.i(TAG, outFrameCount + "-" + i + "- th round expcted " + expected.mY
                                    + "," + expected.mU + "," + expected.mV + "  decoded "
                                    + decoded.mY + "," + decoded.mU + "," + decoded.mV);
                        }
                        totalErrorSquared += expected.calcErrorSquared(decoded);
                    }
                    outFrameCount++;
                }
                codec.releaseOutputBuffer(outputBufIndex, false /* render */);
                if ((info.flags & MediaCodec.BUFFER_FLAG_END_OF_STREAM) != 0) {
                    Log.d(TAG, "saw output EOS.");
                    sawOutputEOS = true;
                }
            } else if (res == MediaCodec.INFO_OUTPUT_BUFFERS_CHANGED) {
                codecOutputBuffers = codec.getOutputBuffers();
                Log.d(TAG, "output buffers have changed.");
            } else if (res == MediaCodec.INFO_OUTPUT_FORMAT_CHANGED) {
                MediaFormat oformat = codec.getOutputFormat();
                Log.d(TAG, "output format has changed to " + oformat);
                int colorFormat = oformat.getInteger(MediaFormat.KEY_COLOR_FORMAT);
                if (colorFormat == CodecCapabilities.COLOR_FormatYUV420SemiPlanar ) {
                    mDstSemiPlanar = true;
                } else if (colorFormat == CodecCapabilities.COLOR_FormatYUV420Planar ) {
                    mDstSemiPlanar = false;
                } else {
                    Log.w(TAG, "output format changed to unsupported one " +
                            Integer.toHexString(colorFormat));
                    // give up and return as nothing can be done
                    codec.release();
                    return null;
                }
            }
        }
        long finish = System.currentTimeMillis();
        codec.stop();
        codec.release();
        codec = null;
        assertTrue(outFrameCount >= TOTAL_FRAMES);
        // divide by 3 as sum is done for Y, U, V.
        double errorRms = Math.sqrt(totalErrorSquared / PIXEL_CHECK_PER_FRAME / outFrameCount / 3);
        double[] result = { (double) finish - start, errorRms };
        return result;
    }

    /**
     *  returns origin in the absolute frame for given frame count.
     *  The video scene is moving by moving origin per each frame.
     */
    private Point getOrigin(int frameCount) {
        if (frameCount < 100) {
            return new Point(2 * frameCount, 0);
        } else if (frameCount < 200) {
            return new Point(200, (frameCount - 100) * 2);
        } else {
            if (frameCount > 300) { // for safety
                frameCount = 300;
            }
            return new Point(600 - frameCount * 2, 600 - frameCount * 2);
        }
    }

    /**
     * initialize reference YUV plane
     * @param w This should be YUV_PLANE_ADDITIONAL_LENGTH pixels bigger than video resolution
     *          to allow movements
     * @param h This should be YUV_PLANE_ADDITIONAL_LENGTH pixels bigger than video resolution
     *          to allow movements
     * @param semiPlanarEnc
     * @param semiPlanarDec
     */
    private void initYUVPlane(int w, int h, boolean semiPlanarEnc, boolean semiPlanarDec) {
        int bufferSizeY = w * h;
        mYBuffer = ByteBuffer.allocate(bufferSizeY);
        mUVBuffer = ByteBuffer.allocate(bufferSizeY / 2);
        mSrcSemiPlanar = semiPlanarEnc;
        mDstSemiPlanar = semiPlanarDec;
        mBufferWidth = w;
        mBufferHeight = h;
        final byte[] yArray = mYBuffer.array();
        final byte[] uvArray = mUVBuffer.array();
        for (int i = 0; i < h; i++) {
            for (int j = 0; j < w; j++) {
                yArray[i * w + j]  = clampY((i + j) & 0xff);
            }
        }
        if (semiPlanarEnc) {
            for (int i = 0; i < h/2; i++) {
                for (int j = 0; j < w/2; j++) {
                    uvArray[i * w + 2 * j]  = (byte) (i & 0xff);
                    uvArray[i * w + 2 * j + 1]  = (byte) (j & 0xff);
                }
            }
        } else { // planar, U first, then V
            int vOffset = bufferSizeY / 4;
            for (int i = 0; i < h/2; i++) {
                for (int j = 0; j < w/2; j++) {
                    uvArray[i * w/2 + j]  = (byte) (i & 0xff);
                    uvArray[i * w/2 + vOffset + j]  = (byte) (j & 0xff);
                }
            }
        }
    }

    /**
     * class to store pixel values in YUV
     *
     */
    public class YUVValue {
        public byte mY;
        public byte mU;
        public byte mV;
        public YUVValue() {
        }

        public boolean equalTo(YUVValue other) {
            return (mY == other.mY) && (mU == other.mU) && (mV == other.mV);
        }

        public double calcErrorSquared(YUVValue other) {
            double yDelta = mY - other.mY;
            double uDelta = mU - other.mU;
            double vDelta = mV - other.mV;
            return yDelta * yDelta + uDelta * uDelta + vDelta * vDelta;
        }
    }

    /**
     * Read YUV values from given position (x,y) for given origin (originX, originY)
     * The whole data is already available from YBuffer and UVBuffer.
     * @param result pass the result via this. This is for avoiding creating / destroying too many
     *               instances
     */
    private void getPixelValuesFromYUVBuffers(int originX, int originY, int x, int y,
            YUVValue result) {
        result.mY = mYBuffer.get((originY + y) * mBufferWidth + (originX + x));
        if (mSrcSemiPlanar) {
            int index = (originY + y) / 2 * mBufferWidth + (originX + x) / 2 * 2;
            //Log.d(TAG, "YUV " + originX + "," + originY + "," + x + "," + y + "," + index);
            result.mU = mUVBuffer.get(index);
            result.mV = mUVBuffer.get(index + 1);
        } else {
            int vOffset = mBufferWidth * mBufferHeight / 4;
            int index = (originY + y) / 2 * mBufferWidth / 2 + (originX + x) / 2;
            result.mU = mUVBuffer.get(index);
            result.mV = mUVBuffer.get(vOffset + index);
        }
    }

    /**
     * Read YUV pixels from decoded output buffer for give (x, y) position
     * Output buffer is composed of Y parts followed by U/V
     * @param result pass the result via this. This is for avoiding creating / destroying too many
     *               instances
     */
    private void getPixelValuesFromOutputBuffer(ByteBuffer buffer, int x, int y, YUVValue result) {
        result.mY = buffer.get(y * mVideoWidth + x);
        if (mDstSemiPlanar) {
            int index = mVideoWidth * mVideoHeight + y / 2 * mVideoWidth + x / 2 * 2;
            //Log.d(TAG, "Decoded " + x + "," + y + "," + index);
            result.mU = buffer.get(index);
            result.mV = buffer.get(index + 1);
        } else {
            int vOffset = mVideoWidth * mVideoHeight / 4;
            int index = mVideoWidth * mVideoHeight + y / 2 * mVideoWidth / 2 + x / 2;
            result.mU = buffer.get(index);
            result.mV = buffer.get(index + vOffset);
        }
    }

    /**
     * Y cannot have full range. clamp it to prevent invalid value.
     */
    private byte clampY(int y) {
        if (y < Y_CLAMP_MIN) {
            y = Y_CLAMP_MIN;
        } else if (y > Y_CLAMP_MAX) {
            y = Y_CLAMP_MAX;
        }
        return (byte) (y & 0xff);
    }

    // for debugging
    private void printByteArray(String msg, byte[] data, int offset, int len) {
        StringBuilder builder = new StringBuilder();
        builder.append(msg);
        builder.append(":");
        for (int i = offset; i < offset + len; i++) {
            builder.append(Integer.toHexString(data[i]));
            builder.append(",");
        }
        builder.deleteCharAt(builder.length() - 1);
        Log.i(TAG, builder.toString());
    }

    // for debugging
    private void printByteBuffer(String msg, ByteBuffer data, int offset, int len) {
        StringBuilder builder = new StringBuilder();
        builder.append(msg);
        builder.append(":");
        for (int i = offset; i < offset + len; i++) {
            builder.append(Integer.toHexString(data.get(i)));
            builder.append(",");
        }
        builder.deleteCharAt(builder.length() - 1);
        Log.i(TAG, builder.toString());
    }

    /**
     * Generates the presentation time for frame N, in microseconds.
     */
    private long computePresentationTime(int frameIndex) {
        return 132 + frameIndex * 1000000L / mFrameRate;
    }
}<|MERGE_RESOLUTION|>--- conflicted
+++ resolved
@@ -137,16 +137,11 @@
             Log.i(TAG, "Encoder " + mimeType + " with " + w + "," + h + " not supported");
             return;
         }
-<<<<<<< HEAD
-        CodecInfo infoDec = CodecInfo.getSupportedFormatInfo(mimeType, w, h, false /* encoder */);
-        assertNotNull(infoDec);
-=======
         CodecInfo infoDec = CodecInfo.getSupportedFormatInfo(mimeType, w, h, false);
         if (infoDec == null) {
             Log.i(TAG, "Codec " + mimeType + "with " + w + "," + h + " not supported");
             return;
         }
->>>>>>> c54945d9
         mVideoWidth = w;
         mVideoHeight = h;
         initYUVPlane(w + YUV_PLANE_ADDITIONAL_LENGTH, h + YUV_PLANE_ADDITIONAL_LENGTH,
