--- conflicted
+++ resolved
@@ -17,13 +17,10 @@
 
 import android.os.Build;
 import android.os.Bundle;
-<<<<<<< HEAD
-=======
 import android.os.Environment;
 import android.os.SystemProperties;
 import android.os.UserManager;
 import android.telephony.TelephonyManager;
->>>>>>> 1be83584
 import android.text.TextUtils;
 
 import java.lang.Integer;
@@ -64,7 +61,6 @@
 
     @Override
     protected void collectDeviceInfo() {
-<<<<<<< HEAD
         addDeviceInfo(BUILD_ID, Build.ID);
         addDeviceInfo(BUILD_PRODUCT, Build.PRODUCT);
         addDeviceInfo(BUILD_DEVICE, Build.DEVICE);
@@ -81,12 +77,23 @@
         addDeviceInfo(BUILD_VERSION_SDK, Build.VERSION.SDK);
         addDeviceInfo(BUILD_VERSION_SDK_INT, Integer.toString(Build.VERSION.SDK_INT));
 
+        // Collect build fields available in API level 21
         if (Build.VERSION.SDK_INT >= Build.VERSION_CODES.LOLLIPOP) {
             addDeviceInfo(BUILD_ABIS, TextUtils.join(",", Build.SUPPORTED_ABIS));
             addDeviceInfo(BUILD_ABIS_32, TextUtils.join(",", Build.SUPPORTED_32_BIT_ABIS));
             addDeviceInfo(BUILD_ABIS_64, TextUtils.join(",", Build.SUPPORTED_64_BIT_ABIS));
+        }
+
+        if (Build.VERSION.SDK_INT >= Build.VERSION_CODES.M) {
             addDeviceInfo(BUILD_VERSION_BASE_OS, Build.VERSION.BASE_OS);
-            addDeviceInfo(BUILD_VERSION_SECURITY_PATH, Build.VERSION.SECURITY_PATCH);
+            addDeviceInfo(BUILD_VERSION_SECURITY_PATCH, Build.VERSION.SECURITY_PATCH);
+        } else {
+            // Access system properties directly because Build.Version.BASE_OS and
+            // Build.Version.SECURITY_PATCH are not defined pre-M.
+            addDeviceInfo(BUILD_VERSION_BASE_OS,
+                    SystemProperties.get("ro.build.version.base_os", ""));
+            addDeviceInfo(BUILD_VERSION_SECURITY_PATCH,
+                    SystemProperties.get("ro.build.version.security_patch", ""));
         }
     }
 
@@ -98,40 +105,6 @@
     protected void putDeviceInfo(Bundle bundle) {
         for (Entry<String, String> entry : mDeviceInfo.entrySet()) {
             bundle.putString(String.format(DEVICE_INFO_GENERIC, entry.getKey()), entry.getValue());
-=======
-        addResult(BUILD_ID, Build.ID);
-        addResult(BUILD_PRODUCT, Build.PRODUCT);
-        addResult(BUILD_DEVICE, Build.DEVICE);
-        addResult(BUILD_BOARD, Build.BOARD);
-        addResult(BUILD_MANUFACTURER, Build.MANUFACTURER);
-        addResult(BUILD_BRAND, Build.BRAND);
-        addResult(BUILD_MODEL, Build.MODEL);
-        addResult(BUILD_TYPE, Build.TYPE);
-        addResult(BUILD_FINGERPRINT, Build.FINGERPRINT);
-        addResult(BUILD_ABI, Build.CPU_ABI);
-        addResult(BUILD_ABI2, Build.CPU_ABI2);
-        addResult(BUILD_SERIAL, Build.SERIAL);
-        addResult(BUILD_VERSION_RELEASE, Build.VERSION.RELEASE);
-        addResult(BUILD_VERSION_SDK, Build.VERSION.SDK);
-
-         // Collect build fields available in API level 21
-        if (Build.VERSION.SDK_INT >= Build.VERSION_CODES.LOLLIPOP) {
-            addResult(BUILD_ABIS, TextUtils.join(",", Build.SUPPORTED_ABIS));
-            addResult(BUILD_ABIS_32, TextUtils.join(",", Build.SUPPORTED_32_BIT_ABIS));
-            addResult(BUILD_ABIS_64, TextUtils.join(",", Build.SUPPORTED_64_BIT_ABIS));
-        }
-
-        if (Build.VERSION.SDK_INT >= Build.VERSION_CODES.M) {
-            addResult(BUILD_VERSION_BASE_OS, Build.VERSION.BASE_OS);
-            addResult(BUILD_VERSION_SECURITY_PATCH, Build.VERSION.SECURITY_PATCH);
-        } else {
-            // Access system properties directly because Build.Version.BASE_OS and
-            // Build.Version.SECURITY_PATCH are not defined pre-M.
-            addResult(BUILD_VERSION_BASE_OS,
-                    SystemProperties.get("ro.build.version.base_os", ""));
-            addResult(BUILD_VERSION_SECURITY_PATCH,
-                    SystemProperties.get("ro.build.version.security_patch", ""));
->>>>>>> 1be83584
         }
     }
 }