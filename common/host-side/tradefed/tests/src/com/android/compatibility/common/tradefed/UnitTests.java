--- conflicted
+++ resolved
@@ -36,10 +36,7 @@
 import com.android.compatibility.common.tradefed.testtype.SubPlanTest;
 import com.android.compatibility.common.tradefed.util.CollectorUtilTest;
 import com.android.compatibility.common.tradefed.util.OptionHelperTest;
-<<<<<<< HEAD
-=======
 import com.android.compatibility.common.tradefed.util.RetryFilterHelperTest;
->>>>>>> 3e0dc5bd
 
 import org.junit.runner.RunWith;
 import org.junit.runners.Suite;
@@ -71,13 +68,12 @@
     ConsoleReporterTest.class,
     MetadataReporterTest.class,
     ResultReporterTest.class,
-    SubPlanCreatorTest.class,
+    SubPlanHelperTest.class,
 
     // targetprep
     PropertyCheckTest.class,
     SettingsPreparerTest.class,
 
-<<<<<<< HEAD
     // testtype
     CompatibilityHostTestBaseTest.class,
     CompatibilityTestTest.class,
@@ -85,32 +81,11 @@
     ModuleDefTest.class,
     ModuleRepoTest.class,
     SubPlanTest.class,
-=======
-    public UnitTests() {
-        super();
-        addTestSuite(CompatibilityBuildHelperTest.class);
-        addTestSuite(CompatibilityConsoleTest.class);
-        addTestSuite(CompatibilityTestTest.class);
-        addTestSuite(ConsoleReporterTest.class);
-        addTestSuite(ChecksumReporterTest.class);
-        addTestSuite(ResultReporterTest.class);
-        addTestSuite(CompatibilityTestTest.class);
-        addTestSuite(OptionHelperTest.class);
-        addTestSuite(CollectorUtilTest.class);
-        addTestSuite(MetadataReporterTest.class);
-        addTestSuite(ModuleDefTest.class);
-        addTestSuite(ModuleRepoTest.class);
-        addTestSuite(PropertyCheckTest.class);
-        addTestSuite(SettingsPreparerTest.class);
-        addTestSuite(SubPlanTest.class);
-        addTestSuite(SubPlanHelperTest.class);
-        addTestSuite(RetryFilterHelperTest.class);
-    }
->>>>>>> 3e0dc5bd
 
     // util
     CollectorUtilTest.class,
     OptionHelperTest.class,
+    RetryFilterHelperTest.class,
 })
 public class UnitTests {
     // empty on purpose
