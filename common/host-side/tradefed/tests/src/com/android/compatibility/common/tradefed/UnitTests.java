/*
 * Copyright (C) 2015 The Android Open Source Project
 *
 * Licensed under the Apache License, Version 2.0 (the "License");
 * you may not use this file except in compliance with the License.
 * You may obtain a copy of the License at
 *
 *      http://www.apache.org/licenses/LICENSE-2.0
 *
 * Unless required by applicable law or agreed to in writing, software
 * distributed under the License is distributed on an "AS IS" BASIS,
 * WITHOUT WARRANTIES OR CONDITIONS OF ANY KIND, either express or implied.
 * See the License for the specific language governing permissions and
 * limitations under the License.
 */
package com.android.compatibility.common.tradefed;

import com.android.compatibility.common.tradefed.build.CompatibilityBuildHelperTest;
import com.android.compatibility.common.tradefed.command.CompatibilityConsoleTest;
import com.android.compatibility.common.tradefed.config.ConfigurationFactoryTest;
import com.android.compatibility.common.tradefed.presubmit.PresubmitSetupValidation;
import com.android.compatibility.common.tradefed.result.ChecksumReporterTest;
import com.android.compatibility.common.tradefed.result.ConsoleReporterTest;
import com.android.compatibility.common.tradefed.result.MetadataReporterTest;
import com.android.compatibility.common.tradefed.result.ResultReporterTest;
import com.android.compatibility.common.tradefed.result.SubPlanCreatorTest;
import com.android.compatibility.common.tradefed.targetprep.PropertyCheckTest;
import com.android.compatibility.common.tradefed.targetprep.SettingsPreparerTest;
import com.android.compatibility.common.tradefed.testtype.CompatibilityHostTestBaseTest;
import com.android.compatibility.common.tradefed.testtype.CompatibilityTestTest;
import com.android.compatibility.common.tradefed.testtype.JarHostTestTest;
import com.android.compatibility.common.tradefed.testtype.ModuleDefTest;
import com.android.compatibility.common.tradefed.testtype.ModuleRepoTest;
import com.android.compatibility.common.tradefed.testtype.SubPlanTest;
import com.android.compatibility.common.tradefed.util.CollectorUtilTest;
import com.android.compatibility.common.tradefed.util.OptionHelperTest;

import junit.framework.Test;
import junit.framework.TestSuite;

/**
 * A test suite for all compatibility tradefed unit tests.
 * <p/>
 * All tests listed here should be self-contained, and do not require any external dependencies.
 */
public class UnitTests extends TestSuite {

    public UnitTests() {
        super();
        // build
        addTestSuite(CompatibilityBuildHelperTest.class);

        // command
        addTestSuite(CompatibilityConsoleTest.class);

        //config
        addTestSuite(ConfigurationFactoryTest.class);

        // presubmit
        addTestSuite(PresubmitSetupValidation.class);

        //result
        addTestSuite(ChecksumReporterTest.class);
        addTestSuite(ConsoleReporterTest.class);
        addTestSuite(ResultReporterTest.class);
        addTestSuite(SubPlanCreatorTest.class);

        // targetprep
        addTestSuite(PropertyCheckTest.class);
        addTestSuite(SettingsPreparerTest.class);

        // testtype
        addTestSuite(CompatibilityHostTestBaseTest.class);
        addTestSuite(CompatibilityTestTest.class);
<<<<<<< HEAD
        addTestSuite(JarHostTestTest.class);
=======
        addTestSuite(OptionHelperTest.class);
        addTestSuite(CollectorUtilTest.class);
        addTestSuite(MetadataReporterTest.class);
>>>>>>> 568c63ae
        addTestSuite(ModuleDefTest.class);
        addTestSuite(ModuleRepoTest.class);
        addTestSuite(SubPlanTest.class);

        // util
        addTestSuite(CollectorUtilTest.class);
        addTestSuite(OptionHelperTest.class);
    }

    public static Test suite() {
        return new UnitTests();
    }
}<|MERGE_RESOLUTION|>--- conflicted
+++ resolved
@@ -66,19 +66,19 @@
         addTestSuite(SubPlanCreatorTest.class);
 
         // targetprep
+        addTestSuite(CompatibilityTestTest.class);
+        addTestSuite(OptionHelperTest.class);
+        addTestSuite(CollectorUtilTest.class);
+        addTestSuite(MetadataReporterTest.class);
+        addTestSuite(ModuleDefTest.class);
+        addTestSuite(ModuleRepoTest.class);
         addTestSuite(PropertyCheckTest.class);
         addTestSuite(SettingsPreparerTest.class);
 
         // testtype
         addTestSuite(CompatibilityHostTestBaseTest.class);
         addTestSuite(CompatibilityTestTest.class);
-<<<<<<< HEAD
         addTestSuite(JarHostTestTest.class);
-=======
-        addTestSuite(OptionHelperTest.class);
-        addTestSuite(CollectorUtilTest.class);
-        addTestSuite(MetadataReporterTest.class);
->>>>>>> 568c63ae
         addTestSuite(ModuleDefTest.class);
         addTestSuite(ModuleRepoTest.class);
         addTestSuite(SubPlanTest.class);
