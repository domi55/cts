/*
 * Copyright (C) 2015 The Android Open Source Project
 *
 * Licensed under the Apache License, Version 2.0 (the "License");
 * you may not use this file except in compliance with the License.
 * You may obtain a copy of the License at
 *
 *      http://www.apache.org/licenses/LICENSE-2.0
 *
 * Unless required by applicable law or agreed to in writing, software
 * distributed under the License is distributed on an "AS IS" BASIS,
 * WITHOUT WARRANTIES OR CONDITIONS OF ANY KIND, either express or implied.
 * See the License for the specific language governing permissions and
 * limitations under the License.
 */
package com.android.compatibility.common.tradefed.testtype;

import com.android.compatibility.common.tradefed.result.IModuleListener;
import com.android.compatibility.common.tradefed.result.ModuleListener;
import com.android.compatibility.common.tradefed.targetprep.DynamicConfigPusher;
import com.android.compatibility.common.tradefed.targetprep.PreconditionPreparer;
import com.android.compatibility.common.tradefed.targetprep.TokenRequirement;
import com.android.tradefed.build.IBuildInfo;
import com.android.tradefed.config.ConfigurationException;
import com.android.tradefed.config.OptionSetter;
import com.android.tradefed.device.DeviceNotAvailableException;
import com.android.tradefed.device.ITestDevice;
import com.android.tradefed.log.LogUtil.CLog;
import com.android.tradefed.result.ITestInvocationListener;
import com.android.tradefed.targetprep.BuildError;
import com.android.tradefed.targetprep.ITargetCleaner;
import com.android.tradefed.targetprep.ITargetPreparer;
import com.android.tradefed.targetprep.TargetSetupError;
import com.android.tradefed.testtype.IAbi;
import com.android.tradefed.testtype.IAbiReceiver;
import com.android.tradefed.testtype.IBuildReceiver;
import com.android.tradefed.testtype.IDeviceTest;
import com.android.tradefed.testtype.IRemoteTest;
import com.android.tradefed.testtype.IRuntimeHintProvider;
import com.android.tradefed.testtype.ITestCollector;
import com.android.tradefed.testtype.ITestFilterReceiver;
import com.android.tradefed.util.AbiUtils;

import java.util.ArrayList;
import java.util.Collections;
import java.util.HashSet;
import java.util.List;
import java.util.Set;
import java.util.concurrent.TimeUnit;

/**
 * Container for Compatibility test module info.
 */
public class ModuleDef implements IModuleDef {

    private final String mId;
    private final String mName;
    private final IAbi mAbi;
    private final Set<String> mTokens = new HashSet<>();
    private IRemoteTest mTest = null;
    private List<ITargetPreparer> mDynamicConfigPreparers = new ArrayList<>();
    private List<ITargetPreparer> mPreconditions = new ArrayList<>();
    private List<ITargetPreparer> mPreparers = new ArrayList<>();
    private List<ITargetCleaner> mCleaners = new ArrayList<>();
    private IBuildInfo mBuild;
    private ITestDevice mDevice;
    private Set<String> mPreparerWhitelist = new HashSet<>();

    public ModuleDef(String name, IAbi abi, IRemoteTest test,
            List<ITargetPreparer> preparers) {
        mId = AbiUtils.createId(abi.getName(), name);
        mName = name;
        mAbi = abi;
        mTest = test;
        boolean hasAbiReceiver = false;
        for (ITargetPreparer preparer : preparers) {
            if (preparer instanceof IAbiReceiver) {
                hasAbiReceiver = true;
            }
            // Separate preconditions and dynamicconfigpushers from other target preparers.
            if (preparer instanceof PreconditionPreparer) {
                mPreconditions.add(preparer);
            }else if (preparer instanceof DynamicConfigPusher) {
                mDynamicConfigPreparers.add(preparer);
            } else if (preparer instanceof TokenRequirement) {
                mTokens.addAll(((TokenRequirement) preparer).getTokens());
            } else {
                mPreparers.add(preparer);
            }
            if (preparer instanceof ITargetCleaner) {
                mCleaners.add((ITargetCleaner) preparer);
            }
        }
        // Reverse cleaner order
        Collections.reverse(mCleaners);

        // Required interfaces:
        if (!hasAbiReceiver && !(test instanceof IAbiReceiver)) {
            throw new IllegalArgumentException(test
                    + "does not implement IAbiReceiver"
                    + " - for multi-abi testing (64bit)");
        } else if (!(test instanceof IRuntimeHintProvider)) {
            throw new IllegalArgumentException(test
                    + " does not implement IRuntimeHintProvider"
                    + " - to provide estimates of test invocation time");
        } else if (!(test instanceof ITestCollector)) {
            throw new IllegalArgumentException(test
                    + " does not implement ITestCollector"
                    + " - for test list collection");
        } else if (!(test instanceof ITestFilterReceiver)) {
            throw new IllegalArgumentException(test
                    + " does not implement ITestFilterReceiver"
                    + " - to allow tests to be filtered");
        }
    }

    /**
     * {@inheritDoc}
     */
    @Override
    public String toString() {
        return mId;
    }

    /**
     * {@inheritDoc}
     */
    @Override
    public String getId() {
        return mId;
    }

    /**
     * {@inheritDoc}
     */
    @Override
    public String getName() {
        return mName;
    }

    /**
     * {@inheritDoc}
     */
    @Override
    public IAbi getAbi() {
        return mAbi;
    }

    /**
     * {@inheritDoc}
     */
    @Override
    public Set<String> getTokens() {
        return mTokens;
    }

    /**
     * {@inheritDoc}
     */
    @Override
    public long getRuntimeHint() {
        if (mTest instanceof IRuntimeHintProvider) {
            return ((IRuntimeHintProvider) mTest).getRuntimeHint();
        }
        return TimeUnit.MINUTES.toMillis(1); // Default 1 minute.
    }

    /**
     * {@inheritDoc}
     */
    @Override
    public IRemoteTest getTest() {
        return mTest;
    }

    /**
     * {@inheritDoc}
     */
    @Override
    public void setPreparerWhitelist(Set<String> preparerWhitelist) {
        mPreparerWhitelist.addAll(preparerWhitelist);
    }

    /**
     * {@inheritDoc}
     */
    @Override
    public int compareTo(IModuleDef moduleDef) {
        return getName().compareTo(moduleDef.getName());
    }

    /**
     * {@inheritDoc}
     */
    @Override
    public void setBuild(IBuildInfo build) {
        mBuild = build;
    }

    /**
     * {@inheritDoc}
     */
    @Override
    public ITestDevice getDevice() {
        return mDevice;
    }

    /**
     * {@inheritDoc}
     */
    @Override
    public void setDevice(ITestDevice device) {
        mDevice = device;
    }

    /**
     * {@inheritDoc}
     */
    @Override
    public void run(ITestInvocationListener listener) throws DeviceNotAvailableException {
        IModuleListener moduleListener = new ModuleListener(this, listener);
<<<<<<< HEAD

        CLog.d("Running module %s", toString());
=======
        // Run DynamicConfigPusher setup once more, in case cleaner has previously
        // removed dynamic config file from the target (see b/32877809)
        for (ITargetPreparer preparer : mDynamicConfigPreparers) {
            runPreparerSetup(preparer);
        }
>>>>>>> 19b998c2
        // Setup
        for (ITargetPreparer preparer : mPreparers) {
            runPreparerSetup(preparer);
        }

        CLog.d("Test: %s", mTest.getClass().getSimpleName());
        if (mTest instanceof IAbiReceiver) {
            ((IAbiReceiver) mTest).setAbi(mAbi);
        }
        if (mTest instanceof IBuildReceiver) {
            ((IBuildReceiver) mTest).setBuild(mBuild);
        }
        if (mTest instanceof IDeviceTest) {
            ((IDeviceTest) mTest).setDevice(mDevice);
        }

        mTest.run(moduleListener);

        // Tear down
        for (ITargetCleaner cleaner : mCleaners) {
            CLog.d("Cleaner: %s", cleaner.getClass().getSimpleName());
            cleaner.tearDown(mDevice, mBuild, null);
        }
    }

    /**
     * {@inheritDoc}
     */
    @Override
    public boolean prepare(boolean skipPrep) throws DeviceNotAvailableException {
        for (ITargetPreparer preparer : mDynamicConfigPreparers) {
            runPreparerSetup(preparer);
        }
        for (ITargetPreparer preparer : mPreconditions) {
            setOption(preparer, CompatibilityTest.SKIP_PRECONDITIONS_OPTION,
                    Boolean.toString(skipPrep));
            try {
                runPreparerSetup(preparer);
            } catch (RuntimeException e) {
                CLog.e("Precondition class %s failed", preparer.getClass().getCanonicalName());
                return false;
            }
        }
        return true;
    }

    private void runPreparerSetup(ITargetPreparer preparer) throws DeviceNotAvailableException {
        String preparerName = preparer.getClass().getCanonicalName();
        if (!mPreparerWhitelist.isEmpty() && !mPreparerWhitelist.contains(preparerName)) {
            CLog.w("Skipping Preparer: %s since it is not in the whitelist %s",
                    preparerName, mPreparerWhitelist);
            return;
        }
        CLog.d("Preparer: %s", preparer.getClass().getSimpleName());
        if (preparer instanceof IAbiReceiver) {
            ((IAbiReceiver) preparer).setAbi(mAbi);
        }
        try {
            preparer.setUp(mDevice, mBuild);
        } catch (BuildError e) {
            // This should only happen for flashing new build
            CLog.e("Unexpected BuildError from preparer: %s",
                    preparer.getClass().getCanonicalName());
            throw new RuntimeException(e);
        } catch (TargetSetupError e) {
            // log preparer class then rethrow & let caller handle
            CLog.e("TargetSetupError in preparer: %s",
                    preparer.getClass().getCanonicalName());
            throw new RuntimeException(e);
        }
    }

    private void setOption(Object target, String option, String value) {
        try {
            OptionSetter setter = new OptionSetter(target);
            setter.setOptionValue(option, value);
        } catch (ConfigurationException e) {
            e.printStackTrace();
        }
    }
}<|MERGE_RESOLUTION|>--- conflicted
+++ resolved
@@ -219,16 +219,13 @@
     @Override
     public void run(ITestInvocationListener listener) throws DeviceNotAvailableException {
         IModuleListener moduleListener = new ModuleListener(this, listener);
-<<<<<<< HEAD
 
         CLog.d("Running module %s", toString());
-=======
         // Run DynamicConfigPusher setup once more, in case cleaner has previously
         // removed dynamic config file from the target (see b/32877809)
         for (ITargetPreparer preparer : mDynamicConfigPreparers) {
             runPreparerSetup(preparer);
         }
->>>>>>> 19b998c2
         // Setup
         for (ITargetPreparer preparer : mPreparers) {
             runPreparerSetup(preparer);
