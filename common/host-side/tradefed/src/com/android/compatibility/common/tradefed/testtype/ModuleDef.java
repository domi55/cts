--- conflicted
+++ resolved
@@ -254,15 +254,11 @@
      * {@inheritDoc}
      */
     @Override
-<<<<<<< HEAD
-    public boolean prepare(boolean skipPrep) throws DeviceNotAvailableException {
+    public boolean prepare(boolean skipPrep, List<String> preconditionArgs)
+            throws DeviceNotAvailableException {
         for (ITargetPreparer preparer : mDynamicConfigPreparers) {
             runPreparerSetup(preparer);
         }
-=======
-    public boolean prepare(boolean skipPrep, List<String> preconditionArgs)
-            throws DeviceNotAvailableException {
->>>>>>> 5bf306d1
         for (ITargetPreparer preparer : mPreconditions) {
             setOption(preparer, CompatibilityTest.SKIP_PRECONDITIONS_OPTION,
                     Boolean.toString(skipPrep));
