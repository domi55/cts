/*
 * Copyright (C) 2015 The Android Open Source Project
 *
 * Licensed under the Apache License, Version 2.0 (the "License");
 * you may not use this file except in compliance with the License.
 * You may obtain a copy of the License at
 *
 *      http://www.apache.org/licenses/LICENSE-2.0
 *
 * Unless required by applicable law or agreed to in writing, software
 * distributed under the License is distributed on an "AS IS" BASIS,
 * WITHOUT WARRANTIES OR CONDITIONS OF ANY KIND, either express or implied.
 * See the License for the specific language governing permissions and
 * limitations under the License.
 */
package com.android.compatibility.common.tradefed.testtype;

import com.android.compatibility.common.tradefed.build.CompatibilityBuildHelper;
import com.android.compatibility.common.tradefed.result.TestRunHandler;
import com.android.compatibility.common.tradefed.util.LinearPartition;
import com.android.compatibility.common.util.TestFilter;
import com.android.ddmlib.Log.LogLevel;
import com.android.tradefed.build.IBuildInfo;
import com.android.tradefed.config.ConfigurationException;
import com.android.tradefed.config.ConfigurationFactory;
import com.android.tradefed.config.IConfiguration;
import com.android.tradefed.config.IConfigurationFactory;
import com.android.tradefed.log.LogUtil.CLog;
import com.android.tradefed.testtype.IAbi;
import com.android.tradefed.testtype.IBuildReceiver;
import com.android.tradefed.testtype.IRemoteTest;
import com.android.tradefed.testtype.IStrictShardableTest;
import com.android.tradefed.testtype.ITestFileFilterReceiver;
import com.android.tradefed.testtype.ITestFilterReceiver;
import com.android.tradefed.util.AbiUtils;
import com.android.tradefed.util.FileUtil;
import com.android.tradefed.util.TimeUtil;

import java.io.File;
import java.io.FilenameFilter;
import java.io.IOException;
import java.io.PrintWriter;
import java.util.ArrayList;
import java.util.Collection;
import java.util.Collections;
import java.util.Comparator;
import java.util.HashMap;
import java.util.HashSet;
import java.util.LinkedList;
import java.util.List;
import java.util.Map;
import java.util.Map.Entry;
import java.util.Set;

/**
 * Retrieves Compatibility test module definitions from the repository.
 */
public class ModuleRepo implements IModuleRepo {

    private static final String CONFIG_EXT = ".config";
    private static final Map<String, Integer> ENDING_MODULES = new HashMap<>();
    static {
        ENDING_MODULES.put("CtsMonkeyTestCases", 1);
    }
    // Synchronization objects for Token Modules.
    private int mInitCount = 0;
    private Set<IModuleDef> mTokenModuleScheduled;
    private static Object lock = new Object();

    private int mTotalShards;
    private Integer mShardIndex;

    private Map<String, Set<String>> mDeviceTokens = new HashMap<>();
    private Map<String, Map<String, List<String>>> mTestArgs = new HashMap<>();
    private Map<String, Map<String, List<String>>> mModuleArgs = new HashMap<>();
    private boolean mIncludeAll;
    private Map<String, List<TestFilter>> mIncludeFilters = new HashMap<>();
    private Map<String, List<TestFilter>> mExcludeFilters = new HashMap<>();
    private IConfigurationFactory mConfigFactory = ConfigurationFactory.getInstance();

    private volatile boolean mInitialized = false;

    // Holds all the tests with tokens waiting to be run. Meaning the DUT must have a specific token.
    private List<IModuleDef> mTokenModules = new ArrayList<>();
    private List<IModuleDef> mNonTokenModules = new ArrayList<>();

    /**
     * {@inheritDoc}
     */
    @Override
    public int getNumberOfShards() {
        return mTotalShards;
    }

    /**
     * Returns the device tokens of this module repo. Exposed for testing.
     */
    protected Map<String, Set<String>> getDeviceTokens() {
        return mDeviceTokens;
    }

    /**
     * A {@link FilenameFilter} to find all modules in a directory who match the given pattern.
     */
    public static class NameFilter implements FilenameFilter {

        private String mPattern;

        public NameFilter(String pattern) {
            mPattern = pattern;
        }

        /**
         * {@inheritDoc}
         */
        @Override
        public boolean accept(File dir, String name) {
            return name.contains(mPattern) && name.endsWith(CONFIG_EXT);
        }
    }

    /**
     * {@inheritDoc}
     */
    @Override
    public List<IModuleDef> getNonTokenModules() {
        return mNonTokenModules;
    }

    /**
     * {@inheritDoc}
     */
    @Override
    public List<IModuleDef> getTokenModules() {
        return mTokenModules;
    }

    /**
     * {@inheritDoc}
     */
    @Override
    public String[] getModuleIds() {
        Set<String> moduleIdSet = new HashSet<>();
        for (IModuleDef moduleDef : mNonTokenModules) {
            moduleIdSet.add(moduleDef.getId());
        }
        for (IModuleDef moduleDef : mTokenModules) {
            moduleIdSet.add(moduleDef.getId());
        }
        return moduleIdSet.toArray(new String[moduleIdSet.size()]);
    }

    /**
     * {@inheritDoc}
     */
    @Override
    public boolean isInitialized() {
        return mInitialized;
    }

    /**
     * {@inheritDoc}
     */
    @Override
    public void initialize(int totalShards, Integer shardIndex, File testsDir, Set<IAbi> abis,
            List<String> deviceTokens, List<String> testArgs, List<String> moduleArgs,
            Set<String> includeFilters, Set<String> excludeFilters, IBuildInfo buildInfo) {
        CLog.d("Initializing ModuleRepo\nShards:%d\nTests Dir:%s\nABIs:%s\nDevice Tokens:%s\n" +
                "Test Args:%s\nModule Args:%s\nIncludes:%s\nExcludes:%s",
                totalShards, testsDir.getAbsolutePath(), abis, deviceTokens, testArgs, moduleArgs,
                includeFilters, excludeFilters);
        mInitialized = true;
        mTotalShards = totalShards;
        mShardIndex = shardIndex;
        synchronized (lock) {
            if (mTokenModuleScheduled == null) {
                mTokenModuleScheduled = new HashSet<>();
            }
        }

        for (String line : deviceTokens) {
            String[] parts = line.split(":");
            if (parts.length == 2) {
                String key = parts[0];
                String value = parts[1];
                Set<String> list = mDeviceTokens.get(key);
                if (list == null) {
                    list = new HashSet<>();
                    mDeviceTokens.put(key, list);
                }
                list.add(value);
            } else {
                throw new IllegalArgumentException(
                        String.format("Could not parse device token: %s", line));
            }
        }
        putArgs(testArgs, mTestArgs);
        putArgs(moduleArgs, mModuleArgs);
        mIncludeAll = includeFilters.isEmpty();
        // Include all the inclusions
        addFilters(includeFilters, mIncludeFilters, abis);
        // Exclude all the exclusions
        addFilters(excludeFilters, mExcludeFilters, abis);

        File[] configFiles = testsDir.listFiles(new ConfigFilter());
        if (configFiles.length == 0) {
            throw new IllegalArgumentException(
                    String.format("No config files found in %s", testsDir.getAbsolutePath()));
        }
        Map<String, Integer> shardedTestCounts = new HashMap<>();
        for (File configFile : configFiles) {
            final String name = configFile.getName().replace(CONFIG_EXT, "");
            final String[] pathArg = new String[] { configFile.getAbsolutePath() };
            try {
                // Invokes parser to process the test module config file
                // Need to generate a different config for each ABI as we cannot guarantee the
                // configs are idempotent. This however means we parse the same file multiple times
                for (IAbi abi : abis) {
                    IConfiguration config = mConfigFactory.createConfigurationFromArgs(pathArg);
                    String id = AbiUtils.createId(abi.getName(), name);
                    if (!shouldRunModule(id)) {
                        // If the module should not run tests based on the state of filters,
                        // skip this name/abi combination.
                        continue;
                    }
<<<<<<< HEAD

                    Map<String, List<String>> args = new HashMap<>();
                    if (mModuleArgs.containsKey(name)) {
                        args.putAll(mModuleArgs.get(name));
                    }
                    if (mModuleArgs.containsKey(id)) {
                        args.putAll(mModuleArgs.get(id));
                    }
                    for (Entry<String, List<String>> entry : args.entrySet()) {
                        for (String value : entry.getValue()) {
                            // Collection-type options can be injected with multiple values
                            config.injectOptionValue(entry.getKey(), value);
=======
                    {
                        Map<String, String> args = new HashMap<>();
                        if (mModuleArgs.containsKey(name)) {
                            args.putAll(mModuleArgs.get(name));
                        }
                        if (mModuleArgs.containsKey(id)) {
                            args.putAll(mModuleArgs.get(id));
                        }
                        if (args != null && args.size() > 0) {
                            for (Entry<String, String> entry : args.entrySet()) {
                                String entryName = entry.getKey();
                                String entryValue = entry.getValue();
                                if (entryValue.contains(":")) {
                                    // entryValue is key-value pair
                                    String key = entryValue.split(":")[0];
                                    String value = entryValue.split(":")[1];
                                    config.injectOptionValue(entryName, key, value);
                                } else {
                                    // entryValue is just the argument value
                                    config.injectOptionValue(entryName, entryValue);
                                }
                            }
>>>>>>> bb55b516
                        }
                    }

                    List<IRemoteTest> tests = config.getTests();
                    for (IRemoteTest test : tests) {
                        String className = test.getClass().getName();
                        Map<String, List<String>> testArgsMap = new HashMap<>();
                        if (mTestArgs.containsKey(className)) {
                            testArgsMap.putAll(mTestArgs.get(className));
                        }
<<<<<<< HEAD
                        for (Entry<String, List<String>> entry : testArgsMap.entrySet()) {
                            for (String value : entry.getValue()) {
                                config.injectOptionValue(entry.getKey(), value);
=======
                        if (args != null && args.size() > 0) {
                            for (Entry<String, String> entry : args.entrySet()) {
                                String entryName = entry.getKey();
                                String entryValue = entry.getValue();
                                if (entryValue.contains(":")) {
                                    // entryValue is key-value pair
                                    String key = entryValue.split(":")[0];
                                    String value = entryValue.split(":")[1];
                                    config.injectOptionValue(entryName, key, value);
                                } else {
                                    // entryValue is just the argument value
                                    config.injectOptionValue(entryName, entryValue);
                                }
>>>>>>> bb55b516
                            }
                        }
                        addFiltersToTest(test, abi, name);
                    }
                    List<IRemoteTest> shardedTests = tests;
                    if (mTotalShards > 1) {
                         shardedTests = splitShardableTests(tests, buildInfo);
                    }
                    if (shardedTests.size() > 1) {
                        shardedTestCounts.put(id, shardedTests.size());
                    }
                    for (IRemoteTest test : shardedTests) {
                        addModuleDef(name, abi, test, pathArg);
                    }
                }
            } catch (ConfigurationException e) {
                throw new RuntimeException(String.format("error parsing config file: %s",
                        configFile.getName()), e);
            }
        }
        TestRunHandler.setTestRuns(new CompatibilityBuildHelper(buildInfo), shardedTestCounts);
    }

    private List<IRemoteTest> splitShardableTests(List<IRemoteTest> tests, IBuildInfo buildInfo) {
        ArrayList<IRemoteTest> shardedList = new ArrayList<>(tests.size());
        for (IRemoteTest test : tests) {
            if (test instanceof IBuildReceiver) {
                ((IBuildReceiver)test).setBuild(buildInfo);
            }
            if (mShardIndex != null && test instanceof IStrictShardableTest) {
                for (int i = 0; i < mTotalShards; i++) {
                    shardedList.add(((IStrictShardableTest)test).getTestShard(mTotalShards, i));
                }
            } else {
                shardedList.add(test);
            }
        }
        return shardedList;
    }

    private void addFilters(Set<String> stringFilters,
            Map<String, List<TestFilter>> filters, Set<IAbi> abis) {
        for (String filterString : stringFilters) {
            TestFilter filter = TestFilter.createFrom(filterString);
            String abi = filter.getAbi();
            if (abi == null) {
                for (IAbi a : abis) {
                    addFilter(a.getName(), filter, filters);
                }
            } else {
                addFilter(abi, filter, filters);
            }
        }
    }

    private void addFilter(String abi, TestFilter filter,
            Map<String, List<TestFilter>> filters) {
        getFilter(filters, AbiUtils.createId(abi, filter.getName())).add(filter);
    }

    private List<TestFilter> getFilter(Map<String, List<TestFilter>> filters, String id) {
        List<TestFilter> fs = filters.get(id);
        if (fs == null) {
            fs = new ArrayList<>();
            filters.put(id, fs);
        }
        return fs;
    }

    private void addModuleDef(String name, IAbi abi, IRemoteTest test,
            String[] configPaths) throws ConfigurationException {
        // Invokes parser to process the test module config file
        IConfiguration config = mConfigFactory.createConfigurationFromArgs(configPaths);
        addModuleDef(new ModuleDef(name, abi, test, config.getTargetPreparers()));
    }

    private void addModuleDef(IModuleDef moduleDef) {
        Set<String> tokens = moduleDef.getTokens();
        if (tokens != null && !tokens.isEmpty()) {
            mTokenModules.add(moduleDef);
        } else {
            mNonTokenModules.add(moduleDef);
        }
    }

    private void addFiltersToTest(IRemoteTest test, IAbi abi, String name) {
        String moduleId = AbiUtils.createId(abi.getName(), name);
        if (!(test instanceof ITestFilterReceiver)) {
            throw new IllegalArgumentException(String.format(
                    "Test in module %s must implement ITestFilterReceiver.", moduleId));
        }
        List<TestFilter> mdIncludes = getFilter(mIncludeFilters, moduleId);
        List<TestFilter> mdExcludes = getFilter(mExcludeFilters, moduleId);
        if (!mdIncludes.isEmpty()) {
            addTestIncludes((ITestFilterReceiver) test, mdIncludes, name);
        }
        if (!mdExcludes.isEmpty()) {
            addTestExcludes((ITestFilterReceiver) test, mdExcludes, name);
        }
    }

    private boolean shouldRunModule(String moduleId) {
        List<TestFilter> mdIncludes = getFilter(mIncludeFilters, moduleId);
        List<TestFilter> mdExcludes = getFilter(mExcludeFilters, moduleId);
        // if including all modules or includes exist for this module, and there are not excludes
        // for the entire module, this module should be run.
        return (mIncludeAll || !mdIncludes.isEmpty()) && !containsModuleExclude(mdExcludes);
    }

    private void addTestIncludes(ITestFilterReceiver test, List<TestFilter> includes,
            String name) {
        if (test instanceof ITestFileFilterReceiver) {
            File includeFile = createFilterFile(name, ".include", includes);
            ((ITestFileFilterReceiver)test).setIncludeTestFile(includeFile);
        } else {
            // add test includes one at a time
            for (TestFilter include : includes) {
                String filterTestName = include.getTest();
                if (filterTestName != null) {
                    test.addIncludeFilter(filterTestName);
                }
            }
        }
    }

    private void addTestExcludes(ITestFilterReceiver test, List<TestFilter> excludes,
            String name) {
        if (test instanceof ITestFileFilterReceiver) {
            File excludeFile = createFilterFile(name, ".exclude", excludes);
            ((ITestFileFilterReceiver)test).setExcludeTestFile(excludeFile);
        } else {
            // add test excludes one at a time
            for (TestFilter exclude : excludes) {
                test.addExcludeFilter(exclude.getTest());
            }
        }
    }

    private File createFilterFile(String prefix, String suffix, List<TestFilter> filters) {
        File filterFile = null;
        PrintWriter out = null;
        try {
            filterFile = FileUtil.createTempFile(prefix, suffix);
            out = new PrintWriter(filterFile);
            for (TestFilter filter : filters) {
                String filterTest = filter.getTest();
                if (filterTest != null) {
                    out.println(filterTest);
                }
            }
            out.flush();
        } catch (IOException e) {
            throw new RuntimeException("Failed to create filter file");
        } finally {
            if (out != null) {
                out.close();
            }
        }
        filterFile.deleteOnExit();
        return filterFile;
    }

    /*
     * Returns true iff one or more test filters in excludes apply to the entire module.
     */
    private boolean containsModuleExclude(Collection<TestFilter> excludes) {
        for (TestFilter exclude : excludes) {
            if (exclude.getTest() == null) {
                return true;
            }
        }
        return false;
    }

    /**
     * A {@link FilenameFilter} to find all the config files in a directory.
     */
    public static class ConfigFilter implements FilenameFilter {

        /**
         * {@inheritDoc}
         */
        @Override
        public boolean accept(File dir, String name) {
            CLog.d("%s/%s", dir.getAbsolutePath(), name);
            return name.endsWith(CONFIG_EXT);
        }
    }

    /**
     * {@inheritDoc}
     */
    @Override
    public LinkedList<IModuleDef> getModules(String serial, int shardIndex) {
        Collections.sort(mNonTokenModules, new ExecutionOrderComparator());
        List<IModuleDef> modules = getShard(mNonTokenModules, shardIndex, mTotalShards);
        if (modules == null) {
            modules = new LinkedList<IModuleDef>();
        }
        long estimatedTime = 0;
        for (IModuleDef def : modules) {
            estimatedTime += def.getRuntimeHint();
        }

        // FIXME: Token Modules are the only last part that is not deterministic.
        synchronized (lock) {
            // Get tokens from the device
            Set<String> tokens = mDeviceTokens.get(serial);
            if (tokens != null && !tokens.isEmpty()) {
                // if it matches any of the token modules, add them
                for (IModuleDef def : mTokenModules) {
                    if (!mTokenModuleScheduled.contains(def)) {
                        if (tokens.equals(def.getTokens())) {
                            modules.add(def);
                            CLog.d("Adding %s to scheduled token", def);
                            mTokenModuleScheduled.add(def);
                        }
                    }
                }
            }
            // the last shard going through may add everything remaining.
            if (mInitCount == (mTotalShards - 1) &&
                    mTokenModuleScheduled.size() != mTokenModules.size()) {
                mTokenModules.removeAll(mTokenModuleScheduled);
                CLog.e("Could not find any token for %s. Adding to last shard.", mTokenModules);
                modules.addAll(mTokenModules);
            }
            mInitCount++;
        }
        Collections.sort(modules, new ExecutionOrderComparator());
        CLog.logAndDisplay(LogLevel.INFO, "%s running %s modules, expected to complete in %s: %s",
                serial, modules.size(), TimeUtil.formatElapsedTime(estimatedTime), modules);
        LinkedList<IModuleDef> tests = new LinkedList<>();
        tests.addAll(modules);
        return tests;
    }

    /**
     * Helper to linearly split the list into shards with balanced runtimeHint.
     * Exposed for testing.
     */
    protected List<IModuleDef> getShard(List<IModuleDef> fullList, int shardIndex, int totalShard) {
        List<List<IModuleDef>> res = LinearPartition.split(fullList, totalShard);
        if (res.isEmpty()) {
            return null;
        }
        if (shardIndex >= res.size()) {
            // If we could not shard up to expectation
            return null;
        }
        return res.get(shardIndex);
    }

    /**
     * @return the {@link List} of modules whose name contains the given pattern.
     */
    public static List<String> getModuleNamesMatching(File directory, String pattern) {
        String[] names = directory.list(new NameFilter(pattern));
        List<String> modules = new ArrayList<String>(names.length);
        for (String name : names) {
            int index = name.indexOf(CONFIG_EXT);
            if (index > 0) {
                String module = name.substring(0, index);
                if (module.equals(pattern)) {
                    // Pattern represents a single module, just return a single-item list
                    modules = new ArrayList<>(1);
                    modules.add(module);
                    return modules;
                }
                modules.add(module);
            }
        }
        return modules;
    }

    private static void putArgs(List<String> args,
            Map<String, Map<String, List<String>>> argsMap) {
        for (String arg : args) {
            String[] parts = arg.split(":");
            String target = parts[0];
<<<<<<< HEAD
            String key = parts[1];
            String value = parts[2];
            Map<String, List<String>> map = argsMap.get(target);
=======
            String name = parts[1];
            String value;
            if (parts.length == 4) {
                // key and value given, keep the pair delimited by ':' and stored as value
                value = String.format("%s:%s", parts[2], parts[3]);
            } else {
                value = parts[2];
            }
            Map<String, String> map = argsMap.get(target);
>>>>>>> bb55b516
            if (map == null) {
                map = new HashMap<>();
                argsMap.put(target, map);
            }
<<<<<<< HEAD
            List<String> valueList = map.get(key);
            if (valueList == null) {
                valueList = new ArrayList<>();
                map.put(key, valueList);
            }
            valueList.add(value);
=======
            map.put(name, value);
>>>>>>> bb55b516
        }
    }

    /**
     * Sort by name and use runtimeHint for separation, shortest test first.
     */
    private static class ExecutionOrderComparator implements Comparator<IModuleDef> {
        @Override
        public int compare(IModuleDef def1, IModuleDef def2) {
            int value1 = 0;
            int value2 = 0;
            if (ENDING_MODULES.containsKey(def1.getName())) {
                value1 = ENDING_MODULES.get(def1.getName());
            }
            if (ENDING_MODULES.containsKey(def2.getName())) {
                value2 = ENDING_MODULES.get(def2.getName());
            }
            if (value1 == 0 && value2 == 0) {
                int time = (int) Math.signum(def1.getRuntimeHint() - def2.getRuntimeHint());
                if (time == 0) {
                    return def1.getName().compareTo(def2.getName());
                }
                return time;
            }
            return (int) Math.signum(value1 - value2);
        }
    }

    /**
     * {@inheritDoc}
     */
    @Override
    public void tearDown() {
        mNonTokenModules.clear();
        mTokenModules.clear();
        mIncludeFilters.clear();
        mExcludeFilters.clear();
        mTestArgs.clear();
        mModuleArgs.clear();
    }
}<|MERGE_RESOLUTION|>--- conflicted
+++ resolved
@@ -223,7 +223,6 @@
                         // skip this name/abi combination.
                         continue;
                     }
-<<<<<<< HEAD
 
                     Map<String, List<String>> args = new HashMap<>();
                     if (mModuleArgs.containsKey(name)) {
@@ -233,22 +232,31 @@
                         args.putAll(mModuleArgs.get(id));
                     }
                     for (Entry<String, List<String>> entry : args.entrySet()) {
-                        for (String value : entry.getValue()) {
+                        for (String entryValue : entry.getValue()) {
                             // Collection-type options can be injected with multiple values
-                            config.injectOptionValue(entry.getKey(), value);
-=======
-                    {
-                        Map<String, String> args = new HashMap<>();
-                        if (mModuleArgs.containsKey(name)) {
-                            args.putAll(mModuleArgs.get(name));
+                            String entryName = entry.getKey();
+                            if (entryValue.contains(":")) {
+                                // entryValue is key-value pair
+                                String key = entryValue.split(":")[0];
+                                String value = entryValue.split(":")[1];
+                                config.injectOptionValue(entryName, key, value);
+                            } else {
+                                // entryValue is just the argument value
+                                config.injectOptionValue(entryName, entryValue);
+                            }
                         }
-                        if (mModuleArgs.containsKey(id)) {
-                            args.putAll(mModuleArgs.get(id));
+                    }
+
+                    List<IRemoteTest> tests = config.getTests();
+                    for (IRemoteTest test : tests) {
+                        String className = test.getClass().getName();
+                        Map<String, List<String>> testArgsMap = new HashMap<>();
+                        if (mTestArgs.containsKey(className)) {
+                            testArgsMap.putAll(mTestArgs.get(className));
                         }
-                        if (args != null && args.size() > 0) {
-                            for (Entry<String, String> entry : args.entrySet()) {
+                        for (Entry<String, List<String>> entry : testArgsMap.entrySet()) {
+                            for (String entryValue : entry.getValue()) {
                                 String entryName = entry.getKey();
-                                String entryValue = entry.getValue();
                                 if (entryValue.contains(":")) {
                                     // entryValue is key-value pair
                                     String key = entryValue.split(":")[0];
@@ -258,37 +266,6 @@
                                     // entryValue is just the argument value
                                     config.injectOptionValue(entryName, entryValue);
                                 }
-                            }
->>>>>>> bb55b516
-                        }
-                    }
-
-                    List<IRemoteTest> tests = config.getTests();
-                    for (IRemoteTest test : tests) {
-                        String className = test.getClass().getName();
-                        Map<String, List<String>> testArgsMap = new HashMap<>();
-                        if (mTestArgs.containsKey(className)) {
-                            testArgsMap.putAll(mTestArgs.get(className));
-                        }
-<<<<<<< HEAD
-                        for (Entry<String, List<String>> entry : testArgsMap.entrySet()) {
-                            for (String value : entry.getValue()) {
-                                config.injectOptionValue(entry.getKey(), value);
-=======
-                        if (args != null && args.size() > 0) {
-                            for (Entry<String, String> entry : args.entrySet()) {
-                                String entryName = entry.getKey();
-                                String entryValue = entry.getValue();
-                                if (entryValue.contains(":")) {
-                                    // entryValue is key-value pair
-                                    String key = entryValue.split(":")[0];
-                                    String value = entryValue.split(":")[1];
-                                    config.injectOptionValue(entryName, key, value);
-                                } else {
-                                    // entryValue is just the argument value
-                                    config.injectOptionValue(entryName, entryValue);
-                                }
->>>>>>> bb55b516
                             }
                         }
                         addFiltersToTest(test, abi, name);
@@ -569,11 +546,6 @@
         for (String arg : args) {
             String[] parts = arg.split(":");
             String target = parts[0];
-<<<<<<< HEAD
-            String key = parts[1];
-            String value = parts[2];
-            Map<String, List<String>> map = argsMap.get(target);
-=======
             String name = parts[1];
             String value;
             if (parts.length == 4) {
@@ -582,22 +554,17 @@
             } else {
                 value = parts[2];
             }
-            Map<String, String> map = argsMap.get(target);
->>>>>>> bb55b516
+            Map<String, List<String>> map = argsMap.get(target);
             if (map == null) {
                 map = new HashMap<>();
                 argsMap.put(target, map);
             }
-<<<<<<< HEAD
-            List<String> valueList = map.get(key);
+            List<String> valueList = map.get(name);
             if (valueList == null) {
                 valueList = new ArrayList<>();
-                map.put(key, valueList);
+                map.put(name, valueList);
             }
             valueList.add(value);
-=======
-            map.put(name, value);
->>>>>>> bb55b516
         }
     }
 
