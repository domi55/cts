--- conflicted
+++ resolved
@@ -495,15 +495,11 @@
                     mBuildHelper.getSuiteBuild(), mResult, mResultDir, startTime,
                     elapsedTime + startTime, mReferenceUrl, getLogUrl(),
                     mBuildHelper.getCommandLineArgs());
-<<<<<<< HEAD
-=======
             if (mRetrySessionId != null) {
                 copyRetryFiles(ResultHandler.getResultDirectory(
                         mBuildHelper.getResultsDir(), mRetrySessionId), mResultDir);
             }
             File zippedResults = zipResults(mResultDir);
-
->>>>>>> 82870dce
             // Create failure report after zip file so extra data is not uploaded
             File failureReport = ResultHandler.createFailureReport(resultFile);
             if (failureReport.exists()) {
@@ -511,7 +507,6 @@
             } else {
                 info("Test Result: %s", resultFile.getCanonicalPath());
             }
-            File zippedResults = zipResults(mResultDir);
             debug("Full Result: %s", zippedResults.getCanonicalPath());
 
             saveLog(resultFile, zippedResults);
