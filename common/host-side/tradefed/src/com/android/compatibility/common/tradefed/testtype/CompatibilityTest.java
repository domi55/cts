--- conflicted
+++ resolved
@@ -41,14 +41,10 @@
 import com.android.tradefed.result.ITestInvocationListener;
 import com.android.tradefed.result.InputStreamSource;
 import com.android.tradefed.result.LogDataType;
-<<<<<<< HEAD
+import com.android.tradefed.result.ResultForwarder;
 import com.android.tradefed.suite.checker.ISystemStatusChecker;
 import com.android.tradefed.suite.checker.ISystemStatusCheckerReceiver;
 import com.android.tradefed.testtype.Abi;
-=======
-import com.android.tradefed.result.ResultForwarder;
-import com.android.tradefed.targetprep.ITargetPreparer;
->>>>>>> f5b6542b
 import com.android.tradefed.testtype.IAbi;
 import com.android.tradefed.testtype.IBuildReceiver;
 import com.android.tradefed.testtype.IDeviceTest;
@@ -457,15 +453,11 @@
                 // not be marked done until retried with 0 tests.
                 ModuleResultForwarder moduleListener = new ModuleResultForwarder(listener);
                 try {
-<<<<<<< HEAD
                     if (module.getTest() instanceof IBuildReceiver) {
                         ((IBuildReceiver)module.getTest()).setBuild(mBuildHelper.getBuildInfo());
                     }
-                    module.run(listener);
-=======
                     module.run(moduleListener);
                     moduleListener.finish(module.getId());
->>>>>>> f5b6542b
                 } catch (DeviceUnresponsiveException due) {
                     // being able to catch a DeviceUnresponsiveException here implies that recovery
                     // was successful, and test execution should proceed to next module
@@ -765,7 +757,6 @@
         return shardQueue;
     }
 
-<<<<<<< HEAD
     /**
      * {@inheritDoc}
      */
@@ -790,7 +781,7 @@
     public void setCollectTestsOnly(boolean collectTestsOnly) {
         mCollectTestsOnly = collectTestsOnly;
     }
-=======
+
     private class ModuleResultForwarder extends ResultForwarder {
 
         private boolean mTestRunStarted = false;
@@ -818,5 +809,4 @@
         }
     }
 
->>>>>>> f5b6542b
 }