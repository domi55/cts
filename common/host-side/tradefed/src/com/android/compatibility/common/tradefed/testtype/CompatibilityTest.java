/*
 * Copyright (C) 2015 The Android Open Source Project
 *
 * Licensed under the Apache License, Version 2.0 (the "License");
 * you may not use this file except in compliance with the License.
 * You may obtain a copy of the License at
 *
 *      http://www.apache.org/licenses/LICENSE-2.0
 *
 * Unless required by applicable law or agreed to in writing, software
 * distributed under the License is distributed on an "AS IS" BASIS,
 * WITHOUT WARRANTIES OR CONDITIONS OF ANY KIND, either express or implied.
 * See the License for the specific language governing permissions and
 * limitations under the License.
 */

package com.android.compatibility.common.tradefed.testtype;

import com.android.compatibility.SuiteInfo;
import com.android.compatibility.common.tradefed.build.CompatibilityBuildHelper;
import com.android.compatibility.common.tradefed.result.InvocationFailureHandler;
import com.android.compatibility.common.tradefed.result.SubPlanCreator;
import com.android.compatibility.common.tradefed.targetprep.NetworkConnectivityChecker;
import com.android.compatibility.common.tradefed.util.OptionHelper;
import com.android.compatibility.common.util.IInvocationResult;
import com.android.compatibility.common.util.ResultHandler;
import com.android.compatibility.common.util.TestFilter;
import com.android.ddmlib.Log.LogLevel;
import com.android.tradefed.build.IBuildInfo;
import com.android.tradefed.config.ArgsOptionParser;
import com.android.tradefed.config.ConfigurationException;
import com.android.tradefed.config.Option;
import com.android.tradefed.config.Option.Importance;
import com.android.tradefed.config.OptionClass;
import com.android.tradefed.config.OptionCopier;
import com.android.tradefed.device.DeviceNotAvailableException;
import com.android.tradefed.device.DeviceUnresponsiveException;
import com.android.tradefed.device.ITestDevice;
import com.android.tradefed.log.ITestLogger;
import com.android.tradefed.log.LogUtil.CLog;
import com.android.tradefed.result.ITestInvocationListener;
import com.android.tradefed.result.InputStreamSource;
import com.android.tradefed.result.LogDataType;
<<<<<<< HEAD
import com.android.tradefed.result.ResultForwarder;
import com.android.tradefed.suite.checker.ISystemStatusChecker;
import com.android.tradefed.suite.checker.ISystemStatusCheckerReceiver;
import com.android.tradefed.testtype.Abi;
=======
import com.android.tradefed.targetprep.ITargetPreparer;
>>>>>>> 49f95a8e
import com.android.tradefed.testtype.IAbi;
import com.android.tradefed.testtype.IBuildReceiver;
import com.android.tradefed.testtype.IDeviceTest;
import com.android.tradefed.testtype.IRemoteTest;
import com.android.tradefed.testtype.IShardableTest;
import com.android.tradefed.testtype.IStrictShardableTest;
import com.android.tradefed.testtype.ITestCollector;
import com.android.tradefed.util.AbiFormatter;
import com.android.tradefed.util.AbiUtils;
import com.android.tradefed.util.ArrayUtil;
import com.android.tradefed.util.StreamUtil;
import com.android.tradefed.util.TimeUtil;
import com.android.tradefed.util.xml.AbstractXmlParser.ParseException;

import com.google.common.annotations.VisibleForTesting;

import java.io.ByteArrayOutputStream;
import java.io.File;
import java.io.FileInputStream;
import java.io.FileNotFoundException;
import java.io.InputStream;
import java.io.PrintWriter;
import java.util.ArrayList;
import java.util.Arrays;
import java.util.Collection;
import java.util.HashSet;
import java.util.LinkedHashSet;
import java.util.LinkedList;
import java.util.List;
import java.util.Set;
import java.util.concurrent.CountDownLatch;
import java.util.concurrent.TimeUnit;

/**
 * A Test for running Compatibility Suites
 */
@OptionClass(alias = "compatibility")
public class CompatibilityTest implements IDeviceTest, IShardableTest, IBuildReceiver,
        IStrictShardableTest, ISystemStatusCheckerReceiver, ITestCollector {

    public static final String INCLUDE_FILTER_OPTION = "include-filter";
    public static final String EXCLUDE_FILTER_OPTION = "exclude-filter";
    public static final String SUBPLAN_OPTION = "subplan";
    public static final String MODULE_OPTION = "module";
    public static final String TEST_OPTION = "test";
    public static final String PRECONDITION_ARG_OPTION = "precondition-arg";
    public static final String MODULE_ARG_OPTION = "module-arg";
    public static final String TEST_ARG_OPTION = "test-arg";
    public static final char TEST_OPTION_SHORT_NAME = 't';
    public static final String RETRY_OPTION = "retry";
    public static final String RETRY_TYPE_OPTION = "retry-type";
    public static final String ABI_OPTION = "abi";
    public static final String SHARD_OPTION = "shards";
    public static final String SKIP_DEVICE_INFO_OPTION = "skip-device-info";
    public static final String SKIP_PRECONDITIONS_OPTION = "skip-preconditions";
    public static final String SKIP_HOST_ARCH_CHECK = "skip-host-arch-check";
    public static final String PRIMARY_ABI_RUN = "primary-abi-only";
    public static final String DEVICE_TOKEN_OPTION = "device-token";
    public static final String LOGCAT_ON_FAILURE_SIZE_OPTION = "logcat-on-failure-size";

    // Constants for checking invocation or preconditions preparation failure
    private static final int NUM_PREP_ATTEMPTS = 10;
    private static final int MINUTES_PER_PREP_ATTEMPT = 2;

    @Option(name = SUBPLAN_OPTION,
            description = "the subplan to run",
            importance = Importance.IF_UNSET)
    private String mSubPlan;

    @Option(name = INCLUDE_FILTER_OPTION,
            description = "the include module filters to apply.",
            importance = Importance.ALWAYS)
    private Set<String> mIncludeFilters = new HashSet<>();

    @Option(name = EXCLUDE_FILTER_OPTION,
            description = "the exclude module filters to apply.",
            importance = Importance.ALWAYS)
    private Set<String> mExcludeFilters = new HashSet<>();

    @Option(name = MODULE_OPTION,
            shortName = 'm',
            description = "the test module to run.",
            importance = Importance.IF_UNSET)
    private String mModuleName = null;

    @Option(name = TEST_OPTION,
            shortName = TEST_OPTION_SHORT_NAME,
            description = "the test run.",
            importance = Importance.IF_UNSET)
    private String mTestName = null;

    @Option(name = PRECONDITION_ARG_OPTION,
            description = "the arguments to pass to a precondition. The expected format is"
                    + "\"<arg-name>:<arg-value>\"",
            importance = Importance.ALWAYS)
    private List<String> mPreconditionArgs = new ArrayList<>();

    @Option(name = MODULE_ARG_OPTION,
            description = "the arguments to pass to a module. The expected format is"
                    + "\"<module-name>:<arg-name>:<arg-value>\"",
            importance = Importance.ALWAYS)
    private List<String> mModuleArgs = new ArrayList<>();

    @Option(name = TEST_ARG_OPTION,
            description = "the arguments to pass to a test. The expected format is"
                    + "\"<test-class>:<arg-name>:<arg-value>\"",
            importance = Importance.ALWAYS)
    private List<String> mTestArgs = new ArrayList<>();

    public enum RetryType {
        FAILED, NOT_EXECUTED;
    }

    @Option(name = RETRY_OPTION,
            shortName = 'r',
            description = "retry a previous session's failed and not executed tests.",
            importance = Importance.IF_UNSET)
    private Integer mRetrySessionId = null;

    @Option(name = RETRY_TYPE_OPTION,
            description = "used with " + RETRY_OPTION + ", retry tests of a certain status. "
            + "Possible values include \"failed\" and \"not_executed\".",
            importance = Importance.IF_UNSET)
    private RetryType mRetryType = null;

    @Option(name = ABI_OPTION,
            shortName = 'a',
            description = "the abi to test.",
            importance = Importance.IF_UNSET)
    private String mAbiName = null;

    @Option(name = SHARD_OPTION,
            description = "split the modules up to run on multiple devices concurrently.")
    private int mShards = 1;

    @Option(name = SKIP_DEVICE_INFO_OPTION,
            shortName = 'd',
            description = "Whether device info collection should be skipped")
    private boolean mSkipDeviceInfo = false;

    @Option(name = SKIP_HOST_ARCH_CHECK,
            description = "Whether host architecture check should be skipped")
    private boolean mSkipHostArchCheck = false;

    @Option(name = SKIP_PRECONDITIONS_OPTION,
            shortName = 'o',
            description = "Whether preconditions should be skipped")
    private boolean mSkipPreconditions = false;

    @Option(name = PRIMARY_ABI_RUN,
            description = "Whether to run tests with only the device primary abi. "
                    + "This override the --abi option.")
    private boolean mPrimaryAbiRun = false;

    @Option(name = DEVICE_TOKEN_OPTION,
            description = "Holds the devices' tokens, used when scheduling tests that have"
                    + "prerequisites such as requiring a SIM card. Format is <serial>:<token>",
            importance = Importance.ALWAYS)
    private List<String> mDeviceTokens = new ArrayList<>();

    @Option(name = "bugreport-on-failure",
            description = "Take a bugreport on every test failure. " +
                    "Warning: can potentially use a lot of disk space.")
    private boolean mBugReportOnFailure = false;

    @Option(name = "logcat-on-failure",
            description = "Take a logcat snapshot on every test failure.")
    private boolean mLogcatOnFailure = false;

    @Option(name = LOGCAT_ON_FAILURE_SIZE_OPTION,
            description = "The max number of logcat data in bytes to capture when "
            + "--logcat-on-failure is on. Should be an amount that can comfortably fit in memory.")
    private int mMaxLogcatBytes = 500 * 1024; // 500K

    @Option(name = "screenshot-on-failure",
            description = "Take a screenshot on every test failure.")
    private boolean mScreenshotOnFailure = false;

    @Option(name = "reboot-before-test",
            description = "Reboot the device before the test suite starts.")
    private boolean mRebootBeforeTest = false;

    @Option(name = "reboot-on-failure",
            description = "Reboot the device after every test failure.")
    private boolean mRebootOnFailure = false;

    @Option(name = "reboot-per-module",
            description = "Reboot the device before every module run.")
    private boolean mRebootPerModule = false;

    @Option(name = "skip-connectivity-check",
            description = "Don't verify device connectivity between module execution.")
    private boolean mSkipConnectivityCheck = false;

    @Option(name = "preparer-whitelist",
            description = "Only run specific preparers."
            + "Specify zero or more ITargetPreparers as canonical class names. "
            + "e.g. \"com.android.compatibility.common.tradefed.targetprep.ApkInstaller\" "
            + "If not specified, all configured preparers are run.")
    private Set<String> mPreparerWhitelist = new HashSet<>();

    @Option(name = "skip-all-system-status-check",
            description = "Whether all system status check between modules should be skipped")
    private boolean mSkipAllSystemStatusCheck = false;

    @Option(name = "skip-system-status-check",
            description = "Disable specific system status checkers."
            + "Specify zero or more SystemStatusChecker as canonical class names. e.g. "
            + "\"com.android.compatibility.common.tradefed.targetprep.NetworkConnectivityChecker\" "
            + "If not specified, all configured or whitelisted system status checkers are run.")
    private Set<String> mSystemStatusCheckBlacklist = new HashSet<>();

    @Option(name = "system-status-check-whitelist",
            description = "Only run specific system status checkers."
            + "Specify zero or more SystemStatusChecker as canonical class names. e.g. "
            + "\"com.android.compatibility.common.tradefed.targetprep.NetworkConnectivityChecker\" "
            + "If not specified, all configured system status checkers are run.")
    private Set<String> mSystemStatusCheckWhitelist = new HashSet<>();

    private List<ISystemStatusChecker> mListCheckers = null;

    @Option(name = "collect-tests-only",
            description = "Only invoke the suite to collect list of applicable test cases. All "
                    + "test run callbacks will be triggered, but test execution will not be "
                    + "actually carried out.")
    private Boolean mCollectTestsOnly = null;

    private int mTotalShards;
    private Integer mShardIndex = null;
    private IModuleRepo mModuleRepo;
    private ITestDevice mDevice;
    private CompatibilityBuildHelper mBuildHelper;

    // variables used for local sharding scenario
    private static CountDownLatch sPreparedLatch;
    private boolean mIsLocalSharding = false;

    /**
     * Create a new {@link CompatibilityTest} that will run the default list of
     * modules.
     */
    public CompatibilityTest() {
        this(1 /* totalShards */, new ModuleRepo(), 0);
    }

    /**
     * Create a new {@link CompatibilityTest} that will run a sublist of
     * modules.
     */
    public CompatibilityTest(int totalShards, IModuleRepo moduleRepo, Integer shardIndex) {
        if (totalShards < 1) {
            throw new IllegalArgumentException(
                    "Must be at least 1 shard. Given:" + totalShards);
        }
        mTotalShards = totalShards;
        mModuleRepo = moduleRepo;
        mShardIndex = shardIndex;
    }

    /**
     * {@inheritDoc}
     */
    @Override
    public ITestDevice getDevice() {
        return mDevice;
    }

    /**
     * {@inheritDoc}
     */
    @Override
    public void setDevice(ITestDevice device) {
        mDevice = device;
    }

    /**
     * {@inheritDoc}
     */
    @Override
    public void setBuild(IBuildInfo buildInfo) {
        mBuildHelper = new CompatibilityBuildHelper(buildInfo);
    }

    /**
     * {@inheritDoc}
     */
    @Override
    public void run(ITestInvocationListener listener) throws DeviceNotAvailableException {
        try {
            // FIXME: Each shard will do a full initialization which is not optimal. Need a way
            // to be more specific on what to initialize.
            List<IModuleDef> modules;
            synchronized (mModuleRepo) {
                if (!mModuleRepo.isInitialized()) {
                    setupFilters();
                    // Initialize the repository, {@link CompatibilityBuildHelper#getTestsDir} can
                    // throw a {@link FileNotFoundException}
                    mModuleRepo.initialize(mTotalShards, mShardIndex, mBuildHelper.getTestsDir(),
                            getAbis(), mDeviceTokens, mTestArgs, mModuleArgs, mIncludeFilters,
                            mExcludeFilters, mBuildHelper.getBuildInfo());

                    // Add the entire list of modules to the CompatibilityBuildHelper for reporting
                    mBuildHelper.setModuleIds(mModuleRepo.getModuleIds());
                } else {
                    CLog.d("ModuleRepo already initialized.");
                }
                // Get the tests to run in this shard
                modules = mModuleRepo.getModules(getDevice().getSerialNumber(), mShardIndex);
            }
            // Update BuildInfo in each shard to store the original command-line arguments from
            // the session to be retried. These arguments will be serialized in the report later.
            if (mRetrySessionId != null) {
                loadRetryCommandLineArgs(mRetrySessionId);
            }

            listener = new FailureListener(listener, getDevice(), mBugReportOnFailure,
                    mLogcatOnFailure, mScreenshotOnFailure, mRebootOnFailure, mMaxLogcatBytes);
            int moduleCount = modules.size();
            if (moduleCount == 0) {
                CLog.logAndDisplay(LogLevel.INFO, "No module to run on %s.",
                        mDevice.getSerialNumber());
                // Make sure we unlock other shards.
                if (sPreparedLatch != null) {
                    sPreparedLatch.countDown();
                }
                return;
            } else {
                CLog.logAndDisplay(LogLevel.INFO, "Starting %d module%s on %s", moduleCount,
                        (moduleCount > 1) ? "s" : "", mDevice.getSerialNumber());
            }
            if (mRebootBeforeTest) {
                CLog.d("Rebooting device before test starts as requested.");
                mDevice.reboot();
            }

            if (mSkipConnectivityCheck) {
                String clazz = NetworkConnectivityChecker.class.getCanonicalName();
                CLog.logAndDisplay(LogLevel.INFO, "\"--skip-connectivity-check\" is deprecated, "
                        + "please use \"--skip-system-status-check %s\" instead", clazz);
                mSystemStatusCheckBlacklist.add(clazz);
            }

            List<ISystemStatusChecker> checkers = new ArrayList<>();
            // Get system status checkers
            if (mSkipAllSystemStatusCheck) {
                CLog.d("Skipping system status checkers");
            } else {
                for (ISystemStatusChecker checker : mListCheckers) {
                    if(shouldIncludeSystemStatusChecker(checker)) {
                        checkers.add(checker);
                    }
                }
            }

            // Set values and run preconditions
            boolean isPrepared = true; // whether the device has been successfully prepared
            for (int i = 0; i < moduleCount; i++) {
                IModuleDef module = modules.get(i);
                module.setBuild(mBuildHelper.getBuildInfo());
                module.setDevice(mDevice);
                module.setPreparerWhitelist(mPreparerWhitelist);
                // don't set a value if unspecified
                if (mCollectTestsOnly != null) {
                    module.setCollectTestsOnly(mCollectTestsOnly);
                }
                isPrepared &= (module.prepare(mSkipPreconditions, mPreconditionArgs));
            }
            if (!isPrepared) {
                throw new RuntimeException(String.format("Failed preconditions on %s",
                        mDevice.getSerialNumber()));
            }
            if (mIsLocalSharding) {
                try {
                    sPreparedLatch.countDown();
                    int attempt = 1;
                    while(!sPreparedLatch.await(MINUTES_PER_PREP_ATTEMPT, TimeUnit.MINUTES)) {
                        if (attempt > NUM_PREP_ATTEMPTS ||
                                InvocationFailureHandler.hasFailed(mBuildHelper)) {
                            CLog.logAndDisplay(LogLevel.ERROR,
                                    "Incorrect preparation detected, exiting test run from %s",
                                    mDevice.getSerialNumber());
                            return;
                        }
                        CLog.logAndDisplay(LogLevel.WARN, "waiting on preconditions");
                        attempt++;
                    }
                } catch (InterruptedException e) {
                    throw new RuntimeException(e);
                }
            }
            // Run the tests
            for (int i = 0; i < moduleCount; i++) {

                IModuleDef module = modules.get(i);
                long start = System.currentTimeMillis();

                if (mRebootPerModule) {
                    if ("user".equals(mDevice.getProperty("ro.build.type"))) {
                        CLog.e("reboot-per-module should only be used during development, "
                            + "this is a\" user\" build device");
                    } else {
                        CLog.logAndDisplay(LogLevel.INFO, "Rebooting device before starting next "
                            + "module");
                        mDevice.reboot();
                    }
                }

                // execute pre module execution checker
                if (checkers != null && !checkers.isEmpty()) {
                    runPreModuleCheck(module.getName(), checkers, mDevice, listener);
                }
                try {
<<<<<<< HEAD
                    if (module.getTest() instanceof IBuildReceiver) {
                        ((IBuildReceiver)module.getTest()).setBuild(mBuildHelper.getBuildInfo());
                    }
                    module.run(moduleListener);
                    moduleListener.finish(module.getId());
=======
                    module.run(listener);
>>>>>>> 49f95a8e
                } catch (DeviceUnresponsiveException due) {
                    // being able to catch a DeviceUnresponsiveException here implies that recovery
                    // was successful, and test execution should proceed to next module
                    ByteArrayOutputStream stack = new ByteArrayOutputStream();
                    due.printStackTrace(new PrintWriter(stack, true));
                    StreamUtil.close(stack);
                    CLog.w("Ignored DeviceUnresponsiveException because recovery was successful, "
                            + "proceeding with next module. Stack trace: %s",
                            stack.toString());
                    CLog.w("This may be due to incorrect timeout setting on module %s",
                            module.getName());
                }
                long duration = System.currentTimeMillis() - start;
                long expected = module.getRuntimeHint();
                long delta = Math.abs(duration - expected);
                // Show warning if delta is more than 10% of expected
                if (expected > 0 && ((float)delta / (float)expected) > 0.1f) {
                    CLog.logAndDisplay(LogLevel.WARN,
                            "Inaccurate runtime hint for %s, expected %s was %s",
                            module.getId(),
                            TimeUtil.formatElapsedTime(expected),
                            TimeUtil.formatElapsedTime(duration));
                }
                if (checkers != null && !checkers.isEmpty()) {
                    runPostModuleCheck(module.getName(), checkers, mDevice, listener);
                }
            }
        } catch (FileNotFoundException fnfe) {
            throw new RuntimeException("Failed to initialize modules", fnfe);
        }
    }

    /**
     * Gets the set of ABIs supported by both Compatibility and the device under test
     *
     * @return The set of ABIs to run the tests on
     * @throws DeviceNotAvailableException
     */
    Set<IAbi> getAbis() throws DeviceNotAvailableException {
        Set<IAbi> abis = new LinkedHashSet<>();
        Set<String> archAbis = getAbisForBuildTargetArch();
        if (mPrimaryAbiRun) {
            if (mAbiName == null) {
                // Get the primary from the device and make it the --abi to run.
                mAbiName = mDevice.getProperty("ro.product.cpu.abi").trim();
            } else {
                CLog.d("Option --%s supersedes the option --%s, using abi: %s", ABI_OPTION,
                        PRIMARY_ABI_RUN, mAbiName);
            }
        }
        if (mAbiName != null) {
            // A particular abi was requested, it still need to be supported by the build.
            if ((!mSkipHostArchCheck && !archAbis.contains(mAbiName)) ||
                    !AbiUtils.isAbiSupportedByCompatibility(mAbiName)) {
                throw new IllegalArgumentException(String.format("Your CTS hasn't been built with "
                        + "abi '%s' support, this CTS currently supports '%s'.",
                        mAbiName, archAbis));
            } else {
                abis.add(new Abi(mAbiName, AbiUtils.getBitness(mAbiName)));
                return abis;
            }
        } else {
            // Run on all abi in common between the device and CTS.
            List<String> deviceAbis = Arrays.asList(AbiFormatter.getSupportedAbis(mDevice, ""));
            for (String abi : deviceAbis) {
                if ((mSkipHostArchCheck || archAbis.contains(abi)) &&
                        AbiUtils.isAbiSupportedByCompatibility(abi)) {
                    abis.add(new Abi(abi, AbiUtils.getBitness(abi)));
                } else {
                    CLog.d("abi '%s' is supported by device but not by this CTS build (%s), tests "
                            + "will not run against it.", abi, archAbis);
                }
            }
            if (abis.isEmpty()) {
                throw new IllegalArgumentException(String.format("None of the abi supported by this"
                       + " CTS build ('%s') are supported by the device ('%s').",
                       archAbis, deviceAbis));
            }
            return abis;
        }
    }

    /**
     * Return the abis supported by the Host build target architecture.
     * Exposed for testing.
     */
    protected Set<String> getAbisForBuildTargetArch() {
        return AbiUtils.getAbisForArch(SuiteInfo.TARGET_ARCH);
    }

    /**
     * Resolve the inclusion and exclusion logic of system status checkers
     *
     * @param s the {@link ISystemStatusChecker} to perform filtering logic on
     * @return True if the {@link ISystemStatusChecker} should be included, false otherwise.
     */
    private boolean shouldIncludeSystemStatusChecker(ISystemStatusChecker s) {
        String clazz = s.getClass().getCanonicalName();
        boolean shouldInclude = mSystemStatusCheckWhitelist.isEmpty()
                || mSystemStatusCheckWhitelist.contains(clazz);
        boolean shouldExclude = !mSystemStatusCheckBlacklist.isEmpty()
                && mSystemStatusCheckBlacklist.contains(clazz);
        return shouldInclude && !shouldExclude;
    }

    @VisibleForTesting
    void runPreModuleCheck(String moduleName, List<ISystemStatusChecker> checkers,
            ITestDevice device, ITestLogger logger) throws DeviceNotAvailableException {
        CLog.i("Running system status checker before module execution: %s", moduleName);
        List<String> failures = new ArrayList<>();
        for (ISystemStatusChecker checker : checkers) {
            boolean result = checker.preExecutionCheck(device);
            if (!result) {
                failures.add(checker.getClass().getCanonicalName());
                CLog.w("System status checker [%s] failed", checker.getClass().getCanonicalName());
            }
        }
        if (!failures.isEmpty()) {
            CLog.w("There are failed system status checkers: %s capturing a bugreport",
                    failures.toString());
            InputStreamSource bugSource = device.getBugreport();
            logger.testLog(String.format("bugreport-checker-pre-module-%s", moduleName),
                    LogDataType.BUGREPORT, bugSource);
            bugSource.cancel();
        }
    }

    @VisibleForTesting
    void runPostModuleCheck(String moduleName, List<ISystemStatusChecker> checkers,
            ITestDevice device, ITestLogger logger) throws DeviceNotAvailableException {
        CLog.i("Running system status checker after module execution: %s", moduleName);
        List<String> failures = new ArrayList<>();
        for (ISystemStatusChecker checker : checkers) {
            boolean result = checker.postExecutionCheck(device);
            if (!result) {
                failures.add(checker.getClass().getCanonicalName());
                CLog.w("System status checker [%s] failed", checker.getClass().getCanonicalName());
            }
        }
        if (!failures.isEmpty()) {
            CLog.w("There are failed system status checkers: %s capturing a bugreport",
                    failures.toString());
            InputStreamSource bugSource = device.getBugreport();
            logger.testLog(String.format("bugreport-checker-post-module-%s", moduleName),
                    LogDataType.BUGREPORT, bugSource);
            bugSource.cancel();
        }
    }

    /**
     * Sets the retry command-line args to be stored in the BuildInfo and serialized into the
     * report upon completion of the invocation.
     */
    void loadRetryCommandLineArgs(Integer sessionId) {
        IInvocationResult result = null;
        try {
            result = ResultHandler.findResult(mBuildHelper.getResultsDir(), sessionId);
        } catch (FileNotFoundException e) {
            // We should never reach this point, because this method should only be called
            // after setupFilters(), so result exists if we've gotten this far
            throw new RuntimeException(e);
        }
        if (result == null) {
            // Again, this should never happen
            throw new IllegalArgumentException(String.format(
                    "Could not find session with id %d", sessionId));
        }
        String retryCommandLineArgs = result.getCommandLineArgs();
        if (retryCommandLineArgs != null) {
            mBuildHelper.setRetryCommandLineArgs(retryCommandLineArgs);
        }
    }

    /**
     * Sets the include/exclude filters up based on if a module name was given or whether this is a
     * retry run.
     */
    void setupFilters() throws DeviceNotAvailableException {
        if (mRetrySessionId != null) {
            // We're retrying so clear -m and -t options
            // eventually reset these options with values given in the previous session
            mModuleName = null;
            mTestName = null;
            // Load the invocation result
            IInvocationResult result = null;
            try {
                result = ResultHandler.findResult(mBuildHelper.getResultsDir(), mRetrySessionId);
            } catch (FileNotFoundException e) {
                throw new RuntimeException(e);
            }
            if (result == null) {
                throw new IllegalArgumentException(String.format(
                        "Could not find session with id %d", mRetrySessionId));
            }

            String oldBuildFingerprint = result.getBuildFingerprint();
            String currentBuildFingerprint = mDevice.getProperty("ro.build.fingerprint");
            if (oldBuildFingerprint.equals(currentBuildFingerprint)) {
                CLog.logAndDisplay(LogLevel.INFO, "Retrying session from: %s",
                        CompatibilityBuildHelper.getDirSuffix(result.getStartTime()));
            } else {
                throw new IllegalArgumentException(String.format(
                        "Device build fingerprint must match %s to retry session %d",
                        oldBuildFingerprint, mRetrySessionId));
            }

            String retryCommandLineArgs = result.getCommandLineArgs();
            if (retryCommandLineArgs != null) {
                try {
                    // parse the command-line string from the result file and set options
                    ArgsOptionParser parser = new ArgsOptionParser(this);
                    parser.parse(OptionHelper.getValidCliArgs(retryCommandLineArgs, this));
                } catch (ConfigurationException e) {
                    throw new RuntimeException(e);
                }
            }

            SubPlanCreator retryPlanCreator = new SubPlanCreator();
            retryPlanCreator.setResult(result);
            if (RetryType.FAILED.equals(mRetryType)) {
                // retry only failed tests
                retryPlanCreator.addResultType(SubPlanCreator.FAILED);
            } else if (RetryType.NOT_EXECUTED.equals(mRetryType)){
                // retry only not executed tests
                retryPlanCreator.addResultType(SubPlanCreator.NOT_EXECUTED);
            } else {
                // retry both failed and not executed tests
                retryPlanCreator.addResultType(SubPlanCreator.FAILED);
                retryPlanCreator.addResultType(SubPlanCreator.NOT_EXECUTED);
            }
            try {
                ISubPlan retryPlan = retryPlanCreator.createSubPlan(mBuildHelper);
                mIncludeFilters.addAll(retryPlan.getIncludeFilters());
                mExcludeFilters.addAll(retryPlan.getExcludeFilters());
            } catch (ConfigurationException e) {
                throw new RuntimeException ("Failed to create subplan for retry", e);
            }
        }
        if (mSubPlan != null) {
            try {
                File subPlanFile = new File(mBuildHelper.getSubPlansDir(), mSubPlan + ".xml");
                if (!subPlanFile.exists()) {
                    throw new IllegalArgumentException(
                            String.format("Could not retrieve subplan \"%s\"", mSubPlan));
                }
                InputStream subPlanInputStream = new FileInputStream(subPlanFile);
                ISubPlan subPlan = new SubPlan();
                subPlan.parse(subPlanInputStream);
                mIncludeFilters.addAll(subPlan.getIncludeFilters());
                mExcludeFilters.addAll(subPlan.getExcludeFilters());
            } catch (FileNotFoundException | ParseException e) {
                throw new RuntimeException(
                        String.format("Unable to find or parse subplan %s", mSubPlan), e);
            }
        }
        if (mModuleName != null) {
            try {
                List<String> modules = ModuleRepo.getModuleNamesMatching(
                        mBuildHelper.getTestsDir(), mModuleName);
                if (modules.size() == 0) {
                    throw new IllegalArgumentException(
                            String.format("No modules found matching %s", mModuleName));
                } else if (modules.size() > 1) {
                    throw new IllegalArgumentException(String.format(
                            "Multiple modules found matching %s:\n%s\nWhich one did you mean?\n",
                            mModuleName, ArrayUtil.join("\n", modules)));
                } else {
                    String module = modules.get(0);
                    cleanFilters(mIncludeFilters, module);
                    cleanFilters(mExcludeFilters, module);
                    mIncludeFilters.add(new TestFilter(mAbiName, module, mTestName).toString());
                }
            } catch (FileNotFoundException e) {
                throw new RuntimeException(e);
            }
        } else if (mTestName != null) {
            throw new IllegalArgumentException(
                    "Test name given without module name. Add --module <module-name>");
        } else {
            // If a module has an arg, assume it's included
            for (String arg : mModuleArgs) {
                mIncludeFilters.add(arg.split(":")[0]);
            }
        }
    }

    /* Helper method designed to remove filters in a list not applicable to the given module */
    private static void cleanFilters(Set<String> filters, String module) {
        Set<String> cleanedFilters = new HashSet<String>();
        for (String filter : filters) {
            if (module.equals(TestFilter.createFrom(filter).getName())) {
                cleanedFilters.add(filter); // Module name matches, filter passes
            }
        }
        filters.clear();
        filters.addAll(cleanedFilters);
    }

    /**
     * {@inheritDoc}
     */
    @Override
    public Collection<IRemoteTest> split() {
        if (mShards <= 1) {
            return null;
        }
        mIsLocalSharding = true;
        List<IRemoteTest> shardQueue = new LinkedList<>();
        for (int i = 0; i < mShards; i++) {
            CompatibilityTest test = (CompatibilityTest) getTestShard(mShards, i);
            test.mIsLocalSharding = true;
            shardQueue.add(test);
        }
        sPreparedLatch = new CountDownLatch(shardQueue.size());
        return shardQueue;
    }
<<<<<<< HEAD

    /**
     * {@inheritDoc}
     */
    @Override
    public IRemoteTest getTestShard(int shardCount, int shardIndex) {
        CompatibilityTest test = new CompatibilityTest(shardCount, mModuleRepo, shardIndex);
        OptionCopier.copyOptionsNoThrow(this, test);
        // Set the shard count because the copy option on the previous line
        // copies over the mShard value
        test.mShards = 0;
        return test;
    }

    /**
     * {@inheritDoc}
     */
    @Override
    public void setSystemStatusChecker(List<ISystemStatusChecker> systemCheckers) {
        mListCheckers = systemCheckers;
    }

    @Override
    public void setCollectTestsOnly(boolean collectTestsOnly) {
        mCollectTestsOnly = collectTestsOnly;
    }

    private class ModuleResultForwarder extends ResultForwarder {

        private boolean mTestRunStarted = false;
        private ITestInvocationListener mListener;

        public ModuleResultForwarder(ITestInvocationListener listener) {
            super(listener);
            mListener = listener;
        }

        /**
         * {@inheritDoc}
         */
        @Override
        public void testRunStarted(String name, int numTests) {
            mListener.testRunStarted(name, numTests);
            mTestRunStarted = true;
        }

        public void finish(String moduleId) {
            if (!mTestRunStarted) {
                mListener.testRunStarted(moduleId, 0);
                mListener.testRunEnded(0, Collections.emptyMap());
            }
        }
    }

=======
>>>>>>> 49f95a8e
}<|MERGE_RESOLUTION|>--- conflicted
+++ resolved
@@ -41,14 +41,9 @@
 import com.android.tradefed.result.ITestInvocationListener;
 import com.android.tradefed.result.InputStreamSource;
 import com.android.tradefed.result.LogDataType;
-<<<<<<< HEAD
-import com.android.tradefed.result.ResultForwarder;
 import com.android.tradefed.suite.checker.ISystemStatusChecker;
 import com.android.tradefed.suite.checker.ISystemStatusCheckerReceiver;
 import com.android.tradefed.testtype.Abi;
-=======
-import com.android.tradefed.targetprep.ITargetPreparer;
->>>>>>> 49f95a8e
 import com.android.tradefed.testtype.IAbi;
 import com.android.tradefed.testtype.IBuildReceiver;
 import com.android.tradefed.testtype.IDeviceTest;
@@ -461,15 +456,10 @@
                     runPreModuleCheck(module.getName(), checkers, mDevice, listener);
                 }
                 try {
-<<<<<<< HEAD
                     if (module.getTest() instanceof IBuildReceiver) {
                         ((IBuildReceiver)module.getTest()).setBuild(mBuildHelper.getBuildInfo());
                     }
-                    module.run(moduleListener);
-                    moduleListener.finish(module.getId());
-=======
                     module.run(listener);
->>>>>>> 49f95a8e
                 } catch (DeviceUnresponsiveException due) {
                     // being able to catch a DeviceUnresponsiveException here implies that recovery
                     // was successful, and test execution should proceed to next module
@@ -786,7 +776,6 @@
         sPreparedLatch = new CountDownLatch(shardQueue.size());
         return shardQueue;
     }
-<<<<<<< HEAD
 
     /**
      * {@inheritDoc}
@@ -813,34 +802,4 @@
     public void setCollectTestsOnly(boolean collectTestsOnly) {
         mCollectTestsOnly = collectTestsOnly;
     }
-
-    private class ModuleResultForwarder extends ResultForwarder {
-
-        private boolean mTestRunStarted = false;
-        private ITestInvocationListener mListener;
-
-        public ModuleResultForwarder(ITestInvocationListener listener) {
-            super(listener);
-            mListener = listener;
-        }
-
-        /**
-         * {@inheritDoc}
-         */
-        @Override
-        public void testRunStarted(String name, int numTests) {
-            mListener.testRunStarted(name, numTests);
-            mTestRunStarted = true;
-        }
-
-        public void finish(String moduleId) {
-            if (!mTestRunStarted) {
-                mListener.testRunStarted(moduleId, 0);
-                mListener.testRunEnded(0, Collections.emptyMap());
-            }
-        }
-    }
-
-=======
->>>>>>> 49f95a8e
 }