/*
 * Copyright (C) 2015 The Android Open Source Project
 *
 * Licensed under the Apache License, Version 2.0 (the "License");
 * you may not use this file except in compliance with the License.
 * You may obtain a copy of the License at
 *
 *      http://www.apache.org/licenses/LICENSE-2.0
 *
 * Unless required by applicable law or agreed to in writing, software
 * distributed under the License is distributed on an "AS IS" BASIS,
 * WITHOUT WARRANTIES OR CONDITIONS OF ANY KIND, either express or implied.
 * See the License for the specific language governing permissions and
 * limitations under the License.
 */

package com.android.compatibility.common.tradefed.targetprep;

import com.android.compatibility.common.tradefed.build.CompatibilityBuildHelper;
import com.android.compatibility.common.tradefed.testtype.CompatibilityTest;
import com.android.compatibility.common.tradefed.util.CollectorUtil;
import com.android.tradefed.build.IBuildInfo;
import com.android.tradefed.config.Option;
import com.android.tradefed.device.DeviceNotAvailableException;
import com.android.tradefed.device.ITestDevice;
import com.android.tradefed.log.LogUtil.CLog;
import com.android.tradefed.targetprep.BuildError;
import com.android.tradefed.targetprep.TargetSetupError;
import com.android.tradefed.util.ArrayUtil;
import com.android.tradefed.util.FileUtil;

import java.io.File;
import java.io.FileNotFoundException;
import java.util.HashMap;
import java.util.Map;
import java.util.Map.Entry;

/**
 * An {@link ApkInstrumentationPreparer} that collects device info.
 */
public class DeviceInfoCollector extends ApkInstrumentationPreparer {

    private static final Map<String, String> BUILD_KEYS = new HashMap<>();
    static {
        BUILD_KEYS.put("cts:build_id", "ro.build.id");
        BUILD_KEYS.put("cts:build_product", "ro.product.name");
        BUILD_KEYS.put("cts:build_device", "ro.product.device");
        BUILD_KEYS.put("cts:build_board", "ro.product.board");
        BUILD_KEYS.put("cts:build_manufacturer", "ro.product.manufacturer");
        BUILD_KEYS.put("cts:build_brand", "ro.product.brand");
        BUILD_KEYS.put("cts:build_model", "ro.product.model");
        BUILD_KEYS.put("cts:build_type", "ro.build.type");
        BUILD_KEYS.put("cts:build_tags", "ro.build.tags");
        BUILD_KEYS.put("cts:build_fingerprint", "ro.build.fingerprint");
        BUILD_KEYS.put("cts:build_abi", "ro.product.cpu.abi");
        BUILD_KEYS.put("cts:build_abi2", "ro.product.cpu.abi2");
        BUILD_KEYS.put("cts:build_abis", "ro.product.cpu.abilist");
        BUILD_KEYS.put("cts:build_abis_32", "ro.product.cpu.abilist32");
        BUILD_KEYS.put("cts:build_abis_64", "ro.product.cpu.abilist64");
        BUILD_KEYS.put("cts:build_serial", "ro.serialno");
        BUILD_KEYS.put("cts:build_version_release", "ro.build.version.release");
        BUILD_KEYS.put("cts:build_version_sdk", "ro.build.version.sdk");
        BUILD_KEYS.put("cts:build_version_base_os", "ro.build.version.base_os");
        BUILD_KEYS.put("cts:build_version_security_patch", "ro.build.version.security_patch");
        BUILD_KEYS.put("cts:build_reference_fingerprint", "ro.build.reference.fingerprint");
    }

    @Option(name = CompatibilityTest.SKIP_DEVICE_INFO_OPTION,
            shortName = 'd',
            description = "Whether device info collection should be skipped")
    private boolean mSkipDeviceInfo = false;

    @Option(name= "src-dir", description = "The directory to copy to the results dir")
    private String mSrcDir;

    @Option(name = "dest-dir", description = "The directory under the result to store the files")
    private String mDestDir;

    @Option(name = "temp-dir", description = "The directory containing host-side device info files")
    private String mTempDir;

    // Temp directory for host-side device info files.
    private File mHostDir;

    // Destination result directory for all device info files.
    private File mResultDir;

    public DeviceInfoCollector() {
        mWhen = When.BOTH;
    }

    @Override
    public void setUp(ITestDevice device, IBuildInfo buildInfo) throws TargetSetupError,
            BuildError, DeviceNotAvailableException {
        for (Entry<String, String> entry : BUILD_KEYS.entrySet()) {
            buildInfo.addBuildAttribute(entry.getKey(),
                    ArrayUtil.join(",", device.getProperty(entry.getValue())));
        }
        if (mSkipDeviceInfo) {
            return;
        }

        createTempHostDir();
        createResultDir(buildInfo);
        run(device, buildInfo);
        getDeviceInfoFiles(device);
    }

    @Override
    public void tearDown(ITestDevice device, IBuildInfo buildInfo, Throwable e) {
        if (mSkipDeviceInfo) {
            return;
        }
        if (mHostDir != null && mHostDir.isDirectory() &&
                    mResultDir != null && mResultDir.isDirectory()) {
            CollectorUtil.pullFromHost(mHostDir, mResultDir);
        }
    }

    private void createTempHostDir() {
        try {
            mHostDir = FileUtil.createNamedTempDir(mTempDir);
            if (!mHostDir.isDirectory()) {
                CLog.e("%s is not a directory", mHostDir.getAbsolutePath());
                return;
            }
        } catch (Exception e) {
            e.printStackTrace();
        }
    }

    private void createResultDir(IBuildInfo buildInfo) {
        CompatibilityBuildHelper buildHelper = new CompatibilityBuildHelper(buildInfo);
        try {
            mResultDir = buildHelper.getResultDir();
            if (mDestDir != null) {
                mResultDir = new File(mResultDir, mDestDir);
            }
            mResultDir.mkdirs();
            if (!mResultDir.isDirectory()) {
                CLog.e("%s is not a directory", mResultDir.getAbsolutePath());
                return;
            }
<<<<<<< HEAD
            String resultPath = resultDir.getAbsolutePath();
            CollectorUtil.pullFromDevice(device, mSrcDir, resultPath);
=======
>>>>>>> c08519d2
        } catch (FileNotFoundException fnfe) {
            fnfe.printStackTrace();
        }
    }
<<<<<<< HEAD
=======

    private void getDeviceInfoFiles(ITestDevice device) {
        if (mResultDir != null && mResultDir.isDirectory()) {
            String mResultPath = mResultDir.getAbsolutePath();
            CollectorUtil.pullFromDevice(device, mSrcDir, mResultPath);
        }
    }
>>>>>>> c08519d2
}<|MERGE_RESOLUTION|>--- conflicted
+++ resolved
@@ -141,17 +141,10 @@
                 CLog.e("%s is not a directory", mResultDir.getAbsolutePath());
                 return;
             }
-<<<<<<< HEAD
-            String resultPath = resultDir.getAbsolutePath();
-            CollectorUtil.pullFromDevice(device, mSrcDir, resultPath);
-=======
->>>>>>> c08519d2
         } catch (FileNotFoundException fnfe) {
             fnfe.printStackTrace();
         }
     }
-<<<<<<< HEAD
-=======
 
     private void getDeviceInfoFiles(ITestDevice device) {
         if (mResultDir != null && mResultDir.isDirectory()) {
@@ -159,5 +152,4 @@
             CollectorUtil.pullFromDevice(device, mSrcDir, mResultPath);
         }
     }
->>>>>>> c08519d2
 }