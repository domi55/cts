/*
 * Copyright (C) 2015 The Android Open Source Project
 *
 * Licensed under the Apache License, Version 2.0 (the "License");
 * you may not use this file except in compliance with the License.
 * You may obtain a copy of the License at
 *
 *      http://www.apache.org/licenses/LICENSE-2.0
 *
 * Unless required by applicable law or agreed to in writing, software
 * distributed under the License is distributed on an "AS IS" BASIS,
 * WITHOUT WARRANTIES OR CONDITIONS OF ANY KIND, either express or implied.
 * See the License for the specific language governing permissions and
 * limitations under the License.
 */

package com.android.compatibility.common.tradefed.targetprep;

import com.android.compatibility.common.tradefed.build.CompatibilityBuildHelper;
import com.android.compatibility.common.tradefed.testtype.CompatibilityTest;
import com.android.compatibility.common.tradefed.util.CollectorUtil;
import com.android.compatibility.common.util.DevicePropertyInfo;
import com.android.tradefed.build.IBuildInfo;
import com.android.tradefed.config.Option;
import com.android.tradefed.device.DeviceNotAvailableException;
import com.android.tradefed.device.ITestDevice;
import com.android.tradefed.log.LogUtil.CLog;
import com.android.tradefed.targetprep.BuildError;
import com.android.tradefed.targetprep.TargetSetupError;
import com.android.tradefed.util.FileUtil;

import java.io.File;
import java.io.FileNotFoundException;
import java.util.HashMap;
import java.util.Map;
import java.util.Map.Entry;

/**
 * An {@link ApkInstrumentationPreparer} that collects device info.
 */
public class DeviceInfoCollector extends ApkInstrumentationPreparer {

    private static final String ABI = "ro.product.cpu.abi";
    private static final String ABI2 = "ro.product.cpu.abi2";
    private static final String ABIS = "ro.product.cpu.abilist";
    private static final String ABIS_32 = "ro.product.cpu.abilist32";
    private static final String ABIS_64 = "ro.product.cpu.abilist64";
    private static final String BOARD = "ro.product.board";
    private static final String BRAND = "ro.product.brand";
    private static final String DEVICE = "ro.product.device";
    private static final String FINGERPRINT = "ro.build.fingerprint";
    private static final String ID = "ro.build.id";
    private static final String MANUFACTURER = "ro.product.manufacturer";
    private static final String MODEL = "ro.product.model";
    private static final String PRODUCT = "ro.product.name";
    private static final String REFERENCE_FINGERPRINT = "ro.build.reference.fingerprint";
    private static final String SERIAL = "ro.serialno";
    private static final String TAGS = "ro.build.tags";
    private static final String TYPE = "ro.build.type";
    private static final String VERSION_BASE_OS = "ro.build.version.base_os";
    private static final String VERSION_RELEASE = "ro.build.version.release";
    private static final String VERSION_SDK = "ro.build.version.sdk";
    private static final String VERSION_SECURITY_PATCH = "ro.build.version.security_patch";

    private static final String PREFIX_TAG = "cts:build_";

    @Option(name = CompatibilityTest.SKIP_DEVICE_INFO_OPTION,
            shortName = 'd',
            description = "Whether device info collection should be skipped")
    private boolean mSkipDeviceInfo = false;

    @Option(name= "src-dir", description = "The directory to copy to the results dir")
    private String mSrcDir;

    @Option(name = "dest-dir", description = "The directory under the result to store the files")
    private String mDestDir;

    @Option(name = "temp-dir", description = "The directory containing host-side device info files")
    private String mTempDir;

    // Temp directory for host-side device info files.
    private File mHostDir;

    // Destination result directory for all device info files.
    private File mResultDir;

    public DeviceInfoCollector() {
        mWhen = When.BOTH;
    }

    @Override
    public void setUp(ITestDevice device, IBuildInfo buildInfo) throws TargetSetupError,
            BuildError, DeviceNotAvailableException {
<<<<<<< HEAD
        DevicePropertyInfo devicePropertyInfo = new DevicePropertyInfo(ABI, ABI2, ABIS, ABIS_32,
                ABIS_64, BOARD, BRAND, DEVICE, FINGERPRINT, ID, MANUFACTURER, MODEL, PRODUCT,
                REFERENCE_FINGERPRINT, SERIAL, TAGS, TYPE, VERSION_BASE_OS, VERSION_RELEASE,
                VERSION_SDK, VERSION_SECURITY_PATCH);

        // add device properties to the result with a prefix tag for each key
        for (Entry<String, String> entry :
                devicePropertyInfo.getPropertytMapWithPrefix(PREFIX_TAG).entrySet()) {
            buildInfo.addBuildAttribute(entry.getKey(),
                    ArrayUtil.join(",", device.getProperty(entry.getValue())));
=======
        for (Entry<String, String> entry : BUILD_KEYS.entrySet()) {
            buildInfo.addBuildAttribute(
                    entry.getKey(), nullToEmpty(device.getProperty(entry.getValue())));
>>>>>>> 43559a1d
        }
        if (mSkipDeviceInfo) {
            return;
        }

        createTempHostDir();
        createResultDir(buildInfo);
        run(device, buildInfo);
        getDeviceInfoFiles(device);
    }

    @Override
    public void tearDown(ITestDevice device, IBuildInfo buildInfo, Throwable e) {
        if (mSkipDeviceInfo) {
            return;
        }
        if (mHostDir != null && mHostDir.isDirectory() &&
                mResultDir != null && mResultDir.isDirectory()) {
            CollectorUtil.pullFromHost(mHostDir, mResultDir);
        }
    }

    private void createTempHostDir() {
        try {
            mHostDir = FileUtil.createNamedTempDir(mTempDir);
            if (!mHostDir.isDirectory()) {
                CLog.e("%s is not a directory", mHostDir.getAbsolutePath());
                return;
            }
        } catch (Exception e) {
            e.printStackTrace();
        }
    }

    private void createResultDir(IBuildInfo buildInfo) {
        CompatibilityBuildHelper buildHelper = new CompatibilityBuildHelper(buildInfo);
        try {
            mResultDir = buildHelper.getResultDir();
            if (mDestDir != null) {
                mResultDir = new File(mResultDir, mDestDir);
            }
            mResultDir.mkdirs();
            if (!mResultDir.isDirectory()) {
                CLog.e("%s is not a directory", mResultDir.getAbsolutePath());
                return;
            }
        } catch (FileNotFoundException fnfe) {
            fnfe.printStackTrace();
        }
    }

    private void getDeviceInfoFiles(ITestDevice device) {
        if (mResultDir != null && mResultDir.isDirectory()) {
            String mResultPath = mResultDir.getAbsolutePath();
            CollectorUtil.pullFromDevice(device, mSrcDir, mResultPath);
        }
    }

    private static String nullToEmpty(String value) {
        return value == null ? "" : value;
    }
}<|MERGE_RESOLUTION|>--- conflicted
+++ resolved
@@ -91,7 +91,6 @@
     @Override
     public void setUp(ITestDevice device, IBuildInfo buildInfo) throws TargetSetupError,
             BuildError, DeviceNotAvailableException {
-<<<<<<< HEAD
         DevicePropertyInfo devicePropertyInfo = new DevicePropertyInfo(ABI, ABI2, ABIS, ABIS_32,
                 ABIS_64, BOARD, BRAND, DEVICE, FINGERPRINT, ID, MANUFACTURER, MODEL, PRODUCT,
                 REFERENCE_FINGERPRINT, SERIAL, TAGS, TYPE, VERSION_BASE_OS, VERSION_RELEASE,
@@ -100,13 +99,8 @@
         // add device properties to the result with a prefix tag for each key
         for (Entry<String, String> entry :
                 devicePropertyInfo.getPropertytMapWithPrefix(PREFIX_TAG).entrySet()) {
-            buildInfo.addBuildAttribute(entry.getKey(),
-                    ArrayUtil.join(",", device.getProperty(entry.getValue())));
-=======
-        for (Entry<String, String> entry : BUILD_KEYS.entrySet()) {
             buildInfo.addBuildAttribute(
                     entry.getKey(), nullToEmpty(device.getProperty(entry.getValue())));
->>>>>>> 43559a1d
         }
         if (mSkipDeviceInfo) {
             return;
