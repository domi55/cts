/*
 * Copyright (C) 2015 The Android Open Source Project
 *
 * Licensed under the Apache License, Version 2.0 (the "License");
 * you may not use this file except in compliance with the License.
 * You may obtain a copy of the License at
 *
 *      http://www.apache.org/licenses/LICENSE-2.0
 *
 * Unless required by applicable law or agreed to in writing, software
 * distributed under the License is distributed on an "AS IS" BASIS,
 * WITHOUT WARRANTIES OR CONDITIONS OF ANY KIND, either express or implied.
 * See the License for the specific language governing permissions and
 * limitations under the License.
 */
package com.android.compatibility.common.util;

import com.android.compatibility.common.util.ChecksumReporter.ChecksumValidationException;

import com.google.common.base.Strings;

import org.xmlpull.v1.XmlPullParser;
import org.xmlpull.v1.XmlPullParserException;
import org.xmlpull.v1.XmlPullParserFactory;
import org.xmlpull.v1.XmlSerializer;

import java.io.File;
import java.io.FileInputStream;
import java.io.FileNotFoundException;
import java.io.FileOutputStream;
import java.io.FileReader;
import java.io.IOException;
import java.io.InputStream;
import java.io.OutputStream;
import java.net.InetAddress;
import java.net.UnknownHostException;
import java.text.SimpleDateFormat;
import java.util.ArrayList;
import java.util.Comparator;
import java.util.Collections;
import java.util.Date;
import java.util.List;
import java.util.Map.Entry;
import java.util.Set;

import javax.xml.transform.Transformer;
import javax.xml.transform.TransformerException;
import javax.xml.transform.TransformerFactory;
import javax.xml.transform.stream.StreamResult;
import javax.xml.transform.stream.StreamSource;

/**
 * Handles conversion of results to/from files.
 */
public class ResultHandler {

    private static final String ENCODING = "UTF-8";
    private static final String TYPE = "org.kxml2.io.KXmlParser,org.kxml2.io.KXmlSerializer";
    private static final String NS = null;
    private static final String RESULT_FILE_VERSION = "5.0";
    public static final String TEST_RESULT_FILE_NAME = "test_result.xml";
    private static final String FAILURE_REPORT_NAME = "test_result_failures.html";
    private static final String FAILURE_XSL_FILE_NAME = "compatibility_failures.xsl";

    public static final String[] RESULT_RESOURCES = {
        "compatibility_result.css",
        "compatibility_result.xsd",
        "compatibility_result.xsl",
        "logo.png"
    };

    // XML constants
    private static final String ABI_ATTR = "abi";
    private static final String BUGREPORT_TAG = "BugReport";
    private static final String BUILD_FINGERPRINT = "build_fingerprint";
    private static final String BUILD_ID = "build_id";
    private static final String BUILD_PRODUCT = "build_product";
    private static final String BUILD_TAG = "Build";
    private static final String CASE_TAG = "TestCase";
    private static final String COMMAND_LINE_ARGS = "command_line_args";
    private static final String DEVICES_ATTR = "devices";
    private static final String DONE_ATTR = "done";
    private static final String END_DISPLAY_TIME_ATTR = "end_display";
    private static final String END_TIME_ATTR = "end";
    private static final String FAILED_ATTR = "failed";
    private static final String FAILURE_TAG = "Failure";
    private static final String HOST_NAME_ATTR = "host_name";
    private static final String JAVA_VENDOR_ATTR = "java_vendor";
    private static final String JAVA_VERSION_ATTR = "java_version";
    private static final String LOGCAT_TAG = "Logcat";
    private static final String LOG_URL_ATTR = "log_url";
    private static final String MESSAGE_ATTR = "message";
    private static final String MODULE_TAG = "Module";
    private static final String MODULES_DONE_ATTR = "modules_done";
    private static final String MODULES_TOTAL_ATTR = "modules_total";
    private static final String NAME_ATTR = "name";
    private static final String NOT_EXECUTED_ATTR = "not_executed";
    private static final String OS_ARCH_ATTR = "os_arch";
    private static final String OS_NAME_ATTR = "os_name";
    private static final String OS_VERSION_ATTR = "os_version";
    private static final String PASS_ATTR = "pass";
    private static final String REPORT_VERSION_ATTR = "report_version";
    private static final String REFERENCE_URL_ATTR = "reference_url";
    private static final String RESULT_ATTR = "result";
    private static final String RESULT_TAG = "Result";
    private static final String RUNTIME_ATTR = "runtime";
    private static final String SCREENSHOT_TAG = "Screenshot";
    private static final String STACK_TAG = "StackTrace";
    private static final String START_DISPLAY_TIME_ATTR = "start_display";
    private static final String START_TIME_ATTR = "start";
    private static final String SUITE_NAME_ATTR = "suite_name";
    private static final String SUITE_PLAN_ATTR = "suite_plan";
    private static final String SUITE_VERSION_ATTR = "suite_version";
    private static final String SUITE_BUILD_ATTR = "suite_build_number";
    private static final String SUMMARY_TAG = "Summary";
    private static final String TEST_TAG = "Test";

    /**
     * Returns IInvocationResults that can be queried for general reporting information, but that
     * do not store underlying module data. Useful for summarizing invocation history.
     * @param resultsDir
     * @param useChecksum
     */
    public static List<IInvocationResult> getLightResults(File resultsDir) {
        List<IInvocationResult> results = new ArrayList<>();
        List<File> files = getResultDirectories(resultsDir);
        for (File resultDir : files) {
            IInvocationResult result = getResultFromDir(resultDir, false);
            if (result != null) {
                results.add(new LightInvocationResult(result));
                result = null; // ensure all references are removed to free memory
            }
        }
        // Sort the table entries on each entry's timestamp.
        Collections.sort(results, new Comparator<IInvocationResult>() {
            public int compare(IInvocationResult result1, IInvocationResult result2) {
                return Long.compare(result1.getStartTime(), result2.getStartTime());
            }
        });
        return results;
    }

    /**
     * @param resultDir
     * @return an IInvocationResult for this result, or null upon error
     */
    public static IInvocationResult getResultFromDir(File resultDir) {
        return getResultFromDir(resultDir, false);
    }

    /**
     * @param resultDir
     * @param useChecksum
     * @return an IInvocationResult for this result, or null upon error
     */
    public static IInvocationResult getResultFromDir(File resultDir, Boolean useChecksum) {
        try {
            File resultFile = new File(resultDir, TEST_RESULT_FILE_NAME);
            if (!resultFile.exists()) {
                return null;
            }
            Boolean invocationUseChecksum = useChecksum;
            IInvocationResult result = new InvocationResult();
            result.setRetryDirectory(resultDir);
            ChecksumReporter checksumReporter = null;
            if (invocationUseChecksum) {
                try {
                    checksumReporter = ChecksumReporter.load(resultDir);
                    result.setRetryChecksumStatus(RetryChecksumStatus.RetryWithChecksum);
                } catch (ChecksumValidationException e) {
                    // Unable to read checksum form previous execution
                    result.setRetryChecksumStatus(RetryChecksumStatus.RetryWithoutChecksum);
                    invocationUseChecksum = false;
                }
            }
            XmlPullParserFactory factory = XmlPullParserFactory.newInstance();
            XmlPullParser parser = factory.newPullParser();
            parser.setInput(new FileReader(resultFile));

            parser.nextTag();
            parser.require(XmlPullParser.START_TAG, NS, RESULT_TAG);
            result.setStartTime(Long.valueOf(
                    parser.getAttributeValue(NS, START_TIME_ATTR)));
            result.setTestPlan(parser.getAttributeValue(NS, SUITE_PLAN_ATTR));
            result.setCommandLineArgs(parser.getAttributeValue(NS, COMMAND_LINE_ARGS));
            String deviceList = parser.getAttributeValue(NS, DEVICES_ATTR);
            for (String device : deviceList.split(",")) {
                result.addDeviceSerial(device);
            }

            parser.nextTag();
            parser.require(XmlPullParser.START_TAG, NS, BUILD_TAG);
            result.addInvocationInfo(BUILD_ID, parser.getAttributeValue(NS, BUILD_ID));
            result.addInvocationInfo(BUILD_PRODUCT, parser.getAttributeValue(NS,
                    BUILD_PRODUCT));
            result.setBuildFingerprint(parser.getAttributeValue(NS, BUILD_FINGERPRINT));

            // TODO(stuartscott): may want to reload these incase the retry was done with
            // --skip-device-info flag
            parser.nextTag();
            parser.require(XmlPullParser.END_TAG, NS, BUILD_TAG);
            parser.nextTag();
            parser.require(XmlPullParser.START_TAG, NS, SUMMARY_TAG);
            parser.nextTag();
            parser.require(XmlPullParser.END_TAG, NS, SUMMARY_TAG);
            while (parser.nextTag() == XmlPullParser.START_TAG) {
                parser.require(XmlPullParser.START_TAG, NS, MODULE_TAG);
                String name = parser.getAttributeValue(NS, NAME_ATTR);
                String abi = parser.getAttributeValue(NS, ABI_ATTR);
                String moduleId = AbiUtils.createId(abi, name);
                boolean done = Boolean.parseBoolean(parser.getAttributeValue(NS, DONE_ATTR));
                IModuleResult module = result.getOrCreateModule(moduleId);
                module.initializeDone(done);
                int notExecuted = Integer.parseInt(
                        parser.getAttributeValue(NS, NOT_EXECUTED_ATTR));
                module.setNotExecuted(notExecuted);
                long runtime = Long.parseLong(parser.getAttributeValue(NS, RUNTIME_ATTR));
                module.addRuntime(runtime);
                while (parser.nextTag() == XmlPullParser.START_TAG) {
                    parser.require(XmlPullParser.START_TAG, NS, CASE_TAG);
                    String caseName = parser.getAttributeValue(NS, NAME_ATTR);
                    ICaseResult testCase = module.getOrCreateResult(caseName);
                    while (parser.nextTag() == XmlPullParser.START_TAG) {
<<<<<<< HEAD
                        parser.require(XmlPullParser.START_TAG, NS, CASE_TAG);
                        String caseName = parser.getAttributeValue(NS, NAME_ATTR);
                        ICaseResult testCase = module.getOrCreateResult(caseName);
                        while (parser.nextTag() == XmlPullParser.START_TAG) {
                            parser.require(XmlPullParser.START_TAG, NS, TEST_TAG);
                            String testName = parser.getAttributeValue(NS, NAME_ATTR);
                            ITestResult test = testCase.getOrCreateResult(testName);
                            String result = parser.getAttributeValue(NS, RESULT_ATTR);
                            test.setResultStatus(TestStatus.getStatus(result));
                            test.setRetry(true);
                            while (parser.nextTag() == XmlPullParser.START_TAG) {
                                if (parser.getName().equals(FAILURE_TAG)) {
                                    test.setMessage(parser.getAttributeValue(NS, MESSAGE_ATTR));
                                    if (parser.nextTag() == XmlPullParser.START_TAG) {
                                        parser.require(XmlPullParser.START_TAG, NS, STACK_TAG);
                                        test.setStackTrace(parser.nextText());
                                        parser.require(XmlPullParser.END_TAG, NS, STACK_TAG);
                                        parser.nextTag();
                                    }
                                    parser.require(XmlPullParser.END_TAG, NS, FAILURE_TAG);
                                } else if (parser.getName().equals(BUGREPORT_TAG)) {
                                    test.setBugReport(parser.nextText());
                                    parser.require(XmlPullParser.END_TAG, NS, BUGREPORT_TAG);
                                } else if (parser.getName().equals(LOGCAT_TAG)) {
                                    test.setLog(parser.nextText());
                                    parser.require(XmlPullParser.END_TAG, NS, LOGCAT_TAG);
                                } else if (parser.getName().equals(SCREENSHOT_TAG)) {
                                    test.setScreenshot(parser.nextText());
                                    parser.require(XmlPullParser.END_TAG, NS, SCREENSHOT_TAG);
                                } else {
                                    test.setReportLog(ReportLog.parse(parser));
=======
                        parser.require(XmlPullParser.START_TAG, NS, TEST_TAG);
                        String testName = parser.getAttributeValue(NS, NAME_ATTR);
                        ITestResult test = testCase.getOrCreateResult(testName);
                        String resultStatus = parser.getAttributeValue(NS, RESULT_ATTR);
                        test.setResultStatus(TestStatus.getStatus(resultStatus));
                        test.setRetry(true);
                        if (parser.nextTag() == XmlPullParser.START_TAG) {
                            if (parser.getName().equals(FAILURE_TAG)) {
                                test.setMessage(parser.getAttributeValue(NS, MESSAGE_ATTR));
                                if (parser.nextTag() == XmlPullParser.START_TAG) {
                                    parser.require(XmlPullParser.START_TAG, NS, STACK_TAG);
                                    test.setStackTrace(parser.nextText());
                                    parser.require(XmlPullParser.END_TAG, NS, STACK_TAG);
                                    parser.nextTag();
>>>>>>> 249aa846
                                }
                                parser.require(XmlPullParser.END_TAG, NS, FAILURE_TAG);
                                parser.nextTag();
                            } else if (parser.getName().equals(BUGREPORT_TAG)) {
                                test.setBugReport(parser.nextText());
                                parser.nextTag();
                            } else if (parser.getName().equals(LOGCAT_TAG)) {
                                test.setLog(parser.nextText());
                                parser.nextTag();
                            } else if (parser.getName().equals(SCREENSHOT_TAG)) {
                                test.setScreenshot(parser.nextText());
                                parser.nextTag();
                            } else {
                                test.setReportLog(ReportLog.parse(parser));
                                parser.nextTag();
                            }
                        }
                        parser.require(XmlPullParser.END_TAG, NS, TEST_TAG);
                        Boolean checksumMismatch = invocationUseChecksum
                                && !checksumReporter.containsTestResult(
                                test, module, result.getBuildFingerprint());
                        if (checksumMismatch) {
                            test.removeResult();
                        }
                    }
                    parser.require(XmlPullParser.END_TAG, NS, CASE_TAG);
                }
                parser.require(XmlPullParser.END_TAG, NS, MODULE_TAG);
                Boolean checksumMismatch = invocationUseChecksum
                        && !checksumReporter.containsModuleResult(
                        module, result.getBuildFingerprint());
                if (checksumMismatch) {
                    module.initializeDone(false);
                }
            }
            parser.require(XmlPullParser.END_TAG, NS, RESULT_TAG);
            return result;
        } catch (XmlPullParserException | IOException e) {
            e.printStackTrace();
            return null;
        }
    }

    /**
     * @param result
     * @param resultDir
     * @param startTime
     * @param referenceUrl A nullable string that can contain a URL to a related data
     * @param logUrl A nullable string that can contain a URL to related log files
     * @param commandLineArgs A string containing the arguments to the run command
     * @return The result file created.
     * @throws IOException
     * @throws XmlPullParserException
     */
    public static File writeResults(String suiteName, String suiteVersion, String suitePlan,
            String suiteBuild, IInvocationResult result, File resultDir,
            long startTime, long endTime, String referenceUrl, String logUrl,
            String commandLineArgs)
            throws IOException, XmlPullParserException {
        int passed = result.countResults(TestStatus.PASS);
        int failed = result.countResults(TestStatus.FAIL);
        int notExecuted = result.getNotExecuted();
        File resultFile = new File(resultDir, TEST_RESULT_FILE_NAME);
        OutputStream stream = new FileOutputStream(resultFile);
        XmlSerializer serializer = XmlPullParserFactory.newInstance(TYPE, null).newSerializer();
        serializer.setOutput(stream, ENCODING);
        serializer.startDocument(ENCODING, false);
        serializer.setFeature("http://xmlpull.org/v1/doc/features.html#indent-output", true);
        serializer.processingInstruction(
                "xml-stylesheet type=\"text/xsl\" href=\"compatibility_result.xsl\"");
        serializer.startTag(NS, RESULT_TAG);
        serializer.attribute(NS, START_TIME_ATTR, String.valueOf(startTime));
        serializer.attribute(NS, END_TIME_ATTR, String.valueOf(endTime));
        serializer.attribute(NS, START_DISPLAY_TIME_ATTR, toReadableDateString(startTime));
        serializer.attribute(NS, END_DISPLAY_TIME_ATTR, toReadableDateString(endTime));

        serializer.attribute(NS, SUITE_NAME_ATTR, suiteName);
        serializer.attribute(NS, SUITE_VERSION_ATTR, suiteVersion);
        serializer.attribute(NS, SUITE_PLAN_ATTR, suitePlan);
        serializer.attribute(NS, SUITE_BUILD_ATTR, suiteBuild);
        serializer.attribute(NS, REPORT_VERSION_ATTR, RESULT_FILE_VERSION);
        serializer.attribute(NS, COMMAND_LINE_ARGS, nullToEmpty(commandLineArgs));

        if (referenceUrl != null) {
            serializer.attribute(NS, REFERENCE_URL_ATTR, referenceUrl);
        }

        if (logUrl != null) {
            serializer.attribute(NS, LOG_URL_ATTR, logUrl);
        }

        // Device Info
        Set<String> devices = result.getDeviceSerials();
        StringBuilder deviceList = new StringBuilder();
        boolean first = true;
        for (String device : devices) {
            if (first) {
                first = false;
            } else {
                deviceList.append(",");
            }
            deviceList.append(device);
        }
        serializer.attribute(NS, DEVICES_ATTR, deviceList.toString());

        // Host Info
        String hostName = "";
        try {
            hostName = InetAddress.getLocalHost().getHostName();
        } catch (UnknownHostException ignored) {
        }
        serializer.attribute(NS, HOST_NAME_ATTR, hostName);
        serializer.attribute(NS, OS_NAME_ATTR, System.getProperty("os.name"));
        serializer.attribute(NS, OS_VERSION_ATTR, System.getProperty("os.version"));
        serializer.attribute(NS, OS_ARCH_ATTR, System.getProperty("os.arch"));
        serializer.attribute(NS, JAVA_VENDOR_ATTR, System.getProperty("java.vendor"));
        serializer.attribute(NS, JAVA_VERSION_ATTR, System.getProperty("java.version"));

        // Build Info
        serializer.startTag(NS, BUILD_TAG);
        for (Entry<String, String> entry : result.getInvocationInfo().entrySet()) {
            serializer.attribute(NS, entry.getKey(), entry.getValue());
            if (Strings.isNullOrEmpty(result.getBuildFingerprint()) &&
                    entry.getKey().equals(BUILD_FINGERPRINT)) {
                result.setBuildFingerprint(entry.getValue());
            }
        }
        serializer.endTag(NS, BUILD_TAG);

        // Summary
        serializer.startTag(NS, SUMMARY_TAG);
        serializer.attribute(NS, PASS_ATTR, Integer.toString(passed));
        serializer.attribute(NS, FAILED_ATTR, Integer.toString(failed));
        serializer.attribute(NS, NOT_EXECUTED_ATTR, Integer.toString(notExecuted));
        serializer.attribute(NS, MODULES_DONE_ATTR,
                Integer.toString(result.getModuleCompleteCount()));
        serializer.attribute(NS, MODULES_TOTAL_ATTR,
                Integer.toString(result.getModules().size()));
        serializer.endTag(NS, SUMMARY_TAG);

        // Results
        for (IModuleResult module : result.getModules()) {
            serializer.startTag(NS, MODULE_TAG);
            serializer.attribute(NS, NAME_ATTR, module.getName());
            serializer.attribute(NS, ABI_ATTR, module.getAbi());
            serializer.attribute(NS, RUNTIME_ATTR, String.valueOf(module.getRuntime()));
            serializer.attribute(NS, DONE_ATTR, Boolean.toString(module.isDone()));
            serializer.attribute(NS, NOT_EXECUTED_ATTR, Integer.toString(module.getNotExecuted()));
            serializer.attribute(NS, PASS_ATTR,
                    Integer.toString(module.countResults(TestStatus.PASS)));
            for (ICaseResult cr : module.getResults()) {
                serializer.startTag(NS, CASE_TAG);
                serializer.attribute(NS, NAME_ATTR, cr.getName());
                for (ITestResult r : cr.getResults()) {
                    TestStatus status = r.getResultStatus();
                    if (status == null) {
                        continue; // test was not executed, don't report
                    }
                    serializer.startTag(NS, TEST_TAG);
                    serializer.attribute(NS, RESULT_ATTR, status.getValue());
                    serializer.attribute(NS, NAME_ATTR, r.getName());
                    String message = r.getMessage();
                    if (message != null) {
                        serializer.startTag(NS, FAILURE_TAG);
                        serializer.attribute(NS, MESSAGE_ATTR, message);
                        String stackTrace = r.getStackTrace();
                        if (stackTrace != null) {
                            serializer.startTag(NS, STACK_TAG);
                            serializer.text(stackTrace);
                            serializer.endTag(NS, STACK_TAG);
                        }
                        serializer.endTag(NS, FAILURE_TAG);
                    }
                    String bugreport = r.getBugReport();
                    if (bugreport != null) {
                        serializer.startTag(NS, BUGREPORT_TAG);
                        serializer.text(bugreport);
                        serializer.endTag(NS, BUGREPORT_TAG);
                    }
                    String logcat = r.getLog();
                    if (logcat != null) {
                        serializer.startTag(NS, LOGCAT_TAG);
                        serializer.text(logcat);
                        serializer.endTag(NS, LOGCAT_TAG);
                    }
                    String screenshot = r.getScreenshot();
                    if (screenshot != null) {
                        serializer.startTag(NS, SCREENSHOT_TAG);
                        serializer.text(screenshot);
                        serializer.endTag(NS, SCREENSHOT_TAG);
                    }
                    ReportLog report = r.getReportLog();
                    if (report != null) {
                        ReportLog.serialize(serializer, report);
                    }
                    serializer.endTag(NS, TEST_TAG);
                }
                serializer.endTag(NS, CASE_TAG);
            }
            serializer.endTag(NS, MODULE_TAG);
        }
        serializer.endDocument();
        createChecksum(resultDir, result);
        return resultFile;
    }

    public static File createFailureReport(File inputXml) {
        File failureReport = new File(inputXml.getParentFile(), FAILURE_REPORT_NAME);
        try (InputStream xslStream = ResultHandler.class.getResourceAsStream(
                String.format("/report/%s", FAILURE_XSL_FILE_NAME));
             OutputStream outputStream = new FileOutputStream(failureReport)) {

            Transformer transformer = TransformerFactory.newInstance().newTransformer(
                    new StreamSource(xslStream));
            transformer.transform(new StreamSource(inputXml), new StreamResult(outputStream));
        } catch (IOException | TransformerException ignored) { }
        return failureReport;
    }

    private static void createChecksum(File resultDir, IInvocationResult invocationResult) {
        RetryChecksumStatus retryStatus = invocationResult.getRetryChecksumStatus();
        switch (retryStatus) {
            case NotRetry: case RetryWithChecksum:
                // Do not disrupt the process if there is a problem generating checksum.
                ChecksumReporter.tryCreateChecksum(resultDir, invocationResult);
                break;
            case RetryWithoutChecksum:
                // If the previous run has an invalid checksum file,
                // copy it into current results folder for future troubleshooting
                File retryDirectory = invocationResult.getRetryDirectory();
                File retryChecksum = new File(retryDirectory, ChecksumReporter.NAME);
                if (!retryChecksum.exists()) {
                    // if no checksum file, check for a copy from a previous retry
                    retryChecksum = new File(retryDirectory, ChecksumReporter.PREV_NAME);
                }

                if (retryChecksum.exists()) {
                    File checksumCopy = new File(resultDir, ChecksumReporter.PREV_NAME);
                    try (OutputStream out = new FileOutputStream(checksumCopy);
                        InputStream in = new FileInputStream(retryChecksum)) {
                        // Copy the bits from input stream to output stream
                        byte[] buf = new byte[1024];
                        int len;
                        while ((len = in.read(buf)) > 0) {
                            out.write(buf, 0, len);
                        }
                    } catch (IOException e) {
                        // Do not disrupt the process if there is a problem copying checksum
                    }
                }
        }
    }

    /**
     * Find the IInvocationResult for the given sessionId.
     */
    public static IInvocationResult findResult(File resultsDir, Integer sessionId)
            throws FileNotFoundException {
        return findResult(resultsDir, sessionId, true);
    }

    /**
     * Find the IInvocationResult for the given sessionId.
     */
    private static IInvocationResult findResult(
            File resultsDir, Integer sessionId, Boolean useChecksum) throws FileNotFoundException {
        if (sessionId < 0) {
            throw new IllegalArgumentException(
                String.format("Invalid session id [%d] ", sessionId));
        }
        File resultDir = getResultDirectory(resultsDir, sessionId);
        IInvocationResult result = getResultFromDir(resultDir, useChecksum);
        if (result == null) {
            throw new RuntimeException(String.format("Could not find session [%d]", sessionId));
        }
        return result;
    }

    /**
     * Get the result directory for the given sessionId.
     */
    public static File getResultDirectory(File resultsDir, Integer sessionId) {
        if (sessionId < 0) {
            throw new IllegalArgumentException(
                String.format("Invalid session id [%d] ", sessionId));
        }
        List<File> allResultDirs = getResultDirectories(resultsDir);
        if (sessionId >= allResultDirs.size()) {
            throw new IllegalArgumentException(String.format("Invalid session id [%d], results" +
                    "directory contains only %d results", sessionId, allResultDirs.size()));
        }
        return allResultDirs.get(sessionId);
    }

    /**
     * Get a list of child directories that contain test invocation results
     * @param resultsDir the root test result directory
     * @return
     */
    public static List<File> getResultDirectories(File resultsDir) {
        List<File> directoryList = new ArrayList<>();
        File[] files = resultsDir.listFiles();
        if (files == null || files.length == 0) {
            // No results, just return the empty list
            return directoryList;
        }
        for (File resultDir : files) {
            if (!resultDir.isDirectory()) {
                continue;
            }
            // Only include if it contain results file
            File resultFile = new File(resultDir, TEST_RESULT_FILE_NAME);
            if (!resultFile.exists()) {
                continue;
            }
            directoryList.add(resultDir);
        }
        Collections.sort(directoryList, (d1, d2) -> d1.getName().compareTo(d2.getName()));
        return directoryList;
    }

    /**
     * Return the given time as a {@link String} suitable for displaying.
     * <p/>
     * Example: Fri Aug 20 15:13:03 PDT 2010
     *
     * @param time the epoch time in ms since midnight Jan 1, 1970
     */
    static String toReadableDateString(long time) {
        SimpleDateFormat dateFormat = new SimpleDateFormat("EEE MMM dd HH:mm:ss zzz yyyy");
        return dateFormat.format(new Date(time));
    }

    /**
     * When nullable is null, return an empty string. Otherwise, return the value in nullable.
     */
    private static String nullToEmpty(String nullable) {
        return nullable == null ? "" : nullable;
    }
}<|MERGE_RESOLUTION|>--- conflicted
+++ resolved
@@ -221,39 +221,6 @@
                     String caseName = parser.getAttributeValue(NS, NAME_ATTR);
                     ICaseResult testCase = module.getOrCreateResult(caseName);
                     while (parser.nextTag() == XmlPullParser.START_TAG) {
-<<<<<<< HEAD
-                        parser.require(XmlPullParser.START_TAG, NS, CASE_TAG);
-                        String caseName = parser.getAttributeValue(NS, NAME_ATTR);
-                        ICaseResult testCase = module.getOrCreateResult(caseName);
-                        while (parser.nextTag() == XmlPullParser.START_TAG) {
-                            parser.require(XmlPullParser.START_TAG, NS, TEST_TAG);
-                            String testName = parser.getAttributeValue(NS, NAME_ATTR);
-                            ITestResult test = testCase.getOrCreateResult(testName);
-                            String result = parser.getAttributeValue(NS, RESULT_ATTR);
-                            test.setResultStatus(TestStatus.getStatus(result));
-                            test.setRetry(true);
-                            while (parser.nextTag() == XmlPullParser.START_TAG) {
-                                if (parser.getName().equals(FAILURE_TAG)) {
-                                    test.setMessage(parser.getAttributeValue(NS, MESSAGE_ATTR));
-                                    if (parser.nextTag() == XmlPullParser.START_TAG) {
-                                        parser.require(XmlPullParser.START_TAG, NS, STACK_TAG);
-                                        test.setStackTrace(parser.nextText());
-                                        parser.require(XmlPullParser.END_TAG, NS, STACK_TAG);
-                                        parser.nextTag();
-                                    }
-                                    parser.require(XmlPullParser.END_TAG, NS, FAILURE_TAG);
-                                } else if (parser.getName().equals(BUGREPORT_TAG)) {
-                                    test.setBugReport(parser.nextText());
-                                    parser.require(XmlPullParser.END_TAG, NS, BUGREPORT_TAG);
-                                } else if (parser.getName().equals(LOGCAT_TAG)) {
-                                    test.setLog(parser.nextText());
-                                    parser.require(XmlPullParser.END_TAG, NS, LOGCAT_TAG);
-                                } else if (parser.getName().equals(SCREENSHOT_TAG)) {
-                                    test.setScreenshot(parser.nextText());
-                                    parser.require(XmlPullParser.END_TAG, NS, SCREENSHOT_TAG);
-                                } else {
-                                    test.setReportLog(ReportLog.parse(parser));
-=======
                         parser.require(XmlPullParser.START_TAG, NS, TEST_TAG);
                         String testName = parser.getAttributeValue(NS, NAME_ATTR);
                         ITestResult test = testCase.getOrCreateResult(testName);
@@ -268,7 +235,6 @@
                                     test.setStackTrace(parser.nextText());
                                     parser.require(XmlPullParser.END_TAG, NS, STACK_TAG);
                                     parser.nextTag();
->>>>>>> 249aa846
                                 }
                                 parser.require(XmlPullParser.END_TAG, NS, FAILURE_TAG);
                                 parser.nextTag();
