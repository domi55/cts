/*
 * Copyright (C) 2015 The Android Open Source Project
 *
 * Licensed under the Apache License, Version 2.0 (the "License");
 * you may not use this file except in compliance with the License.
 * You may obtain a copy of the License at
 *
 *      http://www.apache.org/licenses/LICENSE-2.0
 *
 * Unless required by applicable law or agreed to in writing, software
 * distributed under the License is distributed on an "AS IS" BASIS,
 * WITHOUT WARRANTIES OR CONDITIONS OF ANY KIND, either express or implied.
 * See the License for the specific language governing permissions and
 * limitations under the License
 */
package com.android.compatibility.common.util;

import com.android.tradefed.util.FileUtil;

import junit.framework.TestCase;

import java.io.File;
import java.io.FileWriter;
import java.io.IOException;
import java.net.InetAddress;
import java.net.UnknownHostException;
import java.util.Arrays;
import java.util.List;
import java.util.Map;
import java.util.Set;

/**
 * Unit tests for {@link ResultHandler}
 */
public class ResultHandlerTest extends TestCase {

    private static final String SUITE_NAME = "CTS";
    private static final String SUITE_VERSION = "5.0";
    private static final String SUITE_PLAN = "cts";
    private static final String SUITE_BUILD = "12345";
    private static final String REPORT_VERSION = "5.0";
    private static final String OS_NAME = System.getProperty("os.name");
    private static final String OS_VERSION = System.getProperty("os.version");
    private static final String OS_ARCH = System.getProperty("os.arch");
    private static final String JAVA_VENDOR = System.getProperty("java.vendor");
    private static final String JAVA_VERSION = System.getProperty("java.version");
    private static final String NAME_A = "ModuleA";
    private static final String NAME_B = "ModuleB";
    private static final String DONE_A = "false";
    private static final String DONE_B = "true";
    private static final String RUNTIME_A = "100";
    private static final String RUNTIME_B = "200";
    private static final String ABI = "mips64";
    private static final String ID_A = AbiUtils.createId(ABI, NAME_A);
    private static final String ID_B = AbiUtils.createId(ABI, NAME_B);

    private static final String BUILD_ID = "build_id";
    private static final String BUILD_PRODUCT = "build_product";
    private static final String EXAMPLE_BUILD_ID = "XYZ";
    private static final String EXAMPLE_BUILD_PRODUCT = "wolverine";

    private static final String DEVICE_A = "device123";
    private static final String DEVICE_B = "device456";
    private static final String DEVICES = "device456,device123";
    private static final String CLASS_A = "android.test.Foor";
    private static final String CLASS_B = "android.test.Bar";
    private static final String METHOD_1 = "testBlah1";
    private static final String METHOD_2 = "testBlah2";
    private static final String METHOD_3 = "testBlah3";
    private static final String METHOD_4 = "testBlah4";
    private static final String SUMMARY_SOURCE = String.format("%s#%s:20", CLASS_B, METHOD_4);
    private static final String SUMMARY_MESSAGE = "Headline";
    private static final double SUMMARY_VALUE = 9001;
    private static final String MESSAGE = "Something small is not alright";
    private static final String STACK_TRACE = "Something small is not alright\n " +
            "at four.big.insects.Marley.sing(Marley.java:10)";
    private static final String BUG_REPORT = "https://cnsviewer.corp.google.com/cns/bugreport.txt";
    private static final String LOGCAT = "https://cnsviewer.corp.google.com/cns/logcat.gz";
    private static final String SCREENSHOT = "https://cnsviewer.corp.google.com/screenshot.png";
    private static final long START_MS = 1431586801000L;
    private static final long END_MS = 1431673199000L;
    private static final String START_DISPLAY = "Fri Aug 20 15:13:03 PDT 2010";
    private static final String END_DISPLAY = "Fri Aug 20 15:13:04 PDT 2010";

    private static final String REFERENCE_URL="http://android.com";
    private static final String LOG_URL ="file:///path/to/logs";
    private static final String COMMAND_LINE_ARGS = "cts -m CtsMyModuleTestCases";
    private static final String JOIN = "%s%s";
    private static final String XML_BASE =
            "<?xml version='1.0' encoding='UTF-8' standalone='no' ?>" +
            "<?xml-stylesheet type=\"text/xsl\" href=\"compatibility_result.xsl\"?>\n" +
            "<Result start=\"%d\" end=\"%d\" start_display=\"%s\"" +
            "end_display=\"%s\" suite_name=\"%s\" suite_version=\"%s\" " +
            "suite_plan=\"%s\" suite_build_number=\"%s\" report_version=\"%s\" " +
            "devices=\"%s\" host_name=\"%s\"" +
            "os_name=\"%s\" os_version=\"%s\" os_arch=\"%s\" java_vendor=\"%s\"" +
            "java_version=\"%s\" reference_url=\"%s\" log_url=\"%s\"" +
            "command_line_args=\"%s\">\n" +
            "%s%s%s" +
            "</Result>";
    private static final String XML_BUILD_INFO =
            "  <Build build_fingerprint=\"%s\" " + BUILD_ID + "=\"%s\" " +
               BUILD_PRODUCT + "=\"%s\" />\n";
    private static final String XML_SUMMARY =
            "  <Summary pass=\"%d\" failed=\"%d\" " +
            "modules_done=\"1\" modules_total=\"1\" />\n";
    private static final String XML_MODULE =
            "  <Module name=\"%s\" abi=\"%s\" device=\"%s\" runtime=\"%s\" done=\"%s\">\n" +
            "%s" +
            "  </Module>\n";
    private static final String XML_CASE =
            "    <TestCase name=\"%s\">\n" +
            "%s" +
            "    </TestCase>\n";
    private static final String XML_TEST_PASS =
            "      <Test result=\"pass\" name=\"%s\"/>\n";
    private static final String XML_TEST_NOT_EXECUTED =
            "      <Test result=\"not_executed\" name=\"%s\"/>\n";
    private static final String XML_TEST_FAIL =
            "      <Test result=\"fail\" name=\"%s\">\n" +
            "        <Failure message=\"%s\">\n" +
            "          <StackTrace>%s</StackTrace>\n" +
            "        </Failure>\n" +
            "        <BugReport>%s</BugReport>\n" +
            "        <Logcat>%s</Logcat>\n" +
            "        <Screenshot>%s</Screenshot>\n" +
            "      </Test>\n";
    private static final String XML_TEST_RESULT =
            "      <Test result=\"pass\" name=\"%s\">\n" +
            "        <Summary>\n" +
            "          <Metric source=\"%s\" message=\"%s\" score_type=\"%s\" score_unit=\"%s\">\n" +
            "             <Value>%s</Value>\n" +
            "          </Metric>\n" +
            "        </Summary>\n" +
            "      </Test>\n";
    private File resultsDir = null;
    private File resultDir = null;

    @Override
    public void setUp() throws Exception {
        resultsDir = FileUtil.createTempDir("results");
        resultDir = FileUtil.createTempDir("12345", resultsDir);
    }

    @Override
    public void tearDown() throws Exception {
        if (resultsDir != null) {
            FileUtil.recursiveDelete(resultsDir);
        }
    }

    public void testSerialization() throws Exception {
        IInvocationResult result = new InvocationResult();
        result.setStartTime(START_MS);
        result.setTestPlan(SUITE_PLAN);
        result.addDeviceSerial(DEVICE_A);
        result.addDeviceSerial(DEVICE_B);
        result.addInvocationInfo(BUILD_ID, EXAMPLE_BUILD_ID);
        result.addInvocationInfo(BUILD_PRODUCT, EXAMPLE_BUILD_PRODUCT);
        IModuleResult moduleA = result.getOrCreateModule(ID_A);
        moduleA.setDone(false);
        moduleA.addRuntime(Integer.parseInt(RUNTIME_A));
        ICaseResult moduleACase = moduleA.getOrCreateResult(CLASS_A);
        ITestResult moduleATest1 = moduleACase.getOrCreateResult(METHOD_1);
        moduleATest1.setResultStatus(TestStatus.PASS);
        ITestResult moduleATest2 = moduleACase.getOrCreateResult(METHOD_2);
        moduleATest2.setResultStatus(null); // not executed test

        IModuleResult moduleB = result.getOrCreateModule(ID_B);
        moduleB.setDone(true);
        moduleB.addRuntime(Integer.parseInt(RUNTIME_B));
        ICaseResult moduleBCase = moduleB.getOrCreateResult(CLASS_B);
        ITestResult moduleBTest3 = moduleBCase.getOrCreateResult(METHOD_3);
        moduleBTest3.setResultStatus(TestStatus.FAIL);
        moduleBTest3.setMessage(MESSAGE);
        moduleBTest3.setStackTrace(STACK_TRACE);
        moduleBTest3.setBugReport(BUG_REPORT);
        moduleBTest3.setLog(LOGCAT);
        moduleBTest3.setScreenshot(SCREENSHOT);
        ITestResult moduleBTest4 = moduleBCase.getOrCreateResult(METHOD_4);
        moduleBTest4.setResultStatus(TestStatus.PASS);
        ReportLog report = new ReportLog();
        ReportLog.Metric summary = new ReportLog.Metric(SUMMARY_SOURCE, SUMMARY_MESSAGE,
                SUMMARY_VALUE, ResultType.HIGHER_BETTER, ResultUnit.SCORE);
        report.setSummary(summary);
        moduleBTest4.setReportLog(report);

        // Serialize to file
        ResultHandler.writeResults(SUITE_NAME, SUITE_VERSION, SUITE_PLAN, SUITE_BUILD,
                result, resultDir, START_MS, END_MS, REFERENCE_URL, LOG_URL,
                COMMAND_LINE_ARGS);

        // Parse the results and assert correctness
        checkResult(ResultHandler.getResultFromDir(resultDir));
    }

    public void testParsing() throws Exception {
        File resultDir = writeResultDir(resultsDir);
        // Parse the results and assert correctness
        checkResult(ResultHandler.getResultFromDir(resultDir));
    }

    public void testGetLightResults() throws Exception {
        File resultDir = writeResultDir(resultsDir);
        List<IInvocationResult> lightResults = ResultHandler.getLightResults(resultsDir);
        assertEquals("Expected one result", 1, lightResults.size());
        IInvocationResult lightResult = lightResults.get(0);
        checkLightResult(lightResult);
    }

    /*
     * Helper to write a result to the results dir, for testing.
     * @return the written resultDir
     */
    static File writeResultDir(File resultsDir) throws IOException {
        File resultDir = null;
        FileWriter writer = null;
        String dateString = ResultHandler.toReadableDateString(System.currentTimeMillis());
        try {
            resultDir = FileUtil.createTempDir("12345", resultsDir);
            // Create the result file
            File resultFile = new File(resultDir, ResultHandler.TEST_RESULT_FILE_NAME);
            writer = new FileWriter(resultFile);
            String buildInfo = String.format(XML_BUILD_INFO, DEVICE_A,
                    EXAMPLE_BUILD_ID, EXAMPLE_BUILD_PRODUCT);
            String summary = String.format(XML_SUMMARY, 2, 1, 1);
            String moduleATest = String.format(XML_TEST_PASS, METHOD_1);
            String moduleACases = String.format(XML_CASE, CLASS_A, moduleATest);
            String moduleA = String.format(XML_MODULE, NAME_A, ABI, DEVICE_A, RUNTIME_A, DONE_A,
<<<<<<< HEAD
                    NOT_EXECUTED_A, moduleACases);
            String moduleBTest3 = String.format(XML_TEST_FAIL, METHOD_3, MESSAGE, STACK_TRACE,
                    BUG_REPORT, LOGCAT, SCREENSHOT);
=======
                    moduleACases);
            String moduleBTest3 = String.format(XML_TEST_FAIL, METHOD_3, MESSAGE, STACK_TRACE);
>>>>>>> 3c82ea70
            String moduleBTest4 = String.format(XML_TEST_RESULT, METHOD_4,
                    SUMMARY_SOURCE, SUMMARY_MESSAGE, ResultType.HIGHER_BETTER.toReportString(),
                    ResultUnit.SCORE.toReportString(), Double.toString(SUMMARY_VALUE),
                    ResultType.LOWER_BETTER.toReportString(),
                    ResultUnit.MS.toReportString());
            String moduleBTests = String.format(JOIN, moduleBTest3, moduleBTest4);
            String moduleBCases = String.format(XML_CASE, CLASS_B, moduleBTests);
            String moduleB = String.format(XML_MODULE, NAME_B, ABI, DEVICE_B, RUNTIME_B, DONE_B,
                    moduleBCases);
            String modules = String.format(JOIN, moduleA, moduleB);
            String hostName = "";
            try {
                hostName = InetAddress.getLocalHost().getHostName();
            } catch (UnknownHostException ignored) {}
            String output = String.format(XML_BASE, START_MS, END_MS, START_DISPLAY, END_DISPLAY,
                    SUITE_NAME, SUITE_VERSION, SUITE_PLAN, SUITE_BUILD, REPORT_VERSION, DEVICES,
                    hostName, OS_NAME, OS_VERSION, OS_ARCH, JAVA_VENDOR,
                    JAVA_VERSION, REFERENCE_URL, LOG_URL, COMMAND_LINE_ARGS,
                    buildInfo, summary, modules);
            writer.write(output);
            writer.flush();
        } finally {
            if (writer != null) {
                writer.close();
            }
        }
        return resultDir;
    }

    static void checkLightResult(IInvocationResult lightResult) throws Exception {
        assertEquals("Expected 2 passes", 2, lightResult.countResults(TestStatus.PASS));
        assertEquals("Expected 1 failure", 1, lightResult.countResults(TestStatus.FAIL));

        Map<String, String> buildInfo = lightResult.getInvocationInfo();
        assertEquals("Incorrect Build ID", EXAMPLE_BUILD_ID, buildInfo.get(BUILD_ID));
        assertEquals("Incorrect Build Product",
            EXAMPLE_BUILD_PRODUCT, buildInfo.get(BUILD_PRODUCT));

        Set<String> serials = lightResult.getDeviceSerials();
        assertTrue("Missing device", serials.contains(DEVICE_A));
        assertTrue("Missing device", serials.contains(DEVICE_B));
        assertEquals("Expected 2 devices", 2, serials.size());
        assertTrue("Incorrect devices", serials.contains(DEVICE_A) && serials.contains(DEVICE_B));
        assertEquals("Incorrect start time", START_MS, lightResult.getStartTime());
        assertEquals("Incorrect test plan", SUITE_PLAN, lightResult.getTestPlan());
        List<IModuleResult> modules = lightResult.getModules();
        assertEquals("Expected 1 completed module", 1, lightResult.getModuleCompleteCount());
        assertEquals("Expected 2 total modules", 2, modules.size());
    }

    static void checkResult(IInvocationResult result) throws Exception {
        assertEquals("Expected 2 passes", 2, result.countResults(TestStatus.PASS));
        assertEquals("Expected 1 failure", 1, result.countResults(TestStatus.FAIL));

        Map<String, String> buildInfo = result.getInvocationInfo();
        assertEquals("Incorrect Build ID", EXAMPLE_BUILD_ID, buildInfo.get(BUILD_ID));
        assertEquals("Incorrect Build Product",
            EXAMPLE_BUILD_PRODUCT, buildInfo.get(BUILD_PRODUCT));

        Set<String> serials = result.getDeviceSerials();
        assertTrue("Missing device", serials.contains(DEVICE_A));
        assertTrue("Missing device", serials.contains(DEVICE_B));
        assertEquals("Expected 2 devices", 2, serials.size());
        assertTrue("Incorrect devices", serials.contains(DEVICE_A) && serials.contains(DEVICE_B));
        assertEquals("Incorrect start time", START_MS, result.getStartTime());
        assertEquals("Incorrect test plan", SUITE_PLAN, result.getTestPlan());

        List<IModuleResult> modules = result.getModules();
        assertEquals("Expected 2 modules", 2, modules.size());

        IModuleResult moduleA = modules.get(0);
        assertEquals("Expected 1 pass", 1, moduleA.countResults(TestStatus.PASS));
        assertEquals("Expected 0 failures", 0, moduleA.countResults(TestStatus.FAIL));
        assertEquals("Incorrect ABI", ABI, moduleA.getAbi());
        assertEquals("Incorrect name", NAME_A, moduleA.getName());
        assertEquals("Incorrect ID", ID_A, moduleA.getId());
        assertEquals("Incorrect runtime", Integer.parseInt(RUNTIME_A), moduleA.getRuntime());
        List<ICaseResult> moduleACases = moduleA.getResults();
        assertEquals("Expected 1 test case", 1, moduleACases.size());
        ICaseResult moduleACase = moduleACases.get(0);
        assertEquals("Incorrect name", CLASS_A, moduleACase.getName());
        List<ITestResult> moduleAResults = moduleACase.getResults();
        assertEquals("Expected 1 result", 1, moduleAResults.size());
        ITestResult moduleATest1 = moduleAResults.get(0);
        assertEquals("Incorrect name", METHOD_1, moduleATest1.getName());
        assertEquals("Incorrect result", TestStatus.PASS, moduleATest1.getResultStatus());
        assertNull("Unexpected bugreport", moduleATest1.getBugReport());
        assertNull("Unexpected log", moduleATest1.getLog());
        assertNull("Unexpected screenshot", moduleATest1.getScreenshot());
        assertNull("Unexpected message", moduleATest1.getMessage());
        assertNull("Unexpected stack trace", moduleATest1.getStackTrace());
        assertNull("Unexpected report", moduleATest1.getReportLog());

        IModuleResult moduleB = modules.get(1);
        assertEquals("Expected 1 pass", 1, moduleB.countResults(TestStatus.PASS));
        assertEquals("Expected 1 failure", 1, moduleB.countResults(TestStatus.FAIL));
        assertEquals("Incorrect ABI", ABI, moduleB.getAbi());
        assertEquals("Incorrect name", NAME_B, moduleB.getName());
        assertEquals("Incorrect ID", ID_B, moduleB.getId());
        assertEquals("Incorrect runtime", Integer.parseInt(RUNTIME_B), moduleB.getRuntime());
        List<ICaseResult> moduleBCases = moduleB.getResults();
        assertEquals("Expected 1 test case", 1, moduleBCases.size());
        ICaseResult moduleBCase = moduleBCases.get(0);
        assertEquals("Incorrect name", CLASS_B, moduleBCase.getName());
        List<ITestResult> moduleBResults = moduleBCase.getResults();
        assertEquals("Expected 2 results", 2, moduleBResults.size());
        ITestResult moduleBTest3 = moduleBResults.get(0);
        assertEquals("Incorrect name", METHOD_3, moduleBTest3.getName());
        assertEquals("Incorrect result", TestStatus.FAIL, moduleBTest3.getResultStatus());
        assertEquals("Incorrect bugreport", BUG_REPORT, moduleBTest3.getBugReport());
        assertEquals("Incorrect log", LOGCAT, moduleBTest3.getLog());
        assertEquals("Incorrect screenshot", SCREENSHOT, moduleBTest3.getScreenshot());
        assertEquals("Incorrect message", MESSAGE, moduleBTest3.getMessage());
        assertEquals("Incorrect stack trace", STACK_TRACE, moduleBTest3.getStackTrace());
        assertNull("Unexpected report", moduleBTest3.getReportLog());
        ITestResult moduleBTest4 = moduleBResults.get(1);
        assertEquals("Incorrect name", METHOD_4, moduleBTest4.getName());
        assertEquals("Incorrect result", TestStatus.PASS, moduleBTest4.getResultStatus());
        assertNull("Unexpected bugreport", moduleBTest4.getBugReport());
        assertNull("Unexpected log", moduleBTest4.getLog());
        assertNull("Unexpected screenshot", moduleBTest4.getScreenshot());
        assertNull("Unexpected message", moduleBTest4.getMessage());
        assertNull("Unexpected stack trace", moduleBTest4.getStackTrace());
        ReportLog report = moduleBTest4.getReportLog();
        assertNotNull("Expected report", report);
        ReportLog.Metric summary = report.getSummary();
        assertNotNull("Expected report summary", summary);
        assertEquals("Incorrect source", SUMMARY_SOURCE, summary.getSource());
        assertEquals("Incorrect message", SUMMARY_MESSAGE, summary.getMessage());
        assertEquals("Incorrect type", ResultType.HIGHER_BETTER, summary.getType());
        assertEquals("Incorrect unit", ResultUnit.SCORE, summary.getUnit());
        assertTrue("Incorrect values", Arrays.equals(new double[] { SUMMARY_VALUE },
                summary.getValues()));
    }
}<|MERGE_RESOLUTION|>--- conflicted
+++ resolved
@@ -227,14 +227,9 @@
             String moduleATest = String.format(XML_TEST_PASS, METHOD_1);
             String moduleACases = String.format(XML_CASE, CLASS_A, moduleATest);
             String moduleA = String.format(XML_MODULE, NAME_A, ABI, DEVICE_A, RUNTIME_A, DONE_A,
-<<<<<<< HEAD
-                    NOT_EXECUTED_A, moduleACases);
+                    moduleACases);
             String moduleBTest3 = String.format(XML_TEST_FAIL, METHOD_3, MESSAGE, STACK_TRACE,
                     BUG_REPORT, LOGCAT, SCREENSHOT);
-=======
-                    moduleACases);
-            String moduleBTest3 = String.format(XML_TEST_FAIL, METHOD_3, MESSAGE, STACK_TRACE);
->>>>>>> 3c82ea70
             String moduleBTest4 = String.format(XML_TEST_RESULT, METHOD_4,
                     SUMMARY_SOURCE, SUMMARY_MESSAGE, ResultType.HIGHER_BETTER.toReportString(),
                     ResultUnit.SCORE.toReportString(), Double.toString(SUMMARY_VALUE),
