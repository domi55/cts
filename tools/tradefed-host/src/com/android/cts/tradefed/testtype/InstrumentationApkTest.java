--- conflicted
+++ resolved
@@ -35,7 +35,7 @@
 import java.util.Collection;
 
 /**
- * A {@link InstrumentationTest} that will install CTS apks 
+ * A {@link InstrumentationTest} that will install CTS apks
  * before test execution, and uninstall on execution completion.
  */
 public class InstrumentationApkTest extends InstrumentationTest implements IBuildReceiver {
@@ -93,27 +93,20 @@
             Log.d(LOG_TAG, String.format("Installing %s on %s", apkFileName,
                     mTestDevice.getSerialNumber()));
             try {
-<<<<<<< HEAD
                 File apkFile = mCtsBuild.getTestApp(apkFileName);
                 String errorCode = null;
                 String[] options = {};
                 if (mForceAbi != null) {
-                    String abi = AbiFormatter.getDefaultAbi(getDevice(), mForceAbi);
+                    String abi = AbiFormatter.getDefaultAbi(mTestDevice, mForceAbi);
                     if (abi != null) {
                         options = new String[]{String.format("--abi %s ", abi)};
                     }
                 }
-                errorCode = getDevice().installPackage(apkFile, true, options);
-                Assert.assertNull(String.format("Failed to install %s on %s. Reason: %s",
-                        apkFileName, getDevice().getSerialNumber(), errorCode), errorCode);
-=======
-                String installCode = mTestDevice.installPackage(mCtsBuild.getTestApp(apkFileName),
-                        true);
-                if (installCode != null) {
+                errorCode = mTestDevice.installPackage(apkFile, true, options);
+                if (errorCode != null) {
                     Log.e(LOG_TAG, String.format("Failed to install %s on %s. Reason: %s",
-                          apkFileName, mTestDevice.getSerialNumber(), installCode));
+                          apkFileName, mTestDevice.getSerialNumber(), errorCode));
                 }
->>>>>>> 83da706d
             } catch (FileNotFoundException e) {
                 Log.e(LOG_TAG, String.format("Could not find file %s", apkFileName));
             }
@@ -121,8 +114,8 @@
         super.run(listener);
         for (String packageName : mUninstallPackages) {
             Log.d(LOG_TAG, String.format("Uninstalling %s on %s", packageName,
-                    getDevice().getSerialNumber()));
-            getDevice().uninstallPackage(packageName);
+                    mTestDevice.getSerialNumber()));
+            mTestDevice.uninstallPackage(packageName);
         }
     }
 }