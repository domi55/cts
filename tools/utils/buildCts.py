--- conflicted
+++ resolved
@@ -311,39 +311,6 @@
       'com.android.cts.videoperf' : [],
       'zzz.android.monkey' : []}
 
-<<<<<<< HEAD
-=======
-def BuildCtsVettedNewPackagesList():
-  """ Construct a defaultdict that maps package names that is vetted for L. """
-  return {
-      'android.appwidget' : [],
-      'android.core.tests.libcore.package.harmony_annotation' : [],
-      'android.core.tests.libcore.package.harmony_beans' : [],
-      'android.core.tests.libcore.package.harmony_java_io' : [],
-      'android.core.tests.libcore.package.harmony_java_lang' : [],
-      'android.core.tests.libcore.package.harmony_java_math' : [],
-      'android.core.tests.libcore.package.harmony_java_net' : [],
-      'android.core.tests.libcore.package.harmony_java_nio' : [],
-      'android.core.tests.libcore.package.harmony_java_util' : [],
-      'android.core.tests.libcore.package.harmony_javax_security' : [],
-      'android.core.tests.libcore.package.harmony_logging' : [],
-      'android.core.tests.libcore.package.harmony_prefs' : [],
-      'android.core.tests.libcore.package.harmony_sql' : [],
-      'android.core.tests.libcore.package.jsr166' : [],
-      'android.core.tests.libcore.package.okhttp' : [],
-      'android.display' : [],
-      'android.host.theme' : [],
-      'android.jdwp' : [],
-      'android.location2' : [],
-      'android.print' : [],
-      'android.renderscriptlegacy' : [],
-      'android.signature' : [],
-      'android.tv' : [],
-      'android.uiautomation' : [],
-      'android.uirendering' : [],
-      'android.webgl' : []}
-
->>>>>>> 117f0dda
 def BuildCtsFlakyTestList():
   """ Construct a defaultdict that maps package name to a list of tests
       that are known to be flaky. """
