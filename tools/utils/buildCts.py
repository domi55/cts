--- conflicted
+++ resolved
@@ -154,7 +154,6 @@
     plan.Include('com\.android\.cts\..*')#TODO(stuartscott): Should PDK have all these?
     self.__WritePlan(plan, 'PDK')
 
-<<<<<<< HEAD
     flaky_tests = BuildCtsFlakyTestList()
 
     # CTS Stable plan
@@ -173,6 +172,12 @@
       plan.IncludeTests(package, test_list)
     self.__WritePlan(plan, 'CTS-flaky')
 
+    # CTS - sub plan for Security
+    plan = tools.TestPlan(packages)
+    plan.Exclude('.*')
+    plan.Include(r'android\.security$')
+    plan.Include('android\.host\.jdwpsecurity$')
+    self.__WritePlan(plan, 'Security')
 
 def BuildCtsFlakyTestList():
   """ Construct a defaultdict that maps package name to a list of tests
@@ -258,20 +263,6 @@
           'cts.WebViewTest#testSetInitialScale',],
       'android.widget' : [
           'cts.GridViewTest#testSetNumColumns',],}
-=======
-     # CTS - sub plan for Security
-     plan = tools.TestPlan(packages)
-     plan.Exclude('.*')
-     plan.Include(r'android\.security$')
-     plan.Include('android.\host.\jdwpsecurity$')
-     self.__WritePlan(plan, 'Security')
-
-    #dirty hack to copy over pre-populated CTS plans - flaky vs stable - to streamline autoCTS
-    shutil.copyfile(os.path.join(self.definedplans_repository, 'CTS-flaky.xml'),
-        os.path.join(self.plan_repository, 'CTS-flaky.xml'))
-    shutil.copyfile(os.path.join(self.definedplans_repository, 'CTS-stable.xml'),
-        os.path.join(self.plan_repository, 'CTS-stable.xml'))
->>>>>>> f77f3712
 
 def LogGenerateDescription(name):
   print 'Generating test description for package %s' % name
