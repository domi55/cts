<?xml version="1.0" encoding="utf-8"?>
<!-- Copyright (C) 2016 The Android Open Source Project

     Licensed under the Apache License, Version 2.0 (the "License");
     you may not use this file except in compliance with the License.
     You may obtain a copy of the License at

          http://www.apache.org/licenses/LICENSE-2.0

     Unless required by applicable law or agreed to in writing, software
     distributed under the License is distributed on an "AS IS" BASIS,
     WITHOUT WARRANTIES OR CONDITIONS OF ANY KIND, either express or implied.
     See the License for the specific language governing permissions and
     limitations under the License.
-->
<configuration description="Runs a subset of CTS tests for the Treble 'CTS on AOSP' requirement">

    <include name="cts" />

    <option name="plan" value="cts-vendor-interface" />

    <!-- Include test modules -->
    <option name="compatibility:include-filter" value="CtsAadbHostTestCases" />
    <option name="compatibility:include-filter" value="CtsAccessibilityServiceTestCases" />
    <option name="compatibility:include-filter" value="CtsAccountManagerTestCases" />
    <option name="compatibility:include-filter" value="CtsAnimationTestCases" />
    <option name="compatibility:include-filter" value="CtsAppTestCases" />
    <option name="compatibility:include-filter" value="CtsAtraceHostTestCases" />
    <option name="compatibility:include-filter" value="CtsAutoFillServiceTestCases" />
    <option name="compatibility:include-filter" value="CtsCameraTestCases" />
    <option name="compatibility:include-filter" value="CtsContentTestCases" />
    <option name="compatibility:include-filter" value="CtsDeqpTestCases" />
    <option name="compatibility:include-filter" value="CtsFragmentTestCases" />
    <option name="compatibility:include-filter" value="CtsGraphicsTestCases" />
    <option name="compatibility:include-filter" value="CtsHostsideNetworkTests" />
    <option name="compatibility:include-filter" value="CtsIcuTestCases" />
    <option name="compatibility:include-filter" value="CtsKeystoreTestCases" />
    <option name="compatibility:include-filter" value="CtsLibcoreJavaUtilCollectionsTestCases" />
    <option name="compatibility:include-filter" value="CtsLibcoreOjTestCases" />
    <option name="compatibility:include-filter" value="CtsLibcoreTestCases" />
    <option name="compatibility:include-filter" value="CtsLocationTestCases" />
    <option name="compatibility:include-filter" value="CtsMediaStressTestCases" />
    <option name="compatibility:include-filter" value="CtsMidiTestCases" />
    <option name="compatibility:include-filter" value="CtsMonkeyTestCases" />
    <option name="compatibility:include-filter" value="CtsNetTestCases" />
    <option name="compatibility:include-filter" value="CtsOsTestCases" />
    <option name="compatibility:include-filter" value="CtsPreference2TestCases" />
    <option name="compatibility:include-filter" value="CtsPrintTestCases" />
    <option name="compatibility:include-filter" value="CtsProviderTestCases" />
    <option name="compatibility:include-filter" value="CtsRsBlasTestCases" />
<<<<<<< HEAD
=======
    <option name="compatibility:include-filter" value="CtsSecurityHostTestCases" />
>>>>>>> 9ab4a7f3
    <option name="compatibility:include-filter" value="CtsSecurityTestCases" />
    <option name="compatibility:include-filter" value="CtsSensorTestCases" />
    <option name="compatibility:include-filter" value="CtsShortcutHostTestCases" />
    <option name="compatibility:include-filter" value="CtsSignatureTestCases" />
    <option name="compatibility:include-filter" value="CtsSignatureTestCases" />
    <option name="compatibility:include-filter" value="CtsSustainedPerformanceHostTestCases" />
    <option name="compatibility:include-filter" value="CtsTelephonyTestCases" />
    <option name="compatibility:include-filter" value="CtsTextTestCases" />
    <option name="compatibility:include-filter" value="CtsUiRenderingTestCases" />
    <option name="compatibility:include-filter" value="CtsViewTestCases" />
    <option name="compatibility:include-filter" value="CtsWebkitTestCases" />
    <option name="compatibility:include-filter" value="CtsWidgetTestCases" />
    <option name="compatibility:include-filter" value="CtsWindowManagerHostTestCases" />

    <option name="compatibility:test-arg" value="com.android.tradefed.testtype.AndroidJUnitTest:include-annotation:com.android.compatibility.common.util.VendorInterfaceTest" />
    <option name="compatibility:test-arg" value="com.android.compatibility.common.tradefed.testtype.JarHostTest:include-annotation:com.android.compatibility.common.util.VendorInterfaceTest" />

</configuration><|MERGE_RESOLUTION|>--- conflicted
+++ resolved
@@ -48,10 +48,7 @@
     <option name="compatibility:include-filter" value="CtsPrintTestCases" />
     <option name="compatibility:include-filter" value="CtsProviderTestCases" />
     <option name="compatibility:include-filter" value="CtsRsBlasTestCases" />
-<<<<<<< HEAD
-=======
     <option name="compatibility:include-filter" value="CtsSecurityHostTestCases" />
->>>>>>> 9ab4a7f3
     <option name="compatibility:include-filter" value="CtsSecurityTestCases" />
     <option name="compatibility:include-filter" value="CtsSensorTestCases" />
     <option name="compatibility:include-filter" value="CtsShortcutHostTestCases" />
