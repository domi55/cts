/*
 * Copyright (C) 2008 The Android Open Source Project
 *
 * Licensed under the Apache License, Version 2.0 (the "License");
 * you may not use this file except in compliance with the License.
 * You may obtain a copy of the License at
 *
 *      http://www.apache.org/licenses/LICENSE-2.0
 *
 * Unless required by applicable law or agreed to in writing, software
 * distributed under the License is distributed on an "AS IS" BASIS,
 * WITHOUT WARRANTIES OR CONDITIONS OF ANY KIND, either express or implied.
 * See the License for the specific language governing permissions and
 * limitations under the License.
 */

package util.build;

import com.sun.tools.javac.Main;

import java.io.File;
import java.io.PrintWriter;
import java.util.HashSet;
import java.util.Set;

public class JavacBuildStep extends SourceBuildStep {

    private final String destPath;
    private final String classPath;
    private final Set<String> sourceFiles = new HashSet<String>();
    public JavacBuildStep(String destPath, String classPath) {
        this.destPath = destPath;
        this.classPath = classPath;
    }

    @Override
    public void addSourceFile(String sourceFile)
    {
        sourceFiles.add(sourceFile);
    }

    @Override
    boolean build() {
        if (super.build())
        {
            if (sourceFiles.isEmpty())
            {
                return true;
            }

            File destFile = new File(destPath);
            if (!destFile.exists() && !destFile.mkdirs())
            {
                System.err.println("failed to create destination dir");
                return false;
            }
            int args = 8;
            String[] commandLine = new String[sourceFiles.size()+args];
            commandLine[0] = "-classpath";
            commandLine[1] = classPath;
            commandLine[2] = "-d";
            commandLine[3] = destPath;
<<<<<<< HEAD
=======
            commandLine[4] = "-source";
            commandLine[5] = "1.7";
            commandLine[6] = "-target";
            commandLine[7] = "1.7";
>>>>>>> 7a154b51

            String[] files = new String[sourceFiles.size()];
            sourceFiles.toArray(files);

            System.arraycopy(files, 0, commandLine, args, files.length);

            return Main.compile(commandLine, new PrintWriter(System.err)) == 0;
        }
        return false;
    }

    @Override
    public boolean equals(Object obj) {
        if (super.equals(obj))
        {
            JavacBuildStep other = (JavacBuildStep) obj;
            return destPath.equals(other.destPath)
                && classPath.equals(other.classPath)
                && sourceFiles.equals(other.sourceFiles);
        }
        return false;
    }

    @Override
    public int hashCode() {
        return destPath.hashCode() ^ classPath.hashCode() ^ sourceFiles.hashCode();
    }
}<|MERGE_RESOLUTION|>--- conflicted
+++ resolved
@@ -60,13 +60,10 @@
             commandLine[1] = classPath;
             commandLine[2] = "-d";
             commandLine[3] = destPath;
-<<<<<<< HEAD
-=======
             commandLine[4] = "-source";
             commandLine[5] = "1.7";
             commandLine[6] = "-target";
             commandLine[7] = "1.7";
->>>>>>> 7a154b51
 
             String[] files = new String[sourceFiles.size()];
             sourceFiles.toArray(files);
