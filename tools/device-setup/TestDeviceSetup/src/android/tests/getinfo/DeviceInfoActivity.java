--- conflicted
+++ resolved
@@ -35,11 +35,8 @@
     // work done should be reported in GLES..View
     private CountDownLatch mDone = new CountDownLatch(1);
     private HashSet<String> mFormats = new HashSet<String>();
-<<<<<<< HEAD
-=======
     private String mGraphicsVendor;
     private String mGraphicsRenderer;
->>>>>>> 9bb9f957
 
     /**
      * Other classes can call this function to wait for this activity
@@ -76,15 +73,12 @@
         DeviceInfoInstrument.addResult(
                 DeviceInfoConstants.OPEN_GL_COMPRESSED_TEXTURE_FORMATS,
                 builder.toString());
-<<<<<<< HEAD
-=======
         DeviceInfoInstrument.addResult(
                 DeviceInfoConstants.GRAPHICS_VENDOR,
                 mGraphicsVendor);
         DeviceInfoInstrument.addResult(
                 DeviceInfoConstants.GRAPHICS_RENDERER,
                 mGraphicsRenderer);
->>>>>>> 9bb9f957
         mDone.countDown();
     }
 
@@ -92,14 +86,11 @@
         mFormats.add(format);
     }
 
-<<<<<<< HEAD
-=======
     public void setGraphicsInfo(String vendor, String renderer) {
         mGraphicsVendor = vendor;
         mGraphicsRenderer = renderer;
     }
 
->>>>>>> 9bb9f957
     @Override
     public void onCreate(Bundle savedInstanceState) {
         super.onCreate(savedInstanceState);
