--- conflicted
+++ resolved
@@ -43,43 +43,6 @@
 
     private static final String TAG = "DeviceInfoInstrument";
 
-<<<<<<< HEAD
-=======
-    // constants for device info attributes to be sent as instrumentation keys
-    // these values should correspond to attributes defined in cts_result.xsd
-    private static final String PARTITIONS = "partitions";
-    private static final String OPEN_GL_ES_VERSION = "openGlEsVersion";
-    private static final String PROCESSES = "processes";
-    private static final String FEATURES = "features";
-    private static final String PHONE_NUMBER = "phoneNumber";
-    public static final String LOCALES = "locales";
-    private static final String IMSI = "imsi";
-    private static final String IMEI = "imei";
-    private static final String NETWORK = "network";
-    public static final String KEYPAD = "keypad";
-    public static final String NAVIGATION = "navigation";
-    public static final String TOUCH_SCREEN = "touch";
-    private static final String SCREEN_Y_DENSITY = "Ydpi";
-    private static final String SCREEN_X_DENSITY = "Xdpi";
-    private static final String SCREEN_SIZE = "screen_size";
-    private static final String SCREEN_DENSITY_BUCKET = "screen_density_bucket";
-    private static final String SCREEN_DENSITY = "screen_density";
-    private static final String SCREEN_HEIGHT = "screen_height";
-    private static final String SCREEN_WIDTH = "screen_width";
-    private static final String VERSION_SDK = "androidPlatformVersion";
-    private static final String VERSION_RELEASE = "buildVersion";
-    private static final String BUILD_ABI = "build_abi";
-    private static final String BUILD_ABI2 = "build_abi2";
-    private static final String BUILD_FINGERPRINT = "build_fingerprint";
-    private static final String BUILD_TYPE = "build_type";
-    private static final String BUILD_MODEL = "build_model";
-    private static final String BUILD_BRAND = "build_brand";
-    private static final String BUILD_MANUFACTURER = "build_manufacturer";
-    private static final String BUILD_BOARD = "build_board";
-    private static final String BUILD_DEVICE = "build_device";
-    private static final String PRODUCT_NAME = "buildName";
-    private static final String BUILD_ID = "buildID";
->>>>>>> 160a755b
     private static Bundle mResults = new Bundle();
 
     public DeviceInfoInstrument() {
