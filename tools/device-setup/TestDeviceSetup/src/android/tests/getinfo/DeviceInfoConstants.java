/*
 * Copyright (C) 2011 The Android Open Source Project
 *
 * Licensed under the Apache License, Version 2.0 (the "License");
 * you may not use this file except in compliance with the License.
 * You may obtain a copy of the License at
 *
 *      http://www.apache.org/licenses/LICENSE-2.0
 *
 * Unless required by applicable law or agreed to in writing, software
 * distributed under the License is distributed on an "AS IS" BASIS,
 * WITHOUT WARRANTIES OR CONDITIONS OF ANY KIND, either express or implied.
 * See the License for the specific language governing permissions and
 * limitations under the License.
 */

package android.tests.getinfo;

/**
 * Constants for device info attributes to be sent as instrumentation keys.
 * <p/>
 * These values should correspond to attributes defined in cts_result.xsd.
 */
public interface DeviceInfoConstants {

    public static final String OPEN_GL_EXTENSIONS = "openGlExtensions";
    public static final String OPEN_GL_COMPRESSED_TEXTURE_FORMATS =
            "openGlCompressedTextureFormats";
    public static final String SYS_LIBRARIES = "systemlibraries";
    public static final String PARTITIONS = "partitions";
    public static final String OPEN_GL_ES_VERSION = "openGlEsVersion";
    public static final String GRAPHICS_VENDOR = "graphicsVendor";
    public static final String GRAPHICS_RENDERER = "graphicsRenderer";
    public static final String PROCESSES = "processes";
    public static final String FEATURES = "features";
    public static final String PHONE_NUMBER = "subscriberId";
    public static final String LOCALES = "locales";
    public static final String IMSI = "imsi";
    public static final String IMEI = "imei";
    public static final String NETWORK = "network";
    public static final String KEYPAD = "keypad";
    public static final String NAVIGATION = "navigation";
    public static final String TOUCH_SCREEN = "touch";
    public static final String SCREEN_Y_DENSITY = "Ydpi";
    public static final String SCREEN_X_DENSITY = "Xdpi";
    public static final String SCREEN_SIZE = "screen_size";
    public static final String SCREEN_DENSITY_BUCKET = "screen_density_bucket";
    public static final String SCREEN_DENSITY = "screen_density";
    public static final String SMALLEST_SCREEN_WIDTH_DP = "smallest_screen_width_dp";
    public static final String RESOLUTION = "resolution";
    public static final String VERSION_SDK = "androidPlatformVersion";
    public static final String VERSION_RELEASE = "buildVersion";
    public static final String VERSION_BASE_OS = "base_os";
    public static final String VERSION_SECURITY_PATCH = "security_patch";
    public static final String BUILD_ABI = "build_abi";
    public static final String BUILD_ABI2 = "build_abi2";
    public static final String BUILD_ABIS = "build_abis";
    public static final String BUILD_ABIS_32 = "build_abis_32";
    public static final String BUILD_ABIS_64 = "build_abis_64";
    public static final String BUILD_FINGERPRINT = "build_fingerprint";
    public static final String BUILD_TYPE = "build_type";
    public static final String BUILD_MODEL = "build_model";
    public static final String BUILD_BRAND = "build_brand";
    public static final String BUILD_MANUFACTURER = "build_manufacturer";
    public static final String BUILD_BOARD = "build_board";
    public static final String BUILD_DEVICE = "build_device";
    public static final String PRODUCT_NAME = "buildName";
    public static final String BUILD_ID = "buildID";
    public static final String BUILD_VERSION = "buildVersion";
    public static final String BUILD_TAGS = "build_tags";
    public static final String SERIAL_NUMBER = "deviceID";
    public static final String STORAGE_DEVICES = "storage_devices";
    public static final String MULTI_USER = "multi_user";
    public static final String ENCRYPTED = "encrypted";
    public static final String IS_LOW_RAM_DEVICE = "is_low_ram_device";
    public static final String MEMORY_CLASS = "memory_class";
    public static final String LARGE_MEMORY_CLASS = "large_memory_class";
    public static final String TOTAL_MEMORY = "total_memory";
<<<<<<< HEAD
    public static final String REFERENCE_BUILD_FINGERPRINT =
            "reference_build_fingerprint";
=======
    public static final String AVAILABLE_PROCESSORS = "available_processors";
>>>>>>> 3b78e8a4
}<|MERGE_RESOLUTION|>--- conflicted
+++ resolved
@@ -76,10 +76,7 @@
     public static final String MEMORY_CLASS = "memory_class";
     public static final String LARGE_MEMORY_CLASS = "large_memory_class";
     public static final String TOTAL_MEMORY = "total_memory";
-<<<<<<< HEAD
     public static final String REFERENCE_BUILD_FINGERPRINT =
             "reference_build_fingerprint";
-=======
     public static final String AVAILABLE_PROCESSORS = "available_processors";
->>>>>>> 3b78e8a4
 }