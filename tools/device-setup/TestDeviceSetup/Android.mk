--- conflicted
+++ resolved
@@ -27,12 +27,8 @@
 
 LOCAL_JAVA_LIBRARIES := android.test.runner
 
-<<<<<<< HEAD
-LOCAL_SDK_VERSION := current
-=======
 # uncomment when b/13282254 is fixed
 #LOCAL_SDK_VERSION := current
->>>>>>> 5e5dfc3f
 
 LOCAL_PACKAGE_NAME := TestDeviceSetup
 
