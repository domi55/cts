--- conflicted
+++ resolved
@@ -419,11 +419,8 @@
         public static final String SCREEN_SIZE = "screen_size";
         public static final String SCREEN_HEIGHT = "screen_height";
         public static final String SCREEN_WIDTH = "screen_width";
-<<<<<<< HEAD
-=======
         public static final String SCREEN_DENSITY = "screen_density";
         public static final String SCREEN_DENSITY_BUCKET = "screen_density_bucket";
->>>>>>> 086ac4d4
         public static final String SERIAL_NUMBER = "serialNumber";
         public static final String VERSION_SDK = "androidPlatformVersion";
         public static final String LOCALES = "locales";
