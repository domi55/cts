/*
 * Copyright (C) 2008 The Android Open Source Project
 *
 * Licensed under the Apache License, Version 2.0 (the "License");
 * you may not use this file except in compliance with the License.
 * You may obtain a copy of the License at
 *
 *      http://www.apache.org/licenses/LICENSE-2.0
 *
 * Unless required by applicable law or agreed to in writing, software
 * distributed under the License is distributed on an "AS IS" BASIS,
 * WITHOUT WARRANTIES OR CONDITIONS OF ANY KIND, either express or implied.
 * See the License for the specific language governing permissions and
 * limitations under the License.
 */

package com.android.cts;

import com.android.ddmlib.AdbCommandRejectedException;
import com.android.ddmlib.Client;
import com.android.ddmlib.ClientData;
import com.android.ddmlib.IDevice;
import com.android.ddmlib.IShellOutputReceiver;
import com.android.ddmlib.MultiLineReceiver;
import com.android.ddmlib.NullOutputReceiver;
import com.android.ddmlib.RawImage;
import com.android.ddmlib.ShellCommandUnresponsiveException;
import com.android.ddmlib.SyncException;
import com.android.ddmlib.SyncService;
import com.android.ddmlib.SyncService.ISyncProgressMonitor;
import com.android.ddmlib.TimeoutException;
import com.android.ddmlib.log.LogReceiver;
import com.android.ddmlib.log.LogReceiver.ILogListener;

import android.tests.getinfo.DeviceInfoConstants;

import java.io.BufferedReader;
import java.io.FileNotFoundException;
import java.io.IOException;
import java.io.InputStream;
import java.io.InputStreamReader;
import java.util.ArrayList;
import java.util.Collection;
import java.util.HashMap;
import java.util.Iterator;
import java.util.Timer;
import java.util.TimerTask;
import java.util.regex.Matcher;
import java.util.regex.Pattern;

/**
 * Manage the testing target device for<br>
 * <ul>
 *    <li> install/uninstall test package, and
 *    <li> execute command on device
 *    <li> get command feedback from standard output
 * </ul>
 */
public class TestDevice implements DeviceObserver {
    private static final String DEVICE_SETUP_APK = "TestDeviceSetup";
    private static final String DEVICE_SETUP_APP_PACKAGE_NAME = "android.tests.devicesetup";
    private static final String DEFAULT_TEST_RUNNER_NAME =
                                  "android.test.InstrumentationTestRunner";
    private static final String ACTION_INSTALL = "install";
    private static final String ACTION_UNINSTALL = "uninstall";
    private static final String ACTION_GET_DEV_INFO = "getDeviceInfo";
    private static final String sInstrumentResultExpr = "INSTRUMENTATION_RESULT: (\\S+)=(.+)";

    public static final int STATUS_IDLE = 0;
    public static final int STATUS_BUSY = STATUS_IDLE + 1;
    public static final int STATUS_OFFLINE = STATUS_IDLE + 2;
    private static final String STATUS_STR_IDLE = "idle";
    private static final String STATUS_STR_IN_USE = "in use";
    private static final String STATUS_STR_OFFLINE = "offline";

    /** Interval [ms] for polling a device until boot is completed. */
    private static final int REBOOT_POLL_INTERVAL = 5000;
    /** Number of times a booting device should be polled before we give up. */
    private static final int REBOOT_POLL_COUNT = 10 * 60 * 1000 / REBOOT_POLL_INTERVAL;
    /** Max time [ms] to wait for <code>adb shell getprop</code> to return a result. */
    private static final int GETPROP_TIMEOUT = 5000;

    public static final Pattern INSTRUMENT_RESULT_PATTERN;

    private BatchModeResultParser mBatchModeResultParser;

    private DeviceObserver mDeviceObserver;
    private IDevice mDevice;
    private DeviceParameterCollector mDeviceInfo;

    private SyncService mSyncService;

    private PackageActionObserver mUninstallObserver;

    private int mStatus;
    private static HashMap<Integer, String> mStatusMap;
    private PackageActionTimer mPackageActionTimer;

    private ObjectSync mObjectSync;

    private MultiplexingLogListener logListener = new MultiplexingLogListener();
    private LogReceiver logReceiver = new LogReceiver(logListener);

    private class LogServiceThread extends Thread {
        @Override
        public void run() {
            try {
                mDevice.runLogService("main", logReceiver);
            } catch (IOException e) {
            } catch (TimeoutException e) {
            } catch (AdbCommandRejectedException e) {
            }
        }

        /**
         * Cancel logging and exit this thread.
         */
        public void cancelLogService() {
            // this will cause the loop in our run method to
            // exit, terminating this thread.
            logReceiver.cancel();
        }
    }

    private LogServiceThread logServiceThread;

    static {
        INSTRUMENT_RESULT_PATTERN = Pattern.compile(sInstrumentResultExpr);
        mStatusMap = new HashMap<Integer, String>();
        mStatusMap.put(STATUS_IDLE, STATUS_STR_IDLE);
        mStatusMap.put(STATUS_BUSY, STATUS_STR_IN_USE);
        mStatusMap.put(STATUS_OFFLINE, STATUS_STR_OFFLINE);
    }

    // This constructor just for unit test
    TestDevice(final String serialNumber) {
        mDeviceInfo = new DeviceParameterCollector();
        mDeviceInfo.setSerialNumber(serialNumber);
    }

    public TestDevice(IDevice device) {
        mDevice = device;
        try {
            mSyncService = mDevice.getSyncService();
        } catch (IOException e) {
            // FIXME: handle failed connection.
        } catch (TimeoutException e) {
            // FIXME: handle failed connection.
        } catch (AdbCommandRejectedException e) {
            // FIXME: handle failed connection.
        }
        mBatchModeResultParser = null;
        mUninstallObserver = new PackageActionObserver(ACTION_UNINSTALL);
        mStatus = STATUS_IDLE;
        mDeviceInfo = new DeviceParameterCollector();
        mPackageActionTimer = new PackageActionTimer();
        mObjectSync = new ObjectSync();
    }

    /**
     * Gets this device's information.
     *
     * Assumes that the test device setup apk is already installed.
     * See {@link #installDeviceSetupApp()}.
     *
     * @return information of this device.
     */
    public DeviceParameterCollector getDeviceInfo()
                throws DeviceDisconnectedException, InvalidNameSpaceException,
                InvalidApkPathException {
        if (mDeviceInfo.size() == 0) {
            logServiceThread = new LogServiceThread();
            logServiceThread.start();
            genDeviceInfo();
        }
        return mDeviceInfo;
    }

    /**
     * Attempt to disable the screen guard on device.
     *
     * Assumes the test device setup apk is already installed.
     * See {@link #installDeviceSetupApp()}.
     *
     * Note: uninstalling the device setup app {@link #uninstallDeviceSetupApp()} will re-enable
     * keyguard.
     *
     * @throws DeviceDisconnectedException
     */
    public void disableKeyguard () throws DeviceDisconnectedException {
        final String commandStr = "am broadcast -a android.tests.util.disablekeyguard";
        Log.d(commandStr);

        executeShellCommand(commandStr, new NullOutputReceiver());
    }

    /**
     * Return the Device instance associated with this TestDevice.
     */
    public IDevice getDevice() {
        return mDevice;
    }

    class RestartPropReceiver extends MultiLineReceiver {
        private boolean mRestarted;
        private boolean mCancelled;
        private boolean mDone;

        @Override
        public void processNewLines(String[] lines) {
            for (String line : lines) {
                if (line.trim().equals("1")) {
                    mRestarted = true;
                }
            }
        }
        @Override
        public void done() {
            synchronized(this) {
                mDone = true;
                this.notifyAll();
            }
        }

        public boolean isCancelled() {
            return mCancelled;
        }

        boolean hasRestarted(long timeout) {
            try {
                synchronized (this) {
                    if (!mDone) {
                        this.wait(timeout);
                    }
                }
            } catch (InterruptedException e) {
                // ignore
            }
            mCancelled = true;
            return mRestarted;
        }
    }

    /**
     * Wait until device indicates that boot is complete.
     *
     * @return true if the device has completed the boot process, false if it does not, or the
     * device does not respond.
     */
    public boolean waitForBootComplete() throws DeviceDisconnectedException {
        Log.d("probe device status...");

        mDeviceInfo.set(DeviceParameterCollector.SERIAL_NUMBER, getSerialNumber());
        mObjectSync = new ObjectSync();

        // reset device observer
        DeviceObserver tmpDeviceObserver = mDeviceObserver;
        mDeviceObserver = this;

        int retries = 0;
        boolean success = false;
        while (!success && (retries < REBOOT_POLL_COUNT)) {
            Log.d("Waiting for device to complete boot");
            RestartPropReceiver rpr = new RestartPropReceiver();
            this.executeShellCommand("getprop dev.bootcomplete", rpr);
            success = rpr.hasRestarted(GETPROP_TIMEOUT);
            if (!success) {
                try {
                    Thread.sleep(REBOOT_POLL_INTERVAL);
                } catch (InterruptedException e) {
                    // ignore and retry
                }
                retries += 1;
            }
        }
        mDeviceObserver = tmpDeviceObserver;
        if (success) {
            Log.d("Device boot complete");
        }
        return success;
    }

    /**
     * Run device information collector command to got the device info.
     */
    private void genDeviceInfo() throws DeviceDisconnectedException,
                InvalidNameSpaceException, InvalidApkPathException {
        mDeviceInfo.set(DeviceParameterCollector.SERIAL_NUMBER, getSerialNumber());
        // run shell command to run device information collector
        Log.d("run device information collector");
        runDeviceInfoCollectorCommand();
        waitForCommandFinish();
    }

    /**
     * Uninstall the device setup apk from device.
     *
     * See {@link #installDeviceSetupApp}
     *
     * @throws DeviceDisconnectedException
     * @throws InvalidNameSpaceException
     */
    public void uninstallDeviceSetupApp() throws DeviceDisconnectedException,
            InvalidNameSpaceException {
        // reset device observer
        DeviceObserver tmpDeviceObserver = mDeviceObserver;
        mDeviceObserver = this;
        Log.d("uninstall get info ...");
        uninstallAPK(DEVICE_SETUP_APP_PACKAGE_NAME);
        waitForCommandFinish();
        Log.d("uninstall device information collector successfully");
        mDeviceObserver = tmpDeviceObserver;
    }

    /**
     * Install the device setup apk on the device.
     *
     * @throws DeviceDisconnectedException
     * @throws InvalidApkPathException
     */
    public void installDeviceSetupApp() throws DeviceDisconnectedException, InvalidApkPathException {
        String apkPath = HostConfig.getInstance().getCaseRepository().getApkPath(DEVICE_SETUP_APK);
        if (!HostUtils.isFileExist(apkPath)) {
            Log.e("File doesn't exist: " + apkPath, null);
            return;
        }

        Log.d("installing " + DEVICE_SETUP_APK + " apk");
        mObjectSync = new ObjectSync();

        // reset device observer
        DeviceObserver tmpDeviceObserver = mDeviceObserver;
        mDeviceObserver = this;

        Log.d("install get info ...");
        installAPK(apkPath);
        waitForCommandFinish();
        mDeviceObserver = tmpDeviceObserver;
    }

    /**
     * Run command to collect device info.
     */
    private void runDeviceInfoCollectorCommand() throws DeviceDisconnectedException {
        final String commandStr = "am instrument -w -e bundle true "
            + String.format("%s/android.tests.getinfo.DeviceInfoInstrument",
                    DEVICE_SETUP_APP_PACKAGE_NAME);
        Log.d(commandStr);

        mPackageActionTimer.start(ACTION_GET_DEV_INFO, this);
        executeShellCommand(commandStr, new DeviceInfoReceiver(mDeviceInfo));
    }

    /**
     * Receiver which receives and parses the device information.
     */
    final class DeviceInfoReceiver extends MultiLineReceiver {

        private ArrayList<String> mResultLines = new ArrayList<String>();
        private DeviceParameterCollector mDeviceParamCollector;

        public DeviceInfoReceiver(DeviceParameterCollector paramCollector) {
            super();
            mDeviceParamCollector = paramCollector;
            setTrimLine(false);
        }

        /** {@inheritDoc} */
        @Override
        public void processNewLines(String[] lines) {
            for (String line : lines) {
                mResultLines.add(line);
            }
        }

        /** {@inheritDoc} */
        public boolean isCancelled() {
            return false;
        }

        /** {@inheritDoc} */
        @Override
        public void done() {
            super.done();
            String key, value;
            for (String line : mResultLines) {
                Matcher matcher = INSTRUMENT_RESULT_PATTERN.matcher(line);
                if (matcher.matches()) {
                    key = matcher.group(1);
                    value = matcher.group(2);
                    mDeviceParamCollector.set(key, value);
                }
            }

            synchronized(mObjectSync) {
                mObjectSync.sendNotify();
            }
        }

    }

    /**
     * Store the build information of a device
     */
<<<<<<< HEAD
    public static final class DeviceParameterCollector implements DeviceInfoConstants {
=======
    public static final class DeviceParameterCollector{
        // the device info keys expected to be sent from device info instrumentation
        // these constants should match exactly with those defined in DeviceInfoInstrument.jaa
        public static final String PRODUCT_NAME = "buildName";
        public static final String BUILD_VERSION = "buildVersion";
        public static final String BUILD_ID = "buildID";
        public static final String BUILD_FINGERPRINT = "build_fingerprint";
        public static final String BUILD_TAGS = "build_tags";
        public static final String BUILD_TYPE = "build_type";
        public static final String BUILD_MANUFACTURER = "build_manufacturer";
        public static final String BUILD_MODEL = "build_model";
        public static final String BUILD_BRAND = "build_brand";
        public static final String BUILD_BOARD = "build_board";
        public static final String BUILD_DEVICE = "build_device";
        public static final String BUILD_ABI = "build_abi";
        public static final String BUILD_ABI2 = "build_abi2";
        public static final String SCREEN_SIZE = "screen_size";
        public static final String SCREEN_HEIGHT = "screen_height";
        public static final String SCREEN_WIDTH = "screen_width";
        public static final String SCREEN_DENSITY = "screen_density";
        public static final String SCREEN_DENSITY_BUCKET = "screen_density_bucket";
        public static final String SERIAL_NUMBER = "serialNumber";
        public static final String VERSION_SDK = "androidPlatformVersion";
        public static final String LOCALES = "locales";
        public static final String SCREEN_Y_DENSITY = "Ydpi";
        public static final String SCREEN_X_DENSITY = "Xdpi";
        public static final String TOUCH_SCREEN = "touch";
        public static final String NAVIGATION = "navigation";
        public static final String KEYPAD = "keypad";
        public static final String NETWORK = "network";
        public static final String IMEI = "imei";
        public static final String IMSI = "imsi";
        public static final String PHONE_NUMBER = "phoneNumber";
        public static final String FEATURES = "features";
        public static final String PROCESSES = "processes";
        public static final String OPEN_GL_ES_VERSION = "openGlEsVersion";
        public static final String PARTITIONS = "partitions";
>>>>>>> e2c08336

        private HashMap<String, String> mInfoMap;

        public DeviceParameterCollector() {
            mInfoMap = new HashMap<String, String>();
        }

        /**
         * Set the pair of key and value of device information.
         *
         * @param key The key of the pair.
         * @param value The value of the pair.
         */
        public void set(final String key, final String value) {
            mInfoMap.put(key, value);
        }

        /**
         * Return the number of device info items which stored in.
         *
         * @return the number of device info items which stored in.
         */
        public int size() {
            return mInfoMap.size();
        }

        /**
         * Set the build finger print.
         *
         * @param buildFingerPrint The build finger print.
         */
        public void setBuildFingerPrint(final String buildFingerPrint) {
            mInfoMap.put(BUILD_FINGERPRINT, buildFingerPrint);
        }

        /**
         * Set the build tags.
         *
         * @param buildTags The build tags.
         */
        public void setBuildTags(final String buildTags) {
            mInfoMap.put(BUILD_TAGS, buildTags);
        }

        /**
         * Set build type.
         *
         * @param buildType The build type.
         */
        public void setBuildType(final String buildType) {
            mInfoMap.put(BUILD_TYPE, buildType);
        }

        /**
         * Set the build model.
         *
         * @param buildModel The build model.
         */
        public void setBuildModel(final String buildModel) {
            mInfoMap.put(BUILD_MODEL, buildModel);
        }

        /**
         * Set the build brand.
         *
         * @param buildBrand The build brand.
         */
        public void setBuildBrand(final String buildBrand) {
            mInfoMap.put(BUILD_BRAND, buildBrand);
        }

        /**
         * Set the build board.
         *
         * @param buildBoard The build board.
         */
        public void setBuildBoard(final String buildBoard) {
            mInfoMap.put(BUILD_BOARD, buildBoard);
        }

        /**
         * Set the build device.
         *
         * @param buildDevice The build device.
         */
        public void setBuildDevice(final String buildDevice) {
            mInfoMap.put(BUILD_DEVICE, buildDevice);
        }

        /**
         * Set the build abi
         *
         * @param buildAbi The build ABI
         */
        public void setBuildAbi(final String buildAbi) {
            mInfoMap.put(BUILD_ABI, buildAbi);
        }

        /**
         * Set the build abi2
         *
         * @param buildAbi The build ABI2
         */
        public void setBuildAbi2(final String buildAbi2) {
            mInfoMap.put(BUILD_ABI2, buildAbi2);
        }

        /**
         * set the serialNumber of this device
         *
         * @param serialNumber The serial number.
         */
        public void setSerialNumber(final String serialNumber) {
            mInfoMap.put(SERIAL_NUMBER, serialNumber);
        }

        /**
         * set the build id
         *
         * @param bldId The build ID.
         */
        public void setBuildId(final String bldId) {
            mInfoMap.put(BUILD_ID, bldId);
        }

        /**
         * set the build version
         *
         * @param bldVer The build version.
         */
        public void setBuildVersion(final String bldVer) {
            mInfoMap.put(BUILD_VERSION, bldVer);
        }

        /**
         * set the product name
         **
         * @param productName The product name.
         */
        public void setProductName(final String productName) {
            mInfoMap.put(PRODUCT_NAME, productName);
        }

        /**
         * Get the build finger print.
         *
         * @return The build finger print.
         */
        public String getBuildFingerPrint() {
            return mInfoMap.get(BUILD_FINGERPRINT);
        }

        /**
         * Get the build tags.
         *
         * @return The build tags.
         */
        public String getBuildTags() {
            return mInfoMap.get(BUILD_TAGS);
        }

        /**
         * Get build type.
         *
         * @return The build type.
         */
        public String getBuildType() {
            return mInfoMap.get(BUILD_TYPE);
        }

        /**
         * Get the build model.
         *
         * @return The build model.
         */
        public String getBuildModel() {
            return mInfoMap.get(BUILD_MODEL);
        }

        /**
         * Get the build manufacturer.
         *
         * @return The build manufacturer.
         */
        public String getBuildManufacturer() {
            return mInfoMap.get(BUILD_MANUFACTURER);
        }

        /**
         * Get the build brand.
         *
         * @return The build brand.
         */
        public String getBuildBrand() {
            return mInfoMap.get(BUILD_BRAND);
        }

        /**
         * Get the build board.
         *
         * @return The build board.
         */
        public String getBuildBoard() {
            return mInfoMap.get(BUILD_BOARD);
        }

        /**
         * Get the build device.
         *
         * @return The build device.
         */
        public String getBuildDevice() {
            return mInfoMap.get(BUILD_DEVICE);
        }

        /**
         * Get the build ABI.
         *
         * @return The build ABI.
         */
        public String getBuildAbi() {
            return mInfoMap.get(BUILD_ABI);
        }

        /**
         * Get the build ABI2.
         *
         * @return The build ABI2.
         */
        public String getBuildAbi2() {
            return mInfoMap.get(BUILD_ABI2);
        }

        /**
         * get the build id
         **
         * @return The build ID.
         */
        public String getBuildId() {
            return mInfoMap.get(BUILD_ID);
        }

        /**
         * get the build version
         **
         * @return The build version.
         */
        public String getBuildVersion() {
            return mInfoMap.get(BUILD_VERSION);
        }

        /**
         * get the product name
         *
         * @return The product name.
         */
        public String getProductName() {
            return mInfoMap.get(PRODUCT_NAME);
        }

        /**
         * get the serial number
         *
         * @return The serial number.
         */
        public String getSerialNumber() {
            return mInfoMap.get(SERIAL_NUMBER);
        }

        public String getScreenSize() {
            return mInfoMap.get(SCREEN_SIZE);
        }

        /**
         * Return screen resolution(width x height)
         *
         * @return The screen resolution.
         */
        public String getScreenResolution() {
            return mInfoMap.get(SCREEN_WIDTH) + "x" + mInfoMap.get(SCREEN_HEIGHT);
        }

        /**
         * Return logical screen density
         *
         * @return The logical screen density.
         */
        public String getScreenDensity() {
            return mInfoMap.get(SCREEN_DENSITY);
        }

        /**
         * Return the probable screen density bucket
         *
         * @return The probable screen density bucket.
         */
        public String getScreenDensityBucket() {
            return mInfoMap.get(SCREEN_DENSITY_BUCKET);
        }

        /**
         * Get Android platform version.
         *
         * @return The Android platform version.
         */
        public String getAndroidPlatformVersion() {
            return mInfoMap.get(VERSION_SDK);
        }

        /**
         * Get supported locales.
         *
         * @return The supported locales.
         */
        public String getLocales() {
            return mInfoMap.get(LOCALES);
        }

        /**
         * Get x dip
         *
         * @return The X dip.
         */
        public String getXdpi() {
            return mInfoMap.get(SCREEN_X_DENSITY);
        }

        /**
         * Get y dip
         *
         * @return The y dip.
         */
        public String getYdpi() {
            return mInfoMap.get(SCREEN_Y_DENSITY);
        }

        /**
         * Get touch information
         *
         * @return The touch screen information.
         */
        public String getTouchInfo() {
            return mInfoMap.get(TOUCH_SCREEN);
        }

        /**
         * Get navigation information
         *
         * @return The navigation information.
         */
        public String getNavigation() {
            return mInfoMap.get(NAVIGATION);
        }

        /**
         * Get keypad information
         *
         * @return The keypad information.
         */
        public String getKeypad() {
            return mInfoMap.get(KEYPAD);
        }

        /**
         * Get network information
         *
         * @return The network information.
         */
        public String getNetwork() {
            return mInfoMap.get(NETWORK);
        }

        /**
         * Get IMEI
         *
         * @return IMEI.
         */
        public String getIMEI() {
            return mInfoMap.get(IMEI);
        }

        /**
         * Get IMSI
         *
         * @return IMSI.
         */
        public String getIMSI() {
            return mInfoMap.get(IMSI);
        }

        /**
         * Get phone number
         *
         * @return Phone number.
         */
        public String getPhoneNumber() {
            return mInfoMap.get(PHONE_NUMBER);
        }

        /**
         * Get features.
         *
         * @return Features.
         */
        public String getFeatures() {
            return mInfoMap.get(FEATURES);
        }

        /**
         * Get processes.
         *
         * @return Processes.
         */
        public String getProcesses() {
            return mInfoMap.get(PROCESSES);
        }

        /**
         * Get Open GL ES version.
         *
         * @return version or error message.
         */
        public String getOpenGlEsVersion() {
            return mInfoMap.get(OPEN_GL_ES_VERSION);
        }

        /**
         * Get partitions.
         *
         * @return partitions or error message.
         */
        public String getPartitions() {
            return mInfoMap.get(PARTITIONS);
        }
    }

    /**
     * Get the serial number of the  {@link TestDevice}.
     *
     * @return the serial number of the {@link TestDevice}
     */
    public String getSerialNumber() {
        if (mDevice == null) {
            return mDeviceInfo.getSerialNumber();
        }
        return mDevice.getSerialNumber();
    }

    /**
     * Run a specified test.
     *
     * @param test The test to be run.
     */
    public void runTest(Test test) throws DeviceDisconnectedException {

        final String appNameSpace = test.getAppNameSpace();
        String runner = test.getInstrumentationRunner();
        if (runner == null) {
            runner = DEFAULT_TEST_RUNNER_NAME;
        }

        // need to doubly escape any '$' chars in the name since this string is
        // passed through two shells \\\$ -> \$ -> $
        final String testName = test.getFullName().replaceAll("\\$", "\\\\\\$");

        final String commandStr = "am instrument -w -r -e class " + testName
                + " " + appNameSpace + "/" + runner;
        Log.d(commandStr);
        executeShellCommand(commandStr, new IndividualModeResultParser(test));
    }

    /**
     * Run a test package in batch mode.
     *
     * @param testPackage The testPackage to be run.
     * @param javaPkgName The java package name. If null, run the whole test package;
     *              else, run the specified java package contained in the test package
     */
    public void runInBatchMode(TestPackage testPackage, final String javaPkgName)
                throws DeviceDisconnectedException {
        String appNameSpace = testPackage.getAppNameSpace();
        String runner = testPackage.getInstrumentationRunner();
        if (runner == null) {
            runner = DEFAULT_TEST_RUNNER_NAME;
        }

        String name = testPackage.getAppPackageName();
        if ((javaPkgName != null) && (javaPkgName.length() != 0)) {
            name = javaPkgName;
        }

        String cmdHeader = "am instrument -w -r -e package " + name + " ";
        final String commandStr = cmdHeader + appNameSpace + "/" + runner;
        Log.d(commandStr);

        mBatchModeResultParser = new BatchModeResultParser(testPackage);
        executeShellCommand(commandStr, mBatchModeResultParser);
    }

    /**
     * Run a in batch mode of a TestPackage.
     *
     * @param testPackage The testPackage to be run.
     * @param javaClassName The java class name.
     */
    public void runTestCaseInBatchMode(TestPackage testPackage, final String javaClassName,
            String profile) throws DeviceDisconnectedException {
        if (javaClassName == null) {
            return;
        }

        String appNameSpace = testPackage.getAppNameSpace();
        String runner = testPackage.getInstrumentationRunner();
        if (runner == null) {
            runner = DEFAULT_TEST_RUNNER_NAME;
        }

        String cmdHeader = "am instrument -w -r -e class " + javaClassName
                + " -e profile " + profile + " ";
        final String commandStr = cmdHeader + appNameSpace + "/" + runner;
        Log.d(commandStr);

        mBatchModeResultParser = new BatchModeResultParser(testPackage);
        executeShellCommand(commandStr, mBatchModeResultParser);
    }

    /**
     * Get clients.
     *
     * @return The clients.
     */
    public Client[] getClients() {
        return mDevice.getClients();
    }

    /**
     * Push a file to a given path.
     *
     * @param localPath The local path.
     * @param remotePath The remote path.
     */
    public void pushFile(String localPath, String remotePath) {
        try {
            mSyncService.pushFile(localPath, remotePath, new PushMonitor());
        } catch (TimeoutException e) {
            Log.e("Uploading file failed: timeout", null);
        } catch (SyncException e) {
            Log.e("Uploading file failed: " + e.getMessage(), null);
        } catch (FileNotFoundException e) {
            Log.e("Uploading file failed: " + e.getMessage(), null);
        } catch (IOException e) {
            Log.e("Uploading file failed: " + e.getMessage(), null);
        }
    }

    /**
     * Install a specified APK using adb command install.
     *
     * @param apkPath Name of the package to be installed.
     */
    public void installAPK(final String apkPath) throws DeviceDisconnectedException,
                InvalidApkPathException {
        if ((apkPath == null) || (apkPath.length() == 0) || (!HostUtils.isFileExist(apkPath))) {
            throw new InvalidApkPathException(apkPath);
        }

        // Use re-install directly
        final String cmd = DeviceManager.getAdbLocation() + " -s "
                + getSerialNumber() + " install -r " + apkPath;
        Log.d(cmd);

        mPackageActionTimer.start(ACTION_INSTALL, this);
        executeCommand(cmd, new PackageActionObserver(ACTION_INSTALL));
    }

    /**
     * Execute the given command.
     *
     * @param command The command to be executed.
     * @param stdOutReceiver The receiver for handling the output from the device.
     */
    private void executeCommand(String command, StdOutObserver stdOutReceiver)
                    throws DeviceDisconnectedException {
        if (mStatus != STATUS_OFFLINE) {
            try {
                Process proc = Runtime.getRuntime().exec(command);

                if (stdOutReceiver != null) {
                    stdOutReceiver.setInputStream(proc.getInputStream());
                }
            } catch (IOException e) {
                e.printStackTrace();
            }
        } else {
            throw new DeviceDisconnectedException(getSerialNumber());
        }
    }

    /**
     * Standard output observer.
     *
     */
    interface StdOutObserver {
        /**
         * set the input Stream.
         */
        public void setInputStream(InputStream is);

        /**
         * Process lines.
         */
        public void processLines() throws IOException;
    }

    /**
     * Un-install APK.
     *
     * @param packageName The package to be un-installed.
     */
    public void uninstallAPK(String packageName) throws DeviceDisconnectedException,
                InvalidNameSpaceException {
        if ((packageName == null) || (packageName.length() == 0)) {
            throw new InvalidNameSpaceException(packageName);
        }

        uninstallAPKImpl(packageName, mUninstallObserver);
    }

    /**
     * The implementation of uninstalling APK.
     *
     * @param packageName The package to be uninstalled.
     * @param observer The uninstall observer
     */
    private void uninstallAPKImpl(final String packageName, final PackageActionObserver observer)
                throws DeviceDisconnectedException {
        final String cmdStr = DeviceManager.getAdbLocation() + " -s "
                      + getSerialNumber() + " uninstall " + packageName;
        Log.d(cmdStr);
        mPackageActionTimer.start(ACTION_UNINSTALL, this);
        executeCommand(cmdStr, observer);
    }

    /**
     * Package action(install/uninstall) timeout task
     */
    class PackageActionTimeoutTask extends TimerTask {

        private String mAction;
        private TestDevice mTargetDevice;

        /**
         * Task of package action timeout.
         *
         * @param action string of action
         * @param testDevice the {@TestDevice} which got the timeout.
         */
        public PackageActionTimeoutTask(final String action,
                TestDevice testDevice) {
            mAction = action;
            mTargetDevice = testDevice;
        }

        /** {@inheritDoc}*/
        @Override
        public void run() {
            Log.d("PackageActionTimeoutTask.run(): mAction=" + mAction);
            synchronized (mObjectSync) {
                mObjectSync.sendNotify();
            }

            if (mAction.toLowerCase().equals(ACTION_INSTALL)) {
                mDeviceObserver.notifyInstallingTimeout(mTargetDevice);
            } else if (mAction.toLowerCase().equals(ACTION_UNINSTALL)) {
                mDeviceObserver.notifyUninstallingTimeout(mTargetDevice);
            } else if (mAction.toLowerCase().equals(ACTION_GET_DEV_INFO)) {
                Log.e("Get device information timeout", null);
            } else {
                Log.e("Timeout: " + mAction, null);
            }
        }
    }

    /**
     * Package action timer monitors the package action.
     *
     */
    class PackageActionTimer {
        private Timer mTimer;

        /**
         * Start the timer while package install/uninstall/getDeviceInfo/checkAPI.
         *
         * @param action The action of package.
         * @param device The TestDevice the action is taken over.
         */
        private void start(final String action, final TestDevice device) {
            start(action, HostConfig.Ints.packageInstallTimeoutMs.value(), device);
        }

        /**
         * Start the timer while package install/uninstall/getDeviceInfo/checkAPI with specific
         * timeout.
         *
         * @param action The action of package
         * @param timeout The specific timeout
         * @param device The TestDevice under operation
         */
        private void start(final String action, final int timeout, final TestDevice device) {
            Log.d("start(), action=" + action + ",mTimer=" + mTimer + ",timeout=" + timeout);
            synchronized (this) {
                if (mTimer != null) {
                    mTimer.cancel();
                }

                mTimer = new Timer();
                mTimer.schedule(new PackageActionTimeoutTask(action, device), timeout);
            }
        }

        /**
         * Stop the action timer.
         */
        private void stop() {
            synchronized (this) {
                Log.d("stop() , mTimer=" + mTimer);
                if (mTimer != null) {
                    mTimer.cancel();
                    mTimer = null;
                }
            }
        }
    }

    /**
     * The observer of package action, currently including installing and uninstalling.
     */
    final class PackageActionObserver implements StdOutObserver, Runnable {

        private BufferedReader mReader;
        private String mAction;

        public PackageActionObserver(final String action) {
            mAction = action;
        }

        /** {@inheritDoc} */
        public void run() {
            try {
                processLines();
            } catch (IOException e) {
                e.printStackTrace();
            } finally {
                try {
                    mReader.close();
                } catch (IOException e) {
                    e.printStackTrace();
                }
            }
        }

        /**
         * Parse the standard out to judge where the installation is complete.
         */
        public void processLines() throws IOException {
            String line = mReader.readLine();
            int statusCode = DeviceObserver.FAIL;
            boolean gotResult = false;

            while (line != null) {
                line = line.toLowerCase();
                if (line.indexOf("success") != -1) {
                    statusCode = DeviceObserver.SUCCESS;
                    gotResult = true;
                } else if (line.indexOf("failure") != -1) {
                    statusCode = DeviceObserver.FAIL;
                    CUIOutputStream.println(mAction.toLowerCase() + " met " + line);
                    gotResult = true;
                } else if (line.indexOf("error") != -1) {
                    CUIOutputStream.println(mAction.toLowerCase() + " met " + line);
                    statusCode = DeviceObserver.FAIL;
                    gotResult = true;
                }

                if (gotResult) {
                    Log.d(mAction + " calls stopPackageActionTimer()");
                    mPackageActionTimer.stop();

                    if (mDeviceObserver != null) {
                        mDeviceObserver.notifyInstallingComplete(statusCode);
                    }
                    break;
                }
                line = mReader.readLine();
            }
        }

        /** {@inheritDoc} */
        public void setInputStream(InputStream is) {
            mReader = new BufferedReader(new InputStreamReader(is));
            new Thread(this).start();
        }
    }

    /**
     * Raw mode result parser.
     */
    abstract class RawModeResultParser extends MultiLineReceiver {
        public final static String EQ_MARK = "=";
        public final static String COMMA_MARK = ":";
        public final static String AT_MARK = "at ";

        public final static String STATUS_STREAM = "INSTRUMENTATION_STATUS: stream=";
        public final static String STATUS_TEST = "INSTRUMENTATION_STATUS: test=";
        public final static String STATUS_CLASS = "INSTRUMENTATION_STATUS: class=";
        public final static String STATUS_CODE = "INSTRUMENTATION_STATUS_CODE:";
        public final static String STATUS_STACK = "INSTRUMENTATION_STATUS: stack=";
        public final static String STATUS_CURRENT = "INSTRUMENTATION_STATUS: current=";
        public final static String STATUS_NUM = "INSTRUMENTATION_STATUS: numtests=";
        public final static String STATUS_ERROR_STR = "INSTRUMENTATION_STATUS: Error=";

        public final static String FAILURE = "Failure in ";
        public final static String ASSERTION = "junit.framework.Assertion";

        public final static String RESULT_STREAM = "INSTRUMENTATION_RESULT: stream=";
        public final static String RESULT_CODE = "INSTRUMENTATION_CODE:";
        public final static String RESULT = "Test results";
        public final static String RESULT_TIME = "Time:";
        public final static String RESULT_SUMMARY = "Tests run:";

        public final static int STATUS_STARTING = 1;
        public final static int STATUS_PASS = 0;
        public final static int STATUS_FAIL = -1;
        public final static int STATUS_ERROR = -2;
        public final static int STATUS_OMITTED = -3;

        private ArrayList<String> mResultLines;

        public String mStackTrace;
        public String mFailedMsg;
        public int mResultCode;

        public Test mTest;

        public RawModeResultParser(Test test) {
            super();

            setTrimLine(false);

            mTest = test;
            mResultLines = new ArrayList<String>();
            mStackTrace = null;
            mFailedMsg = null;
            mResultCode = CtsTestResult.CODE_FAIL;
        }

        /** {@inheritDoc} */
        @Override
        public void processNewLines(String[] lines) {
            for (String line : lines) {
                processNewLine(line.trim());
            }
        }

        /**
         * Process the new line.
         *
         * @param line The new line.
         */
        abstract public void processNewLine(final String line);

        /**
         * Get the result lines.
         *
         * @return The result lines.
         */
        public ArrayList<String> getResultLines() {
            return mResultLines;
        }

        /**
         * Get the named string from the string containing the mark.
         *
         * @param mark The mark to search against the results.
         * @return The test name.
         */
        public String getNamedString(String mark) {
            for (String line : mResultLines) {
                if (line.startsWith(mark)) {
                    String name = line.substring(line.indexOf(EQ_MARK) + 1);
                    return name.trim();
                }
            }

            return null;
        }

        /**
         * Parse the int from the string containing the mark.
         *
         * @param mark The mark to search against the results.
         * @return The number.
         */
        public int parseIntWithMark(String mark) {
            for (String line : mResultLines) {
                if (line.startsWith(mark)) {
                    String code = line.substring(line.indexOf(EQ_MARK) + 1);
                    return Integer.parseInt(code.trim());
                }
            }

            return 0;
        }

        /**
         * Get failed message.
         *
         * @return The failed message.
         */
        public String getFailedMessage() {
            Iterator<String> iterator = mResultLines.iterator();
            while (iterator.hasNext()) {
                String line = iterator.next();
                if (line.startsWith(STATUS_STACK)) {
                    String failedMsg = line.substring(STATUS_STACK.length());
                    if (iterator.hasNext()) {
                        failedMsg += " " + iterator.next();
                    }
                    return failedMsg;
                }
            }
            return null;
        }

        /**
         * Get stack trace from output result.
         *
         * @return The stack trace message.
         */
        public String getStackTrace() {
            StringBuilder sb = new StringBuilder();
            for (String line : mResultLines) {
                line = line.trim();
                if (line.startsWith(AT_MARK) && line.endsWith(")")) {
                    sb.append(line + "\n");
                }
            }
            return sb.toString();
        }

        /**
         * Get the status code of the test result.
         *
         * @param line The string contains the status code of the test result.
         * @return The status code of the test result.
         */
        public int getStatusCode(String line) {
            String codeStr = line.substring(line.indexOf(COMMA_MARK) + 1);
            return Integer.parseInt(codeStr.trim());
        }

        /** {@inheritDoc} */
        public boolean isCancelled() {
            return false;
        }

        /** {@inheritDoc} */
        @Override
        public void done() {
            super.done();
        }
    }

    /**
     * Individual mode result parser. <br>
     * Individual mode means that the host sends request
     * to the device method by method. And the device
     * reactions and outputs the result to each request.
     */
    final class IndividualModeResultParser extends RawModeResultParser {

        public IndividualModeResultParser(Test test) {
            super(test);
        }

        /**
         * Process a new line.
         *
         * @param line The new line.
         */
        @Override
        public void processNewLine(final String line) {
            if ((line == null) || (line.trim().length() == 0)) {
                return;
            }

            ArrayList<String> resultLines = getResultLines();
            resultLines.add(line);

            if (line.startsWith(STATUS_CODE)) {
                int statusCode = getStatusCode(line);
                processTestResult(statusCode);
                resultLines.removeAll(resultLines);
            }
        }

        /**
         * Process the test result of a single test.
         *
         * @param statusCode The status code of a single test's test result.
         */
        public void processTestResult(int statusCode) {
            String testName = getNamedString(STATUS_TEST);
            String className = getNamedString(STATUS_CLASS);
            String testFullName = className + Test.METHOD_SEPARATOR + testName;
            String errorMessage = getNamedString(STATUS_ERROR_STR);

            mFailedMsg = null;
            mStackTrace = null;
            if ((statusCode == STATUS_FAIL) || (statusCode == STATUS_ERROR)) {
                mFailedMsg = getFailedMessage();
                mStackTrace = getStackTrace();
            }

            if ((errorMessage != null) && (errorMessage.length() != 0)) {
                if (mFailedMsg == null) {
                    mFailedMsg = errorMessage;
                } else {
                    mFailedMsg += " : " + errorMessage;
                }
            }

            Log.d(testFullName + "...(" + statusCode + ")");
            Log.d("errorMessage= " + errorMessage);
            Log.d("mFailedMsg=" + mFailedMsg);
            Log.d("mStackTrace=" + mStackTrace);

            switch (statusCode) {
            case STATUS_STARTING:
                break;

            case STATUS_PASS:
                mResultCode = CtsTestResult.CODE_PASS;
                break;

            case STATUS_FAIL:
            case STATUS_ERROR:
                mResultCode = CtsTestResult.CODE_FAIL;
                break;

            case STATUS_OMITTED:
                mResultCode = CtsTestResult.CODE_OMITTED;
                break;
            }
        }

        /** {@inheritDoc} */
        @Override
        public void done() {
            mTest.notifyResult(new CtsTestResult(mResultCode, mFailedMsg, mStackTrace));
            super.done();
        }
    }

    /**
     * Batch mode result parser.
     * Batch mode means that the host sends only one request
     * for all of the methods contained in the package to the
     * device. And then, the device runs the method one by one
     * and outputs the result method by method.
     */
    final class BatchModeResultParser extends RawModeResultParser {
        private TestPackage mTestPackage;
        private Collection<Test> mTests;
        public int mCurrentTestNum;
        public int mTotalNum;

        public BatchModeResultParser(TestPackage testPackage) {
            super(null);

            mTestPackage = testPackage;
            if (mTestPackage != null) {
                mTests = mTestPackage.getTests();
            }
        }

        /**
         * Process a new line.
         *
         * @param line The new line.
         */
        @Override
        public void processNewLine(final String line) {
            if ((line == null) || (line.trim().length() == 0)) {
                return;
            }

            ArrayList<String> resultLines = getResultLines();
            resultLines.add(line);

            if (line.startsWith(STATUS_CODE)) {
                int statusCode = getStatusCode(line);
                processTestResult(statusCode);
                resultLines.removeAll(resultLines);
            } else if (line.startsWith(RESULT_CODE)) {
                int resultCode = getStatusCode(line);
                switch(resultCode) {
                case STATUS_STARTING:
                    break;

                case STATUS_FAIL:
                case STATUS_ERROR:
                    mResultCode = CtsTestResult.CODE_FAIL;
                    break;

                case STATUS_PASS:
                    mResultCode = CtsTestResult.CODE_PASS;
                    break;

                case STATUS_OMITTED:
                    mResultCode = CtsTestResult.CODE_OMITTED;
                    break;
                }
                resultLines.removeAll(resultLines);
            }
        }

        /**
         * Process the test result of a single test.
         *
         * @param statusCode The status code of a single test's test result.
         */
        public void processTestResult(int statusCode) {
            String testName = getNamedString(STATUS_TEST);
            String className = getNamedString(STATUS_CLASS);
            String testFullName = className + Test.METHOD_SEPARATOR + testName;
            mCurrentTestNum = parseIntWithMark(STATUS_CURRENT);
            mTotalNum = parseIntWithMark(STATUS_NUM);

            mFailedMsg = null;
            mStackTrace = null;
            if ((statusCode == STATUS_FAIL) || ((statusCode == STATUS_ERROR))) {
                mFailedMsg = getFailedMessage();
                mStackTrace = getStackTrace();
            }

            Log.d(testFullName + "...(" + statusCode + ")");
            Log.d("mFailedMsg=" + mFailedMsg);
            Log.d("mStackTrace=" + mStackTrace);

            String status = TestPackage.FINISH;

            if (statusCode == STATUS_STARTING) {
                status = TestPackage.START;
            }

            mTest = searchTest(testFullName);
            if (mTest != null) {
                switch(statusCode) {
                case STATUS_STARTING:
                    status = TestPackage.START;
                    break;

                case STATUS_PASS:
                    mTest.setResult(new CtsTestResult(
                            CtsTestResult.CODE_PASS, null, null));
                    break;

                case STATUS_ERROR:
                case STATUS_FAIL:
                    mTest.setResult(new CtsTestResult(
                            CtsTestResult.CODE_FAIL, mFailedMsg, mStackTrace));
                    break;

                case STATUS_OMITTED:
                    mTest.setResult(new CtsTestResult(CtsTestResult.CODE_OMITTED));
                    break;
                }
            }
            // report status even if no matching test was found
            mTestPackage.notifyTestStatus(mTest, status);
        }

        /**
         * Search Test with given test full name.
         *
         * @param testFullName The test full name.
         * @return The Test matches the test full name given.
         */
        private Test searchTest(String testFullName) {
            for (Test test : mTests) {
                if (testFullName.equals(test.getFullName())) {
                    return test;
                }
            }
            return null;
        }

        /** {@inheritDoc} */
        @Override
        public void done() {
            mTestPackage.notifyBatchModeFinish();
            super.done();
        }
    }

    /**
     * Remove the run time listener.
     */
    public void removeRuntimeListener() {
        mDeviceObserver = null;
    }

    /**
     * Set the run time listener.
     *
     * @param listener The run time listener.
     */
    public void setRuntimeListener(DeviceObserver listener) {
        mDeviceObserver = listener;
    }

    /**
     * Push monitor monitoring the status of pushing a file.
     */
    class PushMonitor implements ISyncProgressMonitor {

        public PushMonitor() {
        }

        /** {@inheritDoc} */
        public void advance(int arg0) {
        }

        /** {@inheritDoc} */
        public boolean isCanceled() {
            return false;
        }

        /** {@inheritDoc} */
        public void start(int arg0) {
        }

        /** {@inheritDoc} */
        public void startSubTask(String arg0) {
        }

        /** {@inheritDoc} */
        public void stop() {
        }
    }

    /**
     * Add a new log listener.
     *
     * @param listener the listener
     */
    public void addMainLogListener(ILogListener listener) {
        logListener.addListener(listener);
    }

    /**
     * Remove an existing log listener.
     *
     * @param listener the listener to remove.
     */
    public void removeMainLogListener(ILogListener listener) {
        logListener.removeListener(listener);
    }

    /**
     * Execute Adb shell command on {@link IDevice}
     *
     * @param cmd the string of command.
     * @param receiver {@link IShellOutputReceiver}
     * @throws DeviceDisconnectedException if the device disconnects during the command
     */
    public void executeShellCommand(final String cmd,
            final IShellOutputReceiver receiver) throws DeviceDisconnectedException {
        executeShellCommand(cmd, receiver, null);
    }

    /**
     * Execute Adb shell command on {@link IDevice}
     *
     * Note that the receivers run in a different thread than the caller.
     *
     * @param cmd the string of command.
     * @param receiver {@link IShellOutputReceiver}
     * @param logReceiver {@link LogReceiver}
     * @throws DeviceDisconnectedException if the device disconnects during the command
     */
    public void executeShellCommand(final String cmd,
            final IShellOutputReceiver receiver,
            final LogReceiver logReceiver)
            throws DeviceDisconnectedException {
        if (mStatus == STATUS_OFFLINE) {
            Log.d(String.format("device %s is offline when attempting to execute %s",
                    getSerialNumber(), cmd));
            throw new DeviceDisconnectedException(getSerialNumber());
        }

        new Thread() {
            @Override
            public void run() {
                try {
                    mDevice.executeShellCommand(cmd, receiver, 0);
                } catch (IOException e) {
                    Log.e(String.format("Failed to execute shell command %s on device %s", cmd,
                            mDevice.getSerialNumber()), e);
                } catch (TimeoutException e) {
                    Log.e(String.format("Failed to execute shell command %s on device %s", cmd,
                            mDevice.getSerialNumber()), e);
                } catch (AdbCommandRejectedException e) {
                    Log.e(String.format("Failed to execute shell command %s on device %s", cmd,
                            mDevice.getSerialNumber()), e);
                } catch (ShellCommandUnresponsiveException e) {
                    Log.e(String.format("Failed to execute shell command %s on device %s", cmd,
                            mDevice.getSerialNumber()), e);
                }
            }
        }.start();
    }

    /**
     * Kill {@link Client} which running the test on the {@link IDevice}
     *
     * @param packageName the test package name
     */
    public void killProcess(String packageName) {
        if (mStatus == STATUS_OFFLINE) {
            return;
        }
        Client[] clients = mDevice.getClients();

        for (Client c : clients) {
            ClientData cd = c.getClientData();
            if (cd.getClientDescription() == null) {
                continue;
            }
            if (cd.getClientDescription().equals(packageName)) {
                c.kill();
                break;
            }
        }
    }

    /**
     * Called when the {@link TestDevice} disconnected.
     */
    public void disconnected() {
        CUIOutputStream.println("Device(" + getSerialNumber() + ") disconnected");
        mDevice = null;
        mSyncService = null;

        synchronized (mObjectSync) {
            mObjectSync.sendNotify();
            mPackageActionTimer.stop();
        }

        if (mStatus == STATUS_BUSY) {
            Log.d("TestDevice.disconnected calls notifyTestingDeviceDisconnected");
            mDeviceObserver.notifyTestingDeviceDisconnected();
        } else {
            if (!TestSession.isADBServerRestartedMode()) {
                CUIOutputStream.printPrompt();
            }
        }
        setStatus(STATUS_OFFLINE);
        if (logServiceThread != null) {
            logServiceThread.cancelLogService();
        }
    }

    /**
     * Set the status of the {@link TestDevice}
     *
     * @param statusCode the status code of {@link TestDevice}
     */
    public void setStatus(final int statusCode) {
        if (statusCode != STATUS_IDLE && statusCode != STATUS_BUSY
                && statusCode != STATUS_OFFLINE) {
            throw new IllegalArgumentException("Invalid status code");
        }
        mStatus = statusCode;
    }

    /**
     * Get the status code of the {@link TestDevice}.
     *
     * @return get the status code of the {@link TestDevice}
     */
    public int getStatus() {
        return mStatus;
    }

    /**
     * Get the status of the {@link TestDevice} as string.
     *
     * @return the status of the {@link TestDevice} as string.
     */
    public String getStatusAsString() {
        return mStatusMap.get(mStatus);
    }

    /**
     * Wait for command finish.
     */
    public void waitForCommandFinish() {
        synchronized (mObjectSync) {
            try {
                mObjectSync.waitOn();
            } catch (InterruptedException e) {
            }
        }
    }

    /**
     * Start the action timer with specific timeout
     *
     * @param action the action to start the timer
     * @param timeout the specific timeout
     */
    void startActionTimer(final String action, final int timeout) {
        mPackageActionTimer.start(action, timeout, this);
    }

    /**
     * Start the action timer.
     *
     * @param action the action to start the timer.
     */
    void startActionTimer(String action) {
       mPackageActionTimer.start(action, this);
    }

    /**
     * Stop the action timer.
     */
    void stopActionTimer() {
        mPackageActionTimer.stop();
    }

    /**
     * Allows an external test to signal that it's command is complete.
     */
    void notifyExternalTestComplete() {
        synchronized (mObjectSync) {
            mObjectSync.sendNotify();
        }
    }

    /**
     * Notify install complete.
     */
    public void notifyInstallingComplete(int resultCode) {
        synchronized (mObjectSync) {
            mObjectSync.sendNotify();
            mPackageActionTimer.stop();
        }
    }

    /** {@inheritDoc} */
    public void notifyInstallingTimeout(TestDevice testDevice) {
        synchronized (mObjectSync) {
            mObjectSync.sendNotify();
        }
    }

    /** {@inheritDoc} */
    public void notifyTestingDeviceDisconnected() {
        synchronized (mObjectSync) {
            mObjectSync.sendNotify();
            if (mPackageActionTimer != null) {
                mPackageActionTimer.stop();
            }
        }
    }

    /** {@inheritDoc} */
    public void notifyUninstallingComplete(int resultCode) {
        synchronized (mObjectSync) {
            mObjectSync.sendNotify();
            mPackageActionTimer.stop();
        }
    }

    /** {@inheritDoc} */
    public void notifyUninstallingTimeout(TestDevice testDevice) {
        synchronized (mObjectSync) {
            mObjectSync.sendNotify();
        }
    }

    /**
     * Synchronization object for communication between threads.
     */
    class ObjectSync {
        private boolean mNotifySent = false;

        /**
         * Send notify to the waiting thread.
         */
        public void sendNotify() {
            Log.d("ObjectSync.sendNotify() is called, mNotifySent=" + mNotifySent);
            mNotifySent = true;
            notify();
        }

        /**
         * Wait on.
         */
        public void waitOn() throws InterruptedException {
            Log.d("ObjectSync.waitOn() is called, mNotifySent=" + mNotifySent);
            if (!mNotifySent) {
                wait();
            }

            mNotifySent = false;
        }

        /**
         * Check if notify has been sent to the waiting thread.
         *
         * @return If sent, return true; else, return false.
         */
        public boolean isNotified() {
            return mNotifySent;
        }
    }

    /**
     * Take a screenshot of the device under test.
     *
     * @return the screenshot
     * @throws IOException
     * @throws AdbCommandRejectedException
     * @throws TimeoutException
     */
    public RawImage getScreenshot() throws IOException, TimeoutException,
            AdbCommandRejectedException {
        return mDevice.getScreenshot();
    }
}<|MERGE_RESOLUTION|>--- conflicted
+++ resolved
@@ -1,5 +1,5 @@
 /*
- * Copyright (C) 2008 The Android Open Source Project
+* Copyright (C) 2008 The Android Open Source Project
  *
  * Licensed under the Apache License, Version 2.0 (the "License");
  * you may not use this file except in compliance with the License.
@@ -402,47 +402,7 @@
     /**
      * Store the build information of a device
      */
-<<<<<<< HEAD
     public static final class DeviceParameterCollector implements DeviceInfoConstants {
-=======
-    public static final class DeviceParameterCollector{
-        // the device info keys expected to be sent from device info instrumentation
-        // these constants should match exactly with those defined in DeviceInfoInstrument.jaa
-        public static final String PRODUCT_NAME = "buildName";
-        public static final String BUILD_VERSION = "buildVersion";
-        public static final String BUILD_ID = "buildID";
-        public static final String BUILD_FINGERPRINT = "build_fingerprint";
-        public static final String BUILD_TAGS = "build_tags";
-        public static final String BUILD_TYPE = "build_type";
-        public static final String BUILD_MANUFACTURER = "build_manufacturer";
-        public static final String BUILD_MODEL = "build_model";
-        public static final String BUILD_BRAND = "build_brand";
-        public static final String BUILD_BOARD = "build_board";
-        public static final String BUILD_DEVICE = "build_device";
-        public static final String BUILD_ABI = "build_abi";
-        public static final String BUILD_ABI2 = "build_abi2";
-        public static final String SCREEN_SIZE = "screen_size";
-        public static final String SCREEN_HEIGHT = "screen_height";
-        public static final String SCREEN_WIDTH = "screen_width";
-        public static final String SCREEN_DENSITY = "screen_density";
-        public static final String SCREEN_DENSITY_BUCKET = "screen_density_bucket";
-        public static final String SERIAL_NUMBER = "serialNumber";
-        public static final String VERSION_SDK = "androidPlatformVersion";
-        public static final String LOCALES = "locales";
-        public static final String SCREEN_Y_DENSITY = "Ydpi";
-        public static final String SCREEN_X_DENSITY = "Xdpi";
-        public static final String TOUCH_SCREEN = "touch";
-        public static final String NAVIGATION = "navigation";
-        public static final String KEYPAD = "keypad";
-        public static final String NETWORK = "network";
-        public static final String IMEI = "imei";
-        public static final String IMSI = "imsi";
-        public static final String PHONE_NUMBER = "phoneNumber";
-        public static final String FEATURES = "features";
-        public static final String PROCESSES = "processes";
-        public static final String OPEN_GL_ES_VERSION = "openGlEsVersion";
-        public static final String PARTITIONS = "partitions";
->>>>>>> e2c08336
 
         private HashMap<String, String> mInfoMap;
 
