--- conflicted
+++ resolved
@@ -18,11 +18,7 @@
 
 public class Version {
     // The CTS version string
-<<<<<<< HEAD
-    private static final String version = "3.2_r1";
-=======
-    private static final String version = "3.2_r4";
->>>>>>> af65c136
+    private static final String version = "1337";
 
     private Version() {
         // no instances allowed
