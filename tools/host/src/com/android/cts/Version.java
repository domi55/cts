--- conflicted
+++ resolved
@@ -18,11 +18,7 @@
 
 public class Version {
     // The CTS version string
-<<<<<<< HEAD
-    private static final String version = "2.3_r2";
-=======
     private static final String version = "3.0_r1";
->>>>>>> 9c421b5e
 
     private Version() {
         // no instances allowed
