/*
 * Copyright (C) 2014 The Android Open Source Project
 *
 * Licensed under the Apache License, Version 2.0 (the "License");
 * you may not use this file except in compliance with the License.
 * You may obtain a copy of the License at
 *
 *      http://www.apache.org/licenses/LICENSE-2.0
 *
 * Unless required by applicable law or agreed to in writing, software
 * distributed under the License is distributed on an "AS IS" BASIS,
 * WITHOUT WARRANTIES OR CONDITIONS OF ANY KIND, either express or implied.
 * See the License for the specific language governing permissions and
 * limitations under the License.
 */

package com.android.cts.verifier.tv;

import android.content.Intent;
import android.media.tv.TvContract;
import android.view.View;

import com.android.cts.verifier.R;

/**
 * Tests for verifying TV app behavior for third-party TV input apps.
 */
public class TvInputDiscoveryTestActivity extends TvAppVerifierActivity
        implements View.OnClickListener {
    private static final String TAG = "TvInputDiscoveryTestActivity";

    private static final Intent TV_APP_INTENT = new Intent(Intent.ACTION_VIEW,
<<<<<<< HEAD
            TvContract.buildChannelUri(0));
=======
            TvContract.Channels.CONTENT_URI);
    private static final Intent EPG_INTENT = new Intent(Intent.ACTION_VIEW,
            TvContract.Programs.CONTENT_URI);
>>>>>>> ef6d2619

    private static final long TIMEOUT_MS = 5l * 60l * 1000l;  // 5 mins.

    private View mGoToSetupItem;
    private View mVerifySetupItem;
    private View mTuneToChannelItem;
    private View mVerifyTuneItem;
    private View mVerifyOverlayViewItem;
    private View mGoToEpgItem;
    private View mVerifyEpgItem;
    private boolean mTuneVerified;
    private boolean mOverlayViewVerified;

    @Override
    public void onClick(View v) {
        final View postTarget = getPostTarget();

        if (containsButton(mGoToSetupItem, v)) {
            final Runnable failCallback = new Runnable() {
                @Override
                public void run() {
                    setPassState(mVerifySetupItem, false);
                }
            };
            postTarget.postDelayed(failCallback, TIMEOUT_MS);
            MockTvInputSetupActivity.expectLaunch(postTarget, new Runnable() {
                @Override
                public void run() {
                    postTarget.removeCallbacks(failCallback);
                    setPassState(mGoToSetupItem, true);
                    setPassState(mVerifySetupItem, true);
                    setButtonEnabled(mTuneToChannelItem, true);
                }
            });
            startActivity(TV_APP_INTENT);
        } else if (containsButton(mTuneToChannelItem, v)) {
            final Runnable failCallback = new Runnable() {
                @Override
                public void run() {
                    setPassState(mVerifyTuneItem, false);
                }
            };
            postTarget.postDelayed(failCallback, TIMEOUT_MS);
            MockTvInputService.expectTune(postTarget, new Runnable() {
                @Override
                public void run() {
                    setPassState(mTuneToChannelItem, true);
                    setPassState(mVerifyTuneItem, true);

                    mTuneVerified = true;
                    goToNextState(postTarget, failCallback);
                }
            });
            MockTvInputService.expectOverlayView(postTarget, new Runnable() {
                @Override
                public void run() {
                    postTarget.removeCallbacks(failCallback);
                    setPassState(mVerifyOverlayViewItem, true);

                    mOverlayViewVerified = true;
                    goToNextState(postTarget, failCallback);
                }
            });
            startActivity(TV_APP_INTENT);
        } else if (containsButton(mGoToEpgItem, v)) {
            startActivity(EPG_INTENT);
            setPassState(mGoToEpgItem, true);
            setButtonEnabled(mVerifyEpgItem, true);
        } else if (containsButton(mVerifyEpgItem, v)) {
            setPassState(mVerifyEpgItem, true);
            getPassButton().setEnabled(true);
        }
    }

    @Override
    protected void createTestItems() {
        mGoToSetupItem = createUserItem(R.string.tv_input_discover_test_go_to_setup,
                R.string.tv_launch_tv_app, this);
        setButtonEnabled(mGoToSetupItem, true);
        mVerifySetupItem = createAutoItem(R.string.tv_input_discover_test_verify_setup);
        mTuneToChannelItem = createUserItem(R.string.tv_input_discover_test_tune_to_channel,
                R.string.tv_launch_tv_app, this);
        mVerifyTuneItem = createAutoItem(R.string.tv_input_discover_test_verify_tune);
        mVerifyOverlayViewItem = createAutoItem(
                R.string.tv_input_discover_test_verify_overlay_view);
        mGoToEpgItem = createUserItem(R.string.tv_input_discover_test_go_to_epg,
                R.string.tv_launch_epg, this);
        mVerifyEpgItem = createUserItem(R.string.tv_input_discover_test_verify_epg,
                R.string.tv_input_discover_test_yes, this);
    }

    private void goToNextState(View postTarget, Runnable failCallback) {
        if (mTuneVerified && mOverlayViewVerified) {
            postTarget.removeCallbacks(failCallback);
            setButtonEnabled(mGoToEpgItem, true);
        }
    }

    @Override
    protected void setInfoResources() {
        setInfoResources(R.string.tv_input_discover_test,
                R.string.tv_input_discover_test_info, -1);
    }
}<|MERGE_RESOLUTION|>--- conflicted
+++ resolved
@@ -30,13 +30,9 @@
     private static final String TAG = "TvInputDiscoveryTestActivity";
 
     private static final Intent TV_APP_INTENT = new Intent(Intent.ACTION_VIEW,
-<<<<<<< HEAD
-            TvContract.buildChannelUri(0));
-=======
             TvContract.Channels.CONTENT_URI);
     private static final Intent EPG_INTENT = new Intent(Intent.ACTION_VIEW,
             TvContract.Programs.CONTENT_URI);
->>>>>>> ef6d2619
 
     private static final long TIMEOUT_MS = 5l * 60l * 1000l;  // 5 mins.
 
