/*
 * Copyright (C) 2013 The Android Open Source Project
 *
 * Licensed under the Apache License, Version 2.0 (the "License");
 * you may not use this file except in compliance with the License.
 * You may obtain a copy of the License at
 *
 *      http://www.apache.org/licenses/LICENSE-2.0
 *
 * Unless required by applicable law or agreed to in writing, software
 * distributed under the License is distributed on an "AS IS" BASIS,
 * WITHOUT WARRANTIES OR CONDITIONS OF ANY KIND, either express or implied.
 * See the License for the specific language governing permissions and
 * limitations under the License.
 */

package com.android.cts.verifier.notifications;

import android.annotation.SuppressLint;
import android.app.Activity;
import android.app.Notification;
import android.app.NotificationChannel;
import android.app.NotificationManager;
import android.graphics.Bitmap;
import android.graphics.BitmapFactory;
import android.os.Bundle;
import android.provider.Settings.Secure;
import android.service.notification.StatusBarNotification;
import android.support.v4.app.NotificationCompat;
import android.util.Log;
import android.view.View;
import android.view.ViewGroup;

import com.android.cts.verifier.R;

import org.json.JSONException;
import org.json.JSONObject;

import java.util.ArrayList;
import java.util.HashSet;
import java.util.List;
import java.util.Set;
import java.util.UUID;

import static com.android.cts.verifier.notifications.MockListener.*;

import static junit.framework.Assert.assertNotNull;

public class NotificationListenerVerifierActivity extends InteractiveVerifierActivity
        implements Runnable {
    private static final String TAG = "NoListenerVerifier";
    private static final String NOTIFICATION_CHANNEL_ID = TAG;

    private String mTag1;
    private String mTag2;
    private String mTag3;
    private int mIcon1;
    private int mIcon2;
    private int mIcon3;
    private int mId1;
    private int mId2;
    private int mId3;
    private long mWhen1;
    private long mWhen2;
    private long mWhen3;
    private int mFlag1;
    private int mFlag2;
    private int mFlag3;

    @Override
    int getTitleResource() {
        return R.string.nls_test;
    }

    @Override
    int getInstructionsResource() {
        return R.string.nls_info;
    }

    // Test Setup

    @Override
    protected List<InteractiveTestCase> createTestItems() {
        List<InteractiveTestCase> tests = new ArrayList<>(17);
        tests.add(new IsEnabledTest());
        tests.add(new ServiceStartedTest());
        tests.add(new NotificationReceivedTest());
        tests.add(new DataIntactTest());
        tests.add(new DismissOneTest());
        tests.add(new DismissOneWithReasonTest());
        tests.add(new DismissAllTest());
        tests.add(new SnoozeNotificationForTimeTest());
        tests.add(new SnoozeNotificationForTimeCancelTest());
        tests.add(new GetSnoozedNotificationTest());
        tests.add(new EnableHintsTest());
        tests.add(new RequestUnbindTest());
        tests.add(new RequestBindTest());
        tests.add(new MessageBundleTest());
        tests.add(new EnableHintsTest());
        tests.add(new IsDisabledTest());
        tests.add(new ServiceStoppedTest());
        tests.add(new NotificationNotReceivedTest());
        return tests;
    }

    private void createChannel() {
        NotificationChannel channel = new NotificationChannel(NOTIFICATION_CHANNEL_ID,
                NOTIFICATION_CHANNEL_ID, NotificationManager.IMPORTANCE_LOW);
        mNm.createNotificationChannel(channel);
    }

    private void deleteChannel() {
        mNm.deleteNotificationChannel(NOTIFICATION_CHANNEL_ID);
    }

    @SuppressLint("NewApi")
    private void sendNotifications() {
        mTag1 = UUID.randomUUID().toString();
        Log.d(TAG, "Sending " + mTag1);
        mTag2 = UUID.randomUUID().toString();
        Log.d(TAG, "Sending " + mTag2);
        mTag3 = UUID.randomUUID().toString();
        Log.d(TAG, "Sending " + mTag3);

        mWhen1 = System.currentTimeMillis() + 1;
        mWhen2 = System.currentTimeMillis() + 2;
        mWhen3 = System.currentTimeMillis() + 3;

        mIcon1 = R.drawable.ic_stat_alice;
        mIcon2 = R.drawable.ic_stat_bob;
        mIcon3 = R.drawable.ic_stat_charlie;

        mId1 = NOTIFICATION_ID + 1;
        mId2 = NOTIFICATION_ID + 2;
        mId3 = NOTIFICATION_ID + 3;

        mPackageString = "com.android.cts.verifier";

        Notification n1 = new Notification.Builder(mContext, NOTIFICATION_CHANNEL_ID)
                .setContentTitle("ClearTest 1")
                .setContentText(mTag1)
                .setSmallIcon(mIcon1)
                .setWhen(mWhen1)
                .setDeleteIntent(makeIntent(1, mTag1))
                .setOnlyAlertOnce(true)
                .build();
        mNm.notify(mTag1, mId1, n1);
        mFlag1 = Notification.FLAG_ONLY_ALERT_ONCE;

        Notification n2 = new Notification.Builder(mContext, NOTIFICATION_CHANNEL_ID)
                .setContentTitle("ClearTest 2")
                .setContentText(mTag2)
                .setSmallIcon(mIcon2)
                .setWhen(mWhen2)
                .setDeleteIntent(makeIntent(2, mTag2))
                .setAutoCancel(true)
                .build();
        mNm.notify(mTag2, mId2, n2);
        mFlag2 = Notification.FLAG_AUTO_CANCEL;

        Notification n3 = new Notification.Builder(mContext, NOTIFICATION_CHANNEL_ID)
                .setContentTitle("ClearTest 3")
                .setContentText(mTag3)
                .setSmallIcon(mIcon3)
                .setWhen(mWhen3)
                .setDeleteIntent(makeIntent(3, mTag3))
                .setAutoCancel(true)
                .setOnlyAlertOnce(true)
                .build();
        mNm.notify(mTag3, mId3, n3);
        mFlag3 = Notification.FLAG_ONLY_ALERT_ONCE | Notification.FLAG_AUTO_CANCEL;
    }

    // Tests

    private class NotificationReceivedTest extends InteractiveTestCase {
        @Override
        View inflate(ViewGroup parent) {
            return createAutoItem(parent, R.string.nls_note_received);

        }

        @Override
        void setUp() {
            createChannel();
            sendNotifications();
            status = READY;
        }

        @Override
        void tearDown() {
            mNm.cancelAll();
            MockListener.getInstance().resetData();
            deleteChannel();
        }

        @Override
        void test() {
            List<String> result = new ArrayList<>(MockListener.getInstance().mPosted);
            if (result.size() > 0 && result.contains(mTag1)) {
                status = PASS;
            } else {
                logFail();
                status = FAIL;
            }
        }
    }

    private class DataIntactTest extends InteractiveTestCase {
        @Override
        View inflate(ViewGroup parent) {
            return createAutoItem(parent, R.string.nls_payload_intact);
        }

        @Override
        void setUp() {
            createChannel();
            sendNotifications();
            status = READY;
        }

        @Override
        void test() {
            List<JSONObject> result = new ArrayList<>(MockListener.getInstance().getPosted());

            Set<String> found = new HashSet<String>();
            if (result.size() == 0) {
                status = FAIL;
                return;
            }
            boolean pass = true;
            for (JSONObject payload : result) {
                try {
                    pass &= checkEquals(mPackageString,
                            payload.getString(JSON_PACKAGE),
                            "data integrity test: notification package (%s, %s)");
                    String tag = payload.getString(JSON_TAG);
                    if (mTag1.equals(tag)) {
                        found.add(mTag1);
                        pass &= checkEquals(mIcon1, payload.getInt(JSON_ICON),
                                "data integrity test: notification icon (%d, %d)");
                        pass &= checkFlagSet(mFlag1, payload.getInt(JSON_FLAGS),
                                "data integrity test: notification flags (%d, %d)");
                        pass &= checkEquals(mId1, payload.getInt(JSON_ID),
                                "data integrity test: notification ID (%d, %d)");
                        pass &= checkEquals(mWhen1, payload.getLong(JSON_WHEN),
                                "data integrity test: notification when (%d, %d)");
                    } else if (mTag2.equals(tag)) {
                        found.add(mTag2);
                        pass &= checkEquals(mIcon2, payload.getInt(JSON_ICON),
                                "data integrity test: notification icon (%d, %d)");
                        pass &= checkFlagSet(mFlag2, payload.getInt(JSON_FLAGS),
                                "data integrity test: notification flags (%d, %d)");
                        pass &= checkEquals(mId2, payload.getInt(JSON_ID),
                                "data integrity test: notification ID (%d, %d)");
                        pass &= checkEquals(mWhen2, payload.getLong(JSON_WHEN),
                                "data integrity test: notification when (%d, %d)");
                    } else if (mTag3.equals(tag)) {
                        found.add(mTag3);
                        pass &= checkEquals(mIcon3, payload.getInt(JSON_ICON),
                                "data integrity test: notification icon (%d, %d)");
                        pass &= checkFlagSet(mFlag3, payload.getInt(JSON_FLAGS),
                                "data integrity test: notification flags (%d, %d)");
                        pass &= checkEquals(mId3, payload.getInt(JSON_ID),
                                "data integrity test: notification ID (%d, %d)");
                        pass &= checkEquals(mWhen3, payload.getLong(JSON_WHEN),
                                "data integrity test: notification when (%d, %d)");
                    } else {
                        pass = false;
                        logFail("unexpected notification tag: " + tag);
                    }
                } catch (JSONException e) {
                    pass = false;
                    Log.e(TAG, "failed to unpack data from mocklistener", e);
                }
            }

            pass &= found.size() == 3;
            status = pass ? PASS : FAIL;
        }

        @Override
        void tearDown() {
            mNm.cancelAll();
            MockListener.getInstance().resetData();
            deleteChannel();
        }
    }

    private class DismissOneTest extends InteractiveTestCase {
        @Override
        View inflate(ViewGroup parent) {
            return createAutoItem(parent, R.string.nls_clear_one);
        }

        @Override
        void setUp() {
            createChannel();
            sendNotifications();
            status = READY;
        }

        @Override
        void test() {
            if (status == READY) {
                MockListener.getInstance().cancelNotification(
                        MockListener.getInstance().getKeyForTag(mTag1));
                status = RETEST;
            } else {
                List<String> result = new ArrayList<>(MockListener.getInstance().mRemoved);
                if (result.size() != 0
                        && result.contains(mTag1)
                        && !result.contains(mTag2)
                        && !result.contains(mTag3)) {
                    status = PASS;
                } else {
                    logFail();
                    status = FAIL;
                }
            }
        }

        @Override
        void tearDown() {
            mNm.cancelAll();
            deleteChannel();
            MockListener.getInstance().resetData();
        }
    }

    private class DismissOneWithReasonTest extends InteractiveTestCase {
        int mRetries = 3;

        @Override
        View inflate(ViewGroup parent) {
            return createAutoItem(parent, R.string.nls_clear_one_reason);
        }

        @Override
        void setUp() {
            createChannel();
            sendNotifications();
            status = READY;
        }

        @Override
        void test() {
            if (status == READY) {
                MockListener.getInstance().cancelNotification(
                        MockListener.getInstance().getKeyForTag(mTag1));
                status = RETEST;
            } else {
                List<JSONObject> result =
                        new ArrayList<>(MockListener.getInstance().mRemovedReason.values());
                boolean pass = false;
                for (JSONObject payload : result) {
                    try {
                        pass |= (checkEquals(mTag1,
                                payload.getString(JSON_TAG),
                                "data dismissal test: notification tag (%s, %s)")
                                && checkEquals(REASON_LISTENER_CANCEL,
                                payload.getInt(JSON_REASON),
                                "data dismissal test: reason (%d, %d)"));
                        if(pass) {
                            break;
                        }
                    } catch (JSONException e) {
                        e.printStackTrace();
                    }
                }
                if (pass) {
                    status = PASS;
                } else {
                    if (--mRetries > 0) {
                        sleep(100);
                        status = RETEST;
                    } else {
                        status = FAIL;
                    }
                }
            }
        }

        @Override
        void tearDown() {
            mNm.cancelAll();
            deleteChannel();
            MockListener.getInstance().resetData();
        }
    }

    private class DismissAllTest extends InteractiveTestCase {
        @Override
        View inflate(ViewGroup parent) {
            return createAutoItem(parent, R.string.nls_clear_all);
        }

        @Override
        void setUp() {
            createChannel();
            sendNotifications();
            status = READY;
        }

        @Override
        void test() {
            if (status == READY) {
                MockListener.getInstance().cancelAllNotifications();
                status = RETEST;
            } else {
                List<String> result = new ArrayList<>(MockListener.getInstance().mRemoved);
                if (result.size() != 0
                        && result.contains(mTag1)
                        && result.contains(mTag2)
                        && result.contains(mTag3)) {
                    status = PASS;
                } else {
                    logFail();
                    status = FAIL;
                }
            }
        }

        @Override
        void tearDown() {
            mNm.cancelAll();
            deleteChannel();
            MockListener.getInstance().resetData();
        }
    }

    private class IsDisabledTest extends InteractiveTestCase {
        @Override
        View inflate(ViewGroup parent) {
            return createNlsSettingsItem(parent, R.string.nls_disable_service);
        }

        @Override
        boolean autoStart() {
            return true;
        }

        @Override
        void test() {
            String listeners = Secure.getString(getContentResolver(),
                    ENABLED_NOTIFICATION_LISTENERS);
            if (listeners == null || !listeners.contains(LISTENER_PATH)) {
                status = PASS;
            } else {
                status = WAIT_FOR_USER;
            }
        }

        @Override
        void tearDown() {
            MockListener.getInstance().resetData();
        }
    }

    private class ServiceStoppedTest extends InteractiveTestCase {
        @Override
        View inflate(ViewGroup parent) {
            return createAutoItem(parent, R.string.nls_service_stopped);
        }

        @Override
        void test() {
            if (mNm.getEffectsSuppressor() == null) {
                status = PASS;
            } else {
                status = FAIL;
            }
        }
    }

    private class NotificationNotReceivedTest extends InteractiveTestCase {
        @Override
        View inflate(ViewGroup parent) {
            return createAutoItem(parent, R.string.nls_note_missed);

        }

        @Override
        void setUp() {
            createChannel();
            sendNotifications();
            status = READY;
        }

        @Override
        void test() {
            List<String> result = new ArrayList<>(MockListener.getInstance().mPosted);
            if (result.size() == 0) {
                status = PASS;
            } else {
                logFail();
                status = FAIL;
            }
            next();
        }

        @Override
        void tearDown() {
            mNm.cancelAll();
            deleteChannel();
            MockListener.getInstance().resetData();
        }
    }

    private class RequestUnbindTest extends InteractiveTestCase {
        int mRetries = 5;

        @Override
        View inflate(ViewGroup parent) {
            return createAutoItem(parent, R.string.nls_snooze);

        }

        @Override
        void setUp() {
            status = READY;
            MockListener.getInstance().requestInterruptionFilter(
                    MockListener.HINT_HOST_DISABLE_CALL_EFFECTS);
        }

        @Override
        void test() {
            if (status == READY) {
                MockListener.getInstance().requestUnbind();
                status = RETEST;
            } else {
                if (mNm.getEffectsSuppressor() == null && !MockListener.getInstance().isConnected) {
                    status = PASS;
                } else {
                    if (--mRetries > 0) {
                        status = RETEST;
                    } else {
                        logFail();
                        status = FAIL;
                    }
                }
                next();
            }
        }
    }

    private class RequestBindTest extends InteractiveTestCase {
        int mRetries = 5;

        @Override
        View inflate(ViewGroup parent) {
            return createAutoItem(parent, R.string.nls_unsnooze);

        }

        @Override
        void test() {
            if (status == READY) {
                MockListener.requestRebind(MockListener.COMPONENT_NAME);
                status = RETEST;
            } else {
                if (MockListener.getInstance().isConnected) {
                    status = PASS;
                    next();
                } else {
                    if (--mRetries > 0) {
                        status = RETEST;
                        next();
                    } else {
                        logFail();
                        status = FAIL;
                    }
                }
            }
        }
    }

    private class EnableHintsTest extends InteractiveTestCase {
        @Override
        View inflate(ViewGroup parent) {
            return createAutoItem(parent, R.string.nls_hints);

        }

        @Override
        void test() {
            if (status == READY) {
                MockListener.getInstance().requestListenerHints(
                        MockListener.HINT_HOST_DISABLE_CALL_EFFECTS);
                status = RETEST;
            } else {
<<<<<<< HEAD
                int result = MockListener.getInstance().getCurrentListenerHints();
                if (result == MockListener.HINT_HOST_DISABLE_CALL_EFFECTS) {
                    status = PASS;
                    next();
                } else {
                    logFail();
                    status = FAIL;
                }
=======
                MockListener.probeListenerHints(mContext,
                        new MockListener.IntegerResultCatcher() {
                            @Override
                            public void accept(int result) {
                                if ((result & MockListener.HINT_HOST_DISABLE_CALL_EFFECTS)
                                        == MockListener.HINT_HOST_DISABLE_CALL_EFFECTS) {
                                    status = PASS;
                                } else {
                                    logFail();
                                    status = FAIL;
                                }
                                next();
                            }
                        });
>>>>>>> c302c708
            }
        }
    }

    private class SnoozeNotificationForTimeTest extends InteractiveTestCase {
        final static int READY_TO_SNOOZE = 0;
        final static int SNOOZED = 1;
        final static int READY_TO_CHECK_FOR_UNSNOOZE = 2;
        int state = -1;
        long snoozeTime = 3000;

        @Override
        View inflate(ViewGroup parent) {
            return createAutoItem(parent, R.string.nls_snooze_one_time);
        }

        @Override
        void setUp() {
            createChannel();
            sendNotifications();
            status = READY;
            state = READY_TO_SNOOZE;
            delay();
        }

        @Override
        void test() {
            status = RETEST;
            if (state == READY_TO_SNOOZE) {
                MockListener.getInstance().snoozeNotification(
                        MockListener.getInstance().getKeyForTag(mTag1), snoozeTime);
                state = SNOOZED;
            } else if (state == SNOOZED) {
                List<JSONObject> result =
                        new ArrayList<>(MockListener.getInstance().mRemovedReason.values());
                boolean pass = false;
                for (JSONObject payload : result) {
                    try {
                        pass |= (checkEquals(mTag1,
                                payload.getString(JSON_TAG),
                                "data dismissal test: notification tag (%s, %s)")
                                && checkEquals(MockListener.REASON_SNOOZED,
                                payload.getInt(JSON_REASON),
                                "data dismissal test: reason (%d, %d)"));
                        if (pass) {
                            break;
                        }
                    } catch (JSONException e) {
                        e.printStackTrace();
                    }
                }
                if (!pass) {
                    logFail();
                    status = FAIL;
                    next();
                    return;
                } else {
                    state = READY_TO_CHECK_FOR_UNSNOOZE;
                }
            } else {
                List<String> result = new ArrayList<>(MockListener.getInstance().mPosted);
                if (result.size() > 0 && result.contains(mTag1)) {
                    status = PASS;
                } else {
                    logFail();
                    status = FAIL;
                }
            }
        }

        @Override
        void tearDown() {
            mNm.cancelAll();
            deleteChannel();
            MockListener.getInstance().resetData();
            delay();
        }
    }

    /**
     * Posts notifications, snoozes one of them. Verifies that it is snoozed. Cancels all
     * notifications and reposts them. Confirms that the original notification is still snoozed.
     */
    private class SnoozeNotificationForTimeCancelTest extends InteractiveTestCase {

        final static int READY_TO_SNOOZE = 0;
        final static int SNOOZED = 1;
        final static int READY_TO_CHECK_FOR_SNOOZE = 2;
        int state = -1;
        long snoozeTime = 10000;
        private String tag;

        @Override
        View inflate(ViewGroup parent) {
            return createAutoItem(parent, R.string.nls_snooze_one_time);
        }

        @Override
        void setUp() {
            createChannel();
            sendNotifications();
            tag = mTag1;
            status = READY;
            state = READY_TO_SNOOZE;
            delay();
        }

        @Override
        void test() {
            status = RETEST;
            if (state == READY_TO_SNOOZE) {
                MockListener.getInstance().snoozeNotification(
                        MockListener.getInstance().getKeyForTag(tag), snoozeTime);
                state = SNOOZED;
            } else if (state == SNOOZED) {
                List<String> result = getSnoozed();
                if (result.size() >= 1
                        && result.contains(tag)) {
                    // cancel and repost
                    sendNotifications();
                    state = READY_TO_CHECK_FOR_SNOOZE;
                } else {
                    logFail();
                    status = FAIL;
                }
            } else {
                List<String> result = getSnoozed();
                if (result.size() >= 1
                        && result.contains(tag)) {
                    status = PASS;
                } else {
                    logFail();
                    status = FAIL;
                }
            }
        }

        private List<String> getSnoozed() {
            List<String> result = new ArrayList<>();
            StatusBarNotification[] snoozed = MockListener.getInstance().getSnoozedNotifications();
            for (StatusBarNotification sbn : snoozed) {
                result.add(sbn.getTag());
            }
            return result;
        }

        @Override
        void tearDown() {
            mNm.cancelAll();
            deleteChannel();
            MockListener.getInstance().resetData();
        }
    }

    private class GetSnoozedNotificationTest extends InteractiveTestCase {
        final static int READY_TO_SNOOZE = 0;
        final static int SNOOZED = 1;
        final static int READY_TO_CHECK_FOR_GET_SNOOZE = 2;
        int state = -1;
        long snoozeTime = 30000;

        @Override
        View inflate(ViewGroup parent) {
            return createAutoItem(parent, R.string.nls_get_snoozed);
        }

        @Override
        void setUp() {
            createChannel();
            sendNotifications();
            status = READY;
            state = READY_TO_SNOOZE;
        }

        @Override
        void test() {
            status = RETEST;
            if (state == READY_TO_SNOOZE) {
                MockListener.getInstance().snoozeNotification(
                        MockListener.getInstance().getKeyForTag(mTag1), snoozeTime);
                MockListener.getInstance().snoozeNotification(
                        MockListener.getInstance().getKeyForTag(mTag2), snoozeTime);
                state = SNOOZED;
            } else if (state == SNOOZED) {
                List<JSONObject> result =
                        new ArrayList<>(MockListener.getInstance().mRemovedReason.values());
                if (result.size() == 0) {
                    status = FAIL;
                    return;
                }
                boolean pass = false;
                for (JSONObject payload : result) {
                    try {
                        pass |= (checkEquals(mTag1,
                                payload.getString(JSON_TAG),
                                "data dismissal test: notification tag (%s, %s)")
                                && checkEquals(MockListener.REASON_SNOOZED,
                                payload.getInt(JSON_REASON),
                                "data dismissal test: reason (%d, %d)"));
                        if (pass) {
                            break;
                        }
                    } catch (JSONException e) {
                        e.printStackTrace();
                    }
                }
                if (!pass) {
                    logFail();
                    status = FAIL;
                } else {
                    state = READY_TO_CHECK_FOR_GET_SNOOZE;
                }
            } else {
                List<String> result = new ArrayList<>();
                StatusBarNotification[] snoozed =
                        MockListener.getInstance().getSnoozedNotifications();
                for (StatusBarNotification sbn : snoozed) {
                    result.add(sbn.getTag());
                }
                if (result.size() >= 2
                        && result.contains(mTag1)
                        && result.contains(mTag2)) {
                    status = PASS;
                } else {
                    logFail();
                    status = FAIL;
                }
            }
        }

        @Override
        void tearDown() {
            mNm.cancelAll();
            deleteChannel();
            MockListener.getInstance().resetData();
            delay();
        }
    }

    /** Tests that the extras {@link Bundle} in a MessagingStyle#Message is preserved. */
    private class MessageBundleTest extends InteractiveTestCase {
        private final String extrasKey1 = "extras_key_1";
        private final CharSequence extrasValue1 = "extras_value_1";
        private final String extrasKey2 = "extras_key_2";
        private final CharSequence extrasValue2 = "extras_value_2";

        @Override
        View inflate(ViewGroup parent) {
            return createAutoItem(parent, R.string.msg_extras_preserved);
        }

        @Override
        void setUp() {
            createChannel();
            sendMessagingNotification();
            status = READY;
        }

        @Override
        void tearDown() {
            mNm.cancelAll();
            deleteChannel();
            delay();
        }

        private void sendMessagingNotification() {
            mTag1 = UUID.randomUUID().toString();
            mNm.cancelAll();
            mWhen1 = System.currentTimeMillis() + 1;
            mIcon1 = R.drawable.ic_stat_alice;
            mId1 = NOTIFICATION_ID + 1;

            Notification.MessagingStyle.Message msg1 =
                    new Notification.MessagingStyle.Message("text1", 0 /* timestamp */, "sender1");
            msg1.getExtras().putCharSequence(extrasKey1, extrasValue1);

            Notification.MessagingStyle.Message msg2 =
                    new Notification.MessagingStyle.Message("text2", 1 /* timestamp */, "sender2");
            msg2.getExtras().putCharSequence(extrasKey2, extrasValue2);

            Notification.MessagingStyle style = new Notification.MessagingStyle("display_name");
            style.addMessage(msg1);
            style.addMessage(msg2);

            Notification n1 = new Notification.Builder(mContext, NOTIFICATION_CHANNEL_ID)
                    .setContentTitle("ClearTest 1")
                    .setContentText(mTag1.toString())
                    .setPriority(Notification.PRIORITY_LOW)
                    .setSmallIcon(mIcon1)
                    .setWhen(mWhen1)
                    .setDeleteIntent(makeIntent(1, mTag1))
                    .setOnlyAlertOnce(true)
                    .setStyle(style)
                    .build();
            mNm.notify(mTag1, mId1, n1);
            mFlag1 = Notification.FLAG_ONLY_ALERT_ONCE;
        }

        // Returns true on success.
        private boolean verifyMessage(
                NotificationCompat.MessagingStyle.Message message,
                String extrasKey,
                CharSequence extrasValue) {
            return message.getExtras() != null
                    && message.getExtras().getCharSequence(extrasKey) != null
                    && message.getExtras().getCharSequence(extrasKey).equals(extrasValue);
        }

        @Override
        void test() {
            List<Notification> result =
                    new ArrayList<>(MockListener.getInstance().mPostedNotifications);
            if (result.size() != 1 || result.get(0) == null) {
                logFail();
                status = FAIL;
                next();
                return;
            }
            // Can only read in MessaginStyle using the compat class.
            NotificationCompat.MessagingStyle readStyle =
                    NotificationCompat.MessagingStyle
                            .extractMessagingStyleFromNotification(
                                    result.get(0));
            if (readStyle == null || readStyle.getMessages().size() != 2) {
                status = FAIL;
                logFail();
                next();
                return;
            }

            if (!verifyMessage(readStyle.getMessages().get(0), extrasKey1,
                    extrasValue1)
                    || !verifyMessage(
                    readStyle.getMessages().get(1), extrasKey2, extrasValue2)) {
                status = FAIL;
                logFail();
                next();
                return;
            }

            status = PASS;
        }
    }
}<|MERGE_RESOLUTION|>--- conflicted
+++ resolved
@@ -589,31 +589,15 @@
                         MockListener.HINT_HOST_DISABLE_CALL_EFFECTS);
                 status = RETEST;
             } else {
-<<<<<<< HEAD
                 int result = MockListener.getInstance().getCurrentListenerHints();
-                if (result == MockListener.HINT_HOST_DISABLE_CALL_EFFECTS) {
+                if ((result & MockListener.HINT_HOST_DISABLE_CALL_EFFECTS)
+                        == MockListener.HINT_HOST_DISABLE_CALL_EFFECTS) {
                     status = PASS;
                     next();
                 } else {
                     logFail();
                     status = FAIL;
                 }
-=======
-                MockListener.probeListenerHints(mContext,
-                        new MockListener.IntegerResultCatcher() {
-                            @Override
-                            public void accept(int result) {
-                                if ((result & MockListener.HINT_HOST_DISABLE_CALL_EFFECTS)
-                                        == MockListener.HINT_HOST_DISABLE_CALL_EFFECTS) {
-                                    status = PASS;
-                                } else {
-                                    logFail();
-                                    status = FAIL;
-                                }
-                                next();
-                            }
-                        });
->>>>>>> c302c708
             }
         }
     }
