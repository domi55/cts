--- conflicted
+++ resolved
@@ -31,7 +31,9 @@
 
 import java.lang.reflect.InvocationTargetException;
 import java.util.ArrayList;
+import java.util.HashSet;
 import java.util.List;
+import java.util.Set;
 
 public class MockListener extends NotificationListenerService {
     static final String TAG = "MockListener";
@@ -67,8 +69,10 @@
 
     private ArrayList<String> mPosted = new ArrayList<String>();
     private ArrayMap<String, JSONObject> mNotifications = new ArrayMap<>();
+    private ArrayMap<String, String> mNotificationKeys = new ArrayMap<>();
     private ArrayList<String> mRemoved = new ArrayList<String>();
     private ArrayList<String> mOrder = new ArrayList<>();
+    private Set<String> mTestPackages = new HashSet<>();
     private BroadcastReceiver mReceiver;
     private int mDND = -1;
 
@@ -77,12 +81,9 @@
         super.onCreate();
         Log.d(TAG, "created");
 
-<<<<<<< HEAD
-=======
         mTestPackages.add("com.android.cts.verifier");
         mTestPackages.add("com.android.cts.robot");
 
->>>>>>> 91718dd6
         mPosted = new ArrayList<String>();
         mRemoved = new ArrayList<String>();
 
@@ -129,10 +130,13 @@
                     setResultCode(Activity.RESULT_OK);
                 } else if (SERVICE_CLEAR_ONE.equals(action)) {
                     Log.d(TAG, "SERVICE_CLEAR_ONE");
-                    MockListener.this.cancelNotification(
-                            context.getApplicationInfo().packageName,
-                            intent.getStringExtra(EXTRA_TAG),
-                            intent.getIntExtra(EXTRA_CODE, 0));
+                    String tag = intent.getStringExtra(EXTRA_TAG);
+                    String key = mNotificationKeys.get(tag);
+                    if (key != null) {
+                        MockListener.this.cancelNotification(key);
+                    } else {
+                        Log.w(TAG, "Notification does not exist: " + tag);
+                    }
                 } else if (SERVICE_CLEAR_ALL.equals(action)) {
                     Log.d(TAG, "SERVICE_CLEAR_ALL");
                     MockListener.this.cancelAllNotifications();
@@ -211,6 +215,7 @@
 
     @Override
     public void onNotificationPosted(StatusBarNotification sbn, RankingMap rankingMap) {
+        if (!mTestPackages.contains(sbn.getPackageName())) { return; }
         Log.d(TAG, "posted: " + sbn.getTag());
         mPosted.add(sbn.getTag());
         JSONObject notification = new JSONObject();
@@ -222,6 +227,7 @@
             notification.put(JSON_ICON, sbn.getNotification().icon);
             notification.put(JSON_FLAGS, sbn.getNotification().flags);
             mNotifications.put(sbn.getKey(), notification);
+            mNotificationKeys.put(sbn.getTag(), sbn.getKey());
         } catch (JSONException e) {
             Log.e(TAG, "failed to pack up notification payload", e);
         }
@@ -233,6 +239,7 @@
         Log.d(TAG, "removed: " + sbn.getTag());
         mRemoved.add(sbn.getTag());
         mNotifications.remove(sbn.getKey());
+        mNotificationKeys.remove(sbn.getTag());
         onNotificationRankingUpdate(rankingMap);
     }
 
