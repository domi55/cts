--- conflicted
+++ resolved
@@ -109,14 +109,11 @@
         return telecomManager.getPhoneAccount(TEST_SELF_MANAGED_PHONE_ACCOUNT_HANDLE);
     }
 
-<<<<<<< HEAD
-=======
     /**
      * Gets the default outgoing phone account, or null if none selected.
      * @param context The context.
      * @return The PhoneAccountHandle
      */
->>>>>>> 65f2589e
     public static PhoneAccountHandle getDefaultOutgoingPhoneAccount(Context context) {
         TelecomManager telecomManager = (TelecomManager) context.getSystemService(
                 Context.TELECOM_SERVICE);
