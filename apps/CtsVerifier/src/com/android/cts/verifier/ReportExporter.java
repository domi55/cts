/*
 * Copyright (C) 2011 The Android Open Source Project
 *
 * Licensed under the Apache License, Version 2.0 (the "License");
 * you may not use this file except in compliance with the License.
 * You may obtain a copy of the License at
 *
 *      http://www.apache.org/licenses/LICENSE-2.0
 *
 * Unless required by applicable law or agreed to in writing, software
 * distributed under the License is distributed on an "AS IS" BASIS,
 * WITHOUT WARRANTIES OR CONDITIONS OF ANY KIND, either express or implied.
 * See the License for the specific language governing permissions and
 * limitations under the License.
 */

package com.android.cts.verifier;

import android.app.AlertDialog;
import android.content.Context;
import android.os.AsyncTask;
import android.os.Build;
import android.os.Environment;

import java.io.BufferedOutputStream;
import java.io.File;
import java.io.FileOutputStream;
import java.io.IOException;
import java.text.SimpleDateFormat;
import java.util.Date;
import java.util.Locale;
import java.util.logging.Level;
import java.util.logging.Logger;
import java.util.zip.ZipEntry;
import java.util.zip.ZipOutputStream;

/**
 * Background task to generate a report and save it to external storage.
 */
class ReportExporter extends AsyncTask<Void, Void, String> {
<<<<<<< HEAD
=======

    private static final String COMMAND_LINE_ARGS = "";
    private static final String LOG_URL = null;
    private static final String REFERENCE_URL = null;
    private static final String SUITE_NAME = "SuiteName";
    private static final String SUITE_PLAN = "verifier";
    private static final String SUITE_BUILD = "";

    private static final long START_MS = System.currentTimeMillis();
    private static final long END_MS = START_MS;

    private static final String REPORT_DIRECTORY = "verifierResults";
    private static final String ZIP_EXTENSION = ".zip";

>>>>>>> 5b2b0d0c
    protected static final Logger LOG = Logger.getLogger(ReportExporter.class.getName());

    private final Context mContext;
    private final TestListAdapter mAdapter;

    ReportExporter(Context context, TestListAdapter adapter) {
        this.mContext = context;
        this.mAdapter = adapter;
    }

    @Override
    protected String doInBackground(Void... params) {
        if (!Environment.MEDIA_MOUNTED.equals(Environment.getExternalStorageState())) {
            LOG.log(Level.WARNING, "External storage is not writable.");
            return mContext.getString(R.string.no_storage);
        }
        byte[] contents;
        try {
            TestResultsReport report = new TestResultsReport(mContext, mAdapter);
            contents = report.getContents().getBytes();
        } catch (Exception e) {
            LOG.log(Level.WARNING, "Couldn't create test results report", e);
            return mContext.getString(R.string.test_results_error);
        }
<<<<<<< HEAD
        File reportPath = new File(Environment.getExternalStorageDirectory(), "ctsVerifierReports");
        reportPath.mkdirs();
=======
        // create a directory for CTS Verifier reports
        File externalStorageDirectory = Environment.getExternalStorageDirectory();
        File verifierReportsDir = new File(externalStorageDirectory, REPORT_DIRECTORY);
        verifierReportsDir.mkdirs();

        String suiteName = Version.getMetadata(mContext, SUITE_NAME);
        // create a temporary directory for this particular report
        File tempDir = new File(verifierReportsDir, getReportName(suiteName));
        tempDir.mkdirs();

        // create a File object for a report ZIP file
        File reportZipFile = new File(
                verifierReportsDir, getReportName(suiteName) + ZIP_EXTENSION);
>>>>>>> 5b2b0d0c

        String baseName = getReportBaseName();
        File reportFile = new File(reportPath, baseName + ".zip");
        ZipOutputStream out = null;
        try {
<<<<<<< HEAD
            out = new ZipOutputStream(new BufferedOutputStream(new FileOutputStream(reportFile)));
            ZipEntry entry = new ZipEntry(baseName + ".xml");
            out.putNextEntry(entry);
            out.write(contents);
        } catch (IOException e) {
=======
            // Serialize the report
            String versionName = Version.getVersionName(mContext);

            ResultHandler.writeResults(suiteName, versionName, SUITE_PLAN, SUITE_BUILD,
                    result, tempDir, START_MS, END_MS, REFERENCE_URL, LOG_URL,
                    COMMAND_LINE_ARGS);

            // copy formatting files to the temporary report directory
            copyFormattingFiles(tempDir);

            // create a compressed ZIP file containing the temporary report directory
            ZipUtil.createZip(tempDir, reportZipFile);
        } catch (IOException | XmlPullParserException e) {
>>>>>>> 5b2b0d0c
            LOG.log(Level.WARNING, "I/O exception writing report to storage.", e);
            return mContext.getString(R.string.no_storage);
        } finally {
            try {
                if (out != null) {
                    out.close();
                }
            } catch (IOException e) {
                LOG.log(Level.WARNING, "I/O exception closing report.", e);
            }
        }

        return mContext.getString(R.string.report_saved, reportFile.getPath());
    }

<<<<<<< HEAD
    private String getReportBaseName() {
        SimpleDateFormat dateFormat = new SimpleDateFormat("yyyy.MM.dd-HH.mm.ss", Locale.ENGLISH);
        String date = dateFormat.format(new Date());
        return "ctsVerifierReport"
                + "-" + date
                + "-" + Build.MANUFACTURER
                + "-" + Build.PRODUCT
                + "-" + Build.DEVICE
                + "-" + Build.ID;
=======
    private String getReportName(String suiteName) {
        SimpleDateFormat dateFormat = new SimpleDateFormat("yyyy.MM.dd_HH.mm.ss", Locale.ENGLISH);
        String date = dateFormat.format(new Date());
        return String.format( "%s-%s-%s-%s-%s-%s",
                date, suiteName, Build.MANUFACTURER, Build.PRODUCT, Build.DEVICE, Build.ID);
>>>>>>> 5b2b0d0c
    }

    @Override
    protected void onPostExecute(String result) {
        new AlertDialog.Builder(mContext)
                .setMessage(result)
                .setPositiveButton(android.R.string.ok, null)
                .show();
    }
}<|MERGE_RESOLUTION|>--- conflicted
+++ resolved
@@ -22,10 +22,20 @@
 import android.os.Build;
 import android.os.Environment;
 
+import com.android.compatibility.common.util.FileUtil;
+import com.android.compatibility.common.util.IInvocationResult;
+import com.android.compatibility.common.util.InvocationResult;
+import com.android.compatibility.common.util.ResultHandler;
+import com.android.compatibility.common.util.ZipUtil;
+
+import org.xmlpull.v1.XmlPullParserException;
+
 import java.io.BufferedOutputStream;
 import java.io.File;
 import java.io.FileOutputStream;
 import java.io.IOException;
+import java.io.InputStream;
+import java.lang.System;
 import java.text.SimpleDateFormat;
 import java.util.Date;
 import java.util.Locale;
@@ -38,8 +48,6 @@
  * Background task to generate a report and save it to external storage.
  */
 class ReportExporter extends AsyncTask<Void, Void, String> {
-<<<<<<< HEAD
-=======
 
     private static final String COMMAND_LINE_ARGS = "";
     private static final String LOG_URL = null;
@@ -54,7 +62,6 @@
     private static final String REPORT_DIRECTORY = "verifierResults";
     private static final String ZIP_EXTENSION = ".zip";
 
->>>>>>> 5b2b0d0c
     protected static final Logger LOG = Logger.getLogger(ReportExporter.class.getName());
 
     private final Context mContext;
@@ -71,18 +78,14 @@
             LOG.log(Level.WARNING, "External storage is not writable.");
             return mContext.getString(R.string.no_storage);
         }
-        byte[] contents;
+        IInvocationResult result;
         try {
             TestResultsReport report = new TestResultsReport(mContext, mAdapter);
-            contents = report.getContents().getBytes();
+            result = report.generateResult();
         } catch (Exception e) {
             LOG.log(Level.WARNING, "Couldn't create test results report", e);
             return mContext.getString(R.string.test_results_error);
         }
-<<<<<<< HEAD
-        File reportPath = new File(Environment.getExternalStorageDirectory(), "ctsVerifierReports");
-        reportPath.mkdirs();
-=======
         // create a directory for CTS Verifier reports
         File externalStorageDirectory = Environment.getExternalStorageDirectory();
         File verifierReportsDir = new File(externalStorageDirectory, REPORT_DIRECTORY);
@@ -96,19 +99,8 @@
         // create a File object for a report ZIP file
         File reportZipFile = new File(
                 verifierReportsDir, getReportName(suiteName) + ZIP_EXTENSION);
->>>>>>> 5b2b0d0c
 
-        String baseName = getReportBaseName();
-        File reportFile = new File(reportPath, baseName + ".zip");
-        ZipOutputStream out = null;
         try {
-<<<<<<< HEAD
-            out = new ZipOutputStream(new BufferedOutputStream(new FileOutputStream(reportFile)));
-            ZipEntry entry = new ZipEntry(baseName + ".xml");
-            out.putNextEntry(entry);
-            out.write(contents);
-        } catch (IOException e) {
-=======
             // Serialize the report
             String versionName = Version.getVersionName(mContext);
 
@@ -122,39 +114,45 @@
             // create a compressed ZIP file containing the temporary report directory
             ZipUtil.createZip(tempDir, reportZipFile);
         } catch (IOException | XmlPullParserException e) {
->>>>>>> 5b2b0d0c
             LOG.log(Level.WARNING, "I/O exception writing report to storage.", e);
             return mContext.getString(R.string.no_storage);
         } finally {
+            // delete the temporary directory and its files made for the report
+            FileUtil.recursiveDelete(tempDir);
+        }
+        return mContext.getString(R.string.report_saved, reportZipFile.getPath());
+    }
+
+    /**
+     * Copy the XML formatting files stored in the assets directory to the result output.
+     *
+     * @param resultsDir
+     */
+    private void copyFormattingFiles(File resultsDir) {
+        for (String resultFileName : ResultHandler.RESULT_RESOURCES) {
+            InputStream rawStream = null;
             try {
-                if (out != null) {
-                    out.close();
+                rawStream = mContext.getAssets().open(
+                        String.format("report/%s", resultFileName));
+            } catch (IOException e) {
+                LOG.log(Level.WARNING, "Failed to load " + resultFileName + " from assets.");
+            }
+            if (rawStream != null) {
+                File resultFile = new File(resultsDir, resultFileName);
+                try {
+                    FileUtil.writeToFile(rawStream, resultFile);
+                } catch (IOException e) {
+                    LOG.log(Level.WARNING, "Failed to write " + resultFileName + " to a file.");
                 }
-            } catch (IOException e) {
-                LOG.log(Level.WARNING, "I/O exception closing report.", e);
             }
         }
-
-        return mContext.getString(R.string.report_saved, reportFile.getPath());
     }
 
-<<<<<<< HEAD
-    private String getReportBaseName() {
-        SimpleDateFormat dateFormat = new SimpleDateFormat("yyyy.MM.dd-HH.mm.ss", Locale.ENGLISH);
-        String date = dateFormat.format(new Date());
-        return "ctsVerifierReport"
-                + "-" + date
-                + "-" + Build.MANUFACTURER
-                + "-" + Build.PRODUCT
-                + "-" + Build.DEVICE
-                + "-" + Build.ID;
-=======
     private String getReportName(String suiteName) {
         SimpleDateFormat dateFormat = new SimpleDateFormat("yyyy.MM.dd_HH.mm.ss", Locale.ENGLISH);
         String date = dateFormat.format(new Date());
         return String.format( "%s-%s-%s-%s-%s-%s",
                 date, suiteName, Build.MANUFACTURER, Build.PRODUCT, Build.DEVICE, Build.ID);
->>>>>>> 5b2b0d0c
     }
 
     @Override
