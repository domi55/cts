/*
 * Copyright (C) 2012 The Android Open Source Project
 *
 * Licensed under the Apache License, Version 2.0 (the "License");
 * you may not use this file except in compliance with the License.
 * You may obtain a copy of the License at
 *
 *      http://www.apache.org/licenses/LICENSE-2.0
 *
 * Unless required by applicable law or agreed to in writing, software
 * distributed under the License is distributed on an "AS IS" BASIS,
 * WITHOUT WARRANTIES OR CONDITIONS OF ANY KIND, either express or implied.
 * See the License for the specific language governing permissions and
 * limitations under the License.
 */

package com.android.cts.verifier.location;

import android.location.Location;
import android.location.LocationListener;
import android.location.LocationManager;
import android.os.Bundle;
import android.os.Handler;
import android.os.Message;

import java.util.List;
import java.util.ArrayList;

public class LocationVerifier implements Handler.Callback {

    public static final String TAG = "CtsVerifierLocation";

    private static final int MSG_TIMEOUT = 1;

    /** Timing failures on first NUM_IGNORED_UPDATES updates are ignored. */
    private static final int NUM_IGNORED_UPDATES = 2;

    /* The mean computed for the deltas should not be smaller
     * than mInterval * MIN_MEAN_RATIO */
    private static final double MIN_MEAN_RATIO = 0.75;

    /**
     * The standard deviation computed for the deltas should not be bigger
     * than mInterval * ALLOWED_STDEV_ERROR_RATIO
     * or MIN_STDEV_MS, whichever is higher.
     */
    private static final double ALLOWED_STDEV_ERROR_RATIO = 0.50;
    private static final long MIN_STDEV_MS = 1000;

    private final LocationManager mLocationManager;
    private final PassFailLog mCb;
    private final String mProvider;
    private final long mInterval;
    private final long mTimeout;
    private final Handler mHandler;
    private final int mRequestedUpdates;
    private final ActiveListener mActiveListener;
    private final PassiveListener mPassiveListener;

    private boolean isTestOutcomeSet = false;
    private long mLastActiveTimestamp = -1;
    private long mLastPassiveTimestamp = -1;
    private int mNumActiveUpdates = 0;
    private int mNumPassiveUpdates = 0;
    private boolean mRunning = false;
    private boolean mActiveLocationArrive = false;

    private List<Long> mActiveDeltas = new ArrayList();
    private List<Long> mPassiveDeltas = new ArrayList();

    private class ActiveListener implements LocationListener {
        @Override
        public void onLocationChanged(Location location) {
            if (!mRunning) return;

            mActiveLocationArrive = true;
            mNumActiveUpdates++;
            scheduleTimeout();

            long timestamp = location.getTime();
            long delta = timestamp - mLastActiveTimestamp;
            mLastActiveTimestamp = timestamp;

<<<<<<< HEAD
            if (location.getAccuracy() <= 0.0) {
                fail(mProvider + " location has invalid accuracy: " + location.getAccuracy());
            }
            if (location.getElapsedRealtimeNanos() <= 0) {
                fail(mProvider + " location has invalid elapsed realtime: " +
                        location.getElapsedRealtimeNanos());
            }

            if (delta < mMinActiveInterval) {
                if (mNumActiveUpdates > NUM_IGNORED_UPDATES ) {
                    fail(mProvider + " location updated too fast: " + delta + "ms < " +
                         mMinActiveInterval + "ms");
                    return;
                } else {
                    mCb.log("WARNING: active " + mProvider + " location updated too fast: " +
                         delta + "ms < " + mMinActiveInterval + "ms");
                }
=======
            if (mNumActiveUpdates <= NUM_IGNORED_UPDATES ) {
                mCb.log("(ignored) active " + mProvider + " update (" + delta + "ms)");
                return;
>>>>>>> 156e5f43
            }

            mActiveDeltas.add(delta);
            mCb.log("active " + mProvider + " update (" + delta + "ms)");

            if (mNumActiveUpdates >= mRequestedUpdates) {
                assertMeanAndStdev(mProvider, mActiveDeltas);
                assertMeanAndStdev(LocationManager.PASSIVE_PROVIDER, mPassiveDeltas);
                pass();
            }
        }

        @Override
        public void onStatusChanged(String provider, int status, Bundle extras) { }
        @Override
        public void onProviderEnabled(String provider) { }
        @Override
        public void onProviderDisabled(String provider) { }
    }

    private void assertMeanAndStdev(String provider, List<Long> deltas) {
        double mean = computeMean(deltas);
        double stdev = computeStdev(mean, deltas);

        double minMean = mInterval * MIN_MEAN_RATIO;
        if (mean < minMean) {
            fail(provider + " provider mean too small: " + mean
                 + " (min: " + minMean + ")");
            return;
        }

        double maxStdev = Math.max(MIN_STDEV_MS, mInterval * ALLOWED_STDEV_ERROR_RATIO);
        if (stdev > maxStdev) {
            fail (provider + " provider stdev too big: "
                  + stdev + " (max: " + maxStdev + ")");
            return;
        }

        mCb.log(provider + " provider mean: " + mean);
        mCb.log(provider + " provider stdev: " + stdev);
    }

    private double computeMean(List<Long> deltas) {
        long accumulator = 0;
        for (long d : deltas) {
            accumulator += d;
        }
        return accumulator / deltas.size();
    }

    private double computeStdev(double mean, List<Long> deltas) {
        double accumulator = 0;
        for (long d : deltas) {
            double diff = d - mean;
            accumulator += diff * diff;
        }
        return Math.sqrt(accumulator / (deltas.size() - 1));
    }

    private class PassiveListener implements LocationListener {
        @Override
        public void onLocationChanged(Location location) {
            if (!mRunning) return;
            if (!location.getProvider().equals(mProvider)) return;

            // When a test round start, passive listener shouldn't recevice location before active listener.
            // If this situation occurs, we treat this location as overdue location.
            // (The overdue location comes from previous test round, it occurs occasionally)
            // We have to skip it to prevent wrong calculation of time interval.
            if (!mActiveLocationArrive) {
                mCb.log("ignoring passive " + mProvider + " update");
                return;
            }

            mNumPassiveUpdates++;
            long timestamp = location.getTime();
            long delta = timestamp - mLastPassiveTimestamp;
            mLastPassiveTimestamp = timestamp;

<<<<<<< HEAD
            if (location.getAccuracy() <= 0.0) {
                fail(mProvider + " location has invalid accuracy: " + location.getAccuracy());
            }
            if (location.getElapsedRealtimeNanos() <= 0) {
                fail(mProvider + " location has invalid elapsed realtime: " +
                        location.getElapsedRealtimeNanos());
            }

            if (delta < mMinPassiveInterval) {
                if (mNumPassiveUpdates > NUM_IGNORED_UPDATES) {
                    fail("passive " + mProvider + " location updated too fast: " + delta + "ms < " +
                         mMinPassiveInterval + "ms");
                    mCb.log("when passive updates are much much faster than active updates it " +
                            "suggests the location provider implementation is not power efficient");
                    if (LocationManager.GPS_PROVIDER.equals(mProvider)) {
                        mCb.log("check GPS_CAPABILITY_SCHEDULING in GPS driver");
                    }
                    return;
                } else {
                    mCb.log("WARNING: passive " + mProvider + " location updated too fast: " +
                            delta + "ms < " + mMinPassiveInterval + "ms");
                }
=======
            if (mNumPassiveUpdates <= NUM_IGNORED_UPDATES) {
                mCb.log("(ignored) passive " + mProvider + " update (" + delta + "ms)");
                return;
>>>>>>> 156e5f43
            }

            mPassiveDeltas.add(delta);
            mCb.log("passive " + mProvider + " update (" + delta + "ms)");
        }

        @Override
        public void onStatusChanged(String provider, int status, Bundle extras) { }
        @Override
        public void onProviderEnabled(String provider) { }
        @Override
        public void onProviderDisabled(String provider) { }
    }

    public LocationVerifier(PassFailLog cb, LocationManager locationManager,
            String provider, long requestedInterval, int numUpdates) {
        mProvider = provider;
        mInterval = requestedInterval;
        // timeout at 60 seconds after interval time
        mTimeout = requestedInterval + 60 * 1000;
        mRequestedUpdates = numUpdates + NUM_IGNORED_UPDATES;
        mLocationManager = locationManager;
        mCb = cb;
        mHandler = new Handler(this);
        mActiveListener = new ActiveListener();
        mPassiveListener = new PassiveListener();
    }

    public void start() {
        mRunning = true;
        scheduleTimeout();
        mLastActiveTimestamp = System.currentTimeMillis();
        mLastPassiveTimestamp = mLastActiveTimestamp;
        mCb.log("enabling passive listener");
        mLocationManager.requestLocationUpdates(LocationManager.PASSIVE_PROVIDER, 0, 0,
                mPassiveListener);
        mCb.log("enabling " + mProvider + " (minTime=" + mInterval + "ms)");
        mLocationManager.requestLocationUpdates(mProvider, mInterval, 0,
                mActiveListener);
    }

    public void stop() {
        mRunning = false;
        mCb.log("disabling " + mProvider);
        mLocationManager.removeUpdates(mActiveListener);
        mCb.log("disabling passive listener");
        mLocationManager.removeUpdates(mPassiveListener);
        mHandler.removeMessages(MSG_TIMEOUT);
    }

    private void pass() {
        if (!isTestOutcomeSet) {
            stop();
            mCb.pass();
            isTestOutcomeSet = true;
        }
    }

    private void fail(String s) {
        if (!isTestOutcomeSet) {
            stop();
            mCb.fail(s);
            isTestOutcomeSet = true;
        }
    }

    private void scheduleTimeout() {
        mHandler.removeMessages(MSG_TIMEOUT);
        mHandler.sendMessageDelayed(mHandler.obtainMessage(MSG_TIMEOUT), mTimeout);
    }

    @Override
    public boolean handleMessage(Message msg) {
        if (!mRunning) return true;
        fail("timeout (" + mTimeout + "ms) waiting for " +
                mProvider + " location change");
        return true;
    }
}<|MERGE_RESOLUTION|>--- conflicted
+++ resolved
@@ -81,29 +81,9 @@
             long delta = timestamp - mLastActiveTimestamp;
             mLastActiveTimestamp = timestamp;
 
-<<<<<<< HEAD
-            if (location.getAccuracy() <= 0.0) {
-                fail(mProvider + " location has invalid accuracy: " + location.getAccuracy());
-            }
-            if (location.getElapsedRealtimeNanos() <= 0) {
-                fail(mProvider + " location has invalid elapsed realtime: " +
-                        location.getElapsedRealtimeNanos());
-            }
-
-            if (delta < mMinActiveInterval) {
-                if (mNumActiveUpdates > NUM_IGNORED_UPDATES ) {
-                    fail(mProvider + " location updated too fast: " + delta + "ms < " +
-                         mMinActiveInterval + "ms");
-                    return;
-                } else {
-                    mCb.log("WARNING: active " + mProvider + " location updated too fast: " +
-                         delta + "ms < " + mMinActiveInterval + "ms");
-                }
-=======
             if (mNumActiveUpdates <= NUM_IGNORED_UPDATES ) {
                 mCb.log("(ignored) active " + mProvider + " update (" + delta + "ms)");
                 return;
->>>>>>> 156e5f43
             }
 
             mActiveDeltas.add(delta);
@@ -183,34 +163,9 @@
             long delta = timestamp - mLastPassiveTimestamp;
             mLastPassiveTimestamp = timestamp;
 
-<<<<<<< HEAD
-            if (location.getAccuracy() <= 0.0) {
-                fail(mProvider + " location has invalid accuracy: " + location.getAccuracy());
-            }
-            if (location.getElapsedRealtimeNanos() <= 0) {
-                fail(mProvider + " location has invalid elapsed realtime: " +
-                        location.getElapsedRealtimeNanos());
-            }
-
-            if (delta < mMinPassiveInterval) {
-                if (mNumPassiveUpdates > NUM_IGNORED_UPDATES) {
-                    fail("passive " + mProvider + " location updated too fast: " + delta + "ms < " +
-                         mMinPassiveInterval + "ms");
-                    mCb.log("when passive updates are much much faster than active updates it " +
-                            "suggests the location provider implementation is not power efficient");
-                    if (LocationManager.GPS_PROVIDER.equals(mProvider)) {
-                        mCb.log("check GPS_CAPABILITY_SCHEDULING in GPS driver");
-                    }
-                    return;
-                } else {
-                    mCb.log("WARNING: passive " + mProvider + " location updated too fast: " +
-                            delta + "ms < " + mMinPassiveInterval + "ms");
-                }
-=======
             if (mNumPassiveUpdates <= NUM_IGNORED_UPDATES) {
                 mCb.log("(ignored) passive " + mProvider + " update (" + delta + "ms)");
                 return;
->>>>>>> 156e5f43
             }
 
             mPassiveDeltas.add(delta);
