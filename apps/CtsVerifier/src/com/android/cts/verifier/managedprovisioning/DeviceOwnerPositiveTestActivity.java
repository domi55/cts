--- conflicted
+++ resolved
@@ -375,7 +375,6 @@
                         CommandReceiverActivity.COMMAND_SET_USER_ICON);
     }
 
-<<<<<<< HEAD
     private Intent createEnableNetworkLoggingIntent() {
         return new Intent(this, CommandReceiverActivity.class)
                 .putExtra(CommandReceiverActivity.EXTRA_COMMAND,
@@ -386,11 +385,11 @@
         return new Intent(this, CommandReceiverActivity.class)
                 .putExtra(CommandReceiverActivity.EXTRA_COMMAND,
                         CommandReceiverActivity.COMMAND_DISABLE_NETWORK_LOGGING);
-=======
+    }
+
     private boolean isStatusBarEnabled() {
       // Watches don't support the status bar so this is an ok proxy, but this is not the most
       // general test for that. TODO: add a test API to do a real check for status bar support.
       return !getPackageManager().hasSystemFeature(PackageManager.FEATURE_WATCH);
->>>>>>> 48a3b4c2
     }
 }