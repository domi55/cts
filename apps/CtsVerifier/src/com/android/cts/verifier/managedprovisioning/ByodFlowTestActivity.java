--- conflicted
+++ resolved
@@ -55,7 +55,6 @@
 
     private ComponentName mAdminReceiverComponent;
 
-<<<<<<< HEAD
     private DialogTestListItem mProfileOwnerInstalled;
     private DialogTestListItem mProfileAccountVisibleTest;
     private DialogTestListItem mDeviceAdminVisibleTest;
@@ -76,38 +75,13 @@
     private DialogTestListItem mCrossProfileVideoCaptureSupportTest;
     private DialogTestListItem mCrossProfileAudioCaptureSupportTest;
     private TestListItem mKeyguardDisabledFeaturesTest;
+    private DialogTestListItem mDisableNfcBeamTest;
 
     public ByodFlowTestActivity() {
         super(R.layout.provisioning_byod,
                 R.string.provisioning_byod, R.string.provisioning_byod_info,
                 R.string.provisioning_byod_instructions);
     }
-=======
-    private TestAdapter mTestListAdapter;
-    private View mStartProvisioningButton;
-    private List<TestItem> mTests = new ArrayList<TestItem>();
-
-    protected DevicePolicyManager mDevicePolicyManager;
-
-    private TestItem mProfileOwnerInstalled;
-    private TestItem mProfileAccountVisibleTest;
-    private TestItem mDeviceAdminVisibleTest;
-    private TestItem mWorkAppVisibleTest;
-    private TestItem mCrossProfileIntentFiltersTest;
-    private TestItem mDisableNonMarketTest;
-    private TestItem mEnableNonMarketTest;
-    private TestItem mWorkNotificationBadgedTest;
-    private TestItem mAppSettingsVisibleTest;
-    private TestItem mLocationSettingsVisibleTest;
-    private TestItem mCredSettingsVisibleTest;
-    private TestItem mPrintSettingsVisibleTest;
-    private TestItem mCrossProfileImageCaptureSupportTest;
-    private TestItem mCrossProfileVideoCaptureSupportTest;
-    private TestItem mCrossProfileAudioCaptureSupportTest;
-    private TestItem mDisableNfcBeamTest;
-
-    private int mCurrentTestPosition;
->>>>>>> ce5b0424
 
     @Override
     protected void onCreate(Bundle savedInstanceState) {
@@ -362,11 +336,12 @@
         }
 
         if (getPackageManager().hasSystemFeature(PackageManager.FEATURE_NFC)) {
-            mDisableNfcBeamTest = new TestItem(this, R.string.provisioning_byod_nfc_beam,
+            mDisableNfcBeamTest = new DialogTestListItem(this, R.string.provisioning_byod_nfc_beam,
+                    "BYOD_DisableNfcBeamTest",
                     R.string.provisioning_byod_nfc_beam_allowed_instruction,
                     new Intent(ByodHelperActivity.ACTION_TEST_NFC_BEAM)) {
                 @Override
-                public void performTest(final ByodFlowTestActivity activity) {
+                public void performTest(final DialogTestListActivity activity) {
                     activity.showManualTestDialog(mDisableNfcBeamTest,
                             new DefaultTestCallback(mDisableNfcBeamTest) {
                         @Override
@@ -376,8 +351,10 @@
                                     ByodHelperActivity.ACTION_TEST_NFC_BEAM);
                             testNfcBeamIntent.putExtra(NfcTestActivity.EXTRA_DISALLOW_BY_POLICY,
                                     true);
-                            TestItem disableNfcBeamTest2 = new TestItem(activity,
+                            DialogTestListItem disableNfcBeamTest2 =
+                                    new DialogTestListItem(activity,
                                     R.string.provisioning_byod_nfc_beam,
+                                    "BYOD_DisableNfcBeamTest",
                                     R.string.provisioning_byod_nfc_beam_disallowed_instruction,
                                     testNfcBeamIntent);
                             // The result should be reflected on the original test.
@@ -387,7 +364,7 @@
                     });
                 }
             };
-            mTests.add(mDisableNfcBeamTest);
+            adapter.add(mDisableNfcBeamTest);
         }
 
         /* TODO: reinstate when bug b/20131958 is fixed
@@ -413,78 +390,9 @@
         return intent.resolveActivity(getPackageManager()) != null;
     }
 
-<<<<<<< HEAD
     @Override
     protected void clearRemainingState(final DialogTestListItem test) {
         super.clearRemainingState(test);
-=======
-    private class DefaultTestCallback implements TestItem.TestCallback {
-        final private TestItem mTest;
-
-        public DefaultTestCallback(TestItem test) {
-            mTest = test;
-        }
-
-        @Override
-        public void onPass() {
-            clearRemainingState(mTest);
-            setTestResult(mTest, TestResult.Passed);
-        }
-
-        @Override
-        public void onFail() {
-            clearRemainingState(mTest);
-            setTestResult(mTest, TestResult.Failed);
-        }
-    }
-
-    private void showManualTestDialog(final TestItem test) {
-        showManualTestDialog(test, new DefaultTestCallback(test));
-    }
-
-    private void showManualTestDialog(final TestItem test, final TestItem.TestCallback callback) {
-        AlertDialog.Builder dialogBuilder = new AlertDialog.Builder(this)
-                .setIcon(android.R.drawable.ic_dialog_info)
-                .setTitle(R.string.provisioning_byod)
-                .setNeutralButton(R.string.provisioning_byod_go, null)
-                .setPositiveButton(R.string.pass_button_text, new AlertDialog.OnClickListener() {
-                    @Override
-                    public void onClick(DialogInterface dialog, int which) {
-                        callback.onPass();
-                    }
-                })
-                .setNegativeButton(R.string.fail_button_text, new AlertDialog.OnClickListener() {
-                    @Override
-                    public void onClick(DialogInterface dialog, int which) {
-                        callback.onFail();
-                    }
-                });
-        View customView = test.getCustomView();
-        if (customView != null) {
-            dialogBuilder.setView(customView);
-        } else {
-            dialogBuilder.setMessage(test.getManualTestInstruction());
-        }
-        final AlertDialog dialog = dialogBuilder.show();
-        // Note: Setting the OnClickListener on the Dialog rather than the Builder, prevents the
-        // dialog being dismissed on onClick.
-        dialog.getButton(AlertDialog.BUTTON_NEUTRAL).setOnClickListener(new OnClickListener() {
-            @Override
-            public void onClick(View v) {
-                try {
-                    ByodFlowTestActivity.this.startActivity(test.getManualTestIntent());
-                } catch (ActivityNotFoundException e) {
-                    Toast.makeText(ByodFlowTestActivity.this,
-                            "Cannot start " + test.getManualTestIntent(), Toast.LENGTH_LONG).show();
-                    setTestResult(test, TestResult.Failed);
-                    dialog.dismiss();
-                }
-            }
-        });
-    }
-
-    private void clearRemainingState(final TestItem test) {
->>>>>>> ce5b0424
         if (WorkNotificationTestActivity.ACTION_WORK_NOTIFICATION.equals(
                 test.getManualTestIntent().getAction())) {
             try {
@@ -535,7 +443,6 @@
         }
     }
 
-<<<<<<< HEAD
     private void checkIntentFilters() {
         try {
             // We disable the ByodHelperActivity in the primary profile. So, this intent
@@ -546,90 +453,6 @@
             Log.d(TAG, "checkIntentFilters: ActivityNotFoundException", e);
             setTestResult(mIntentFiltersTest, TestResult.TEST_RESULT_FAILED);
             showToast(R.string.provisioning_byod_no_activity);
-=======
-    private void disableComponent() {
-        // Disable app components in the current profile, so only the counterpart in the other profile
-        // can respond (via cross-profile intent filter)
-        getPackageManager().setComponentEnabledSetting(new ComponentName(
-                this, ByodHelperActivity.class),
-                PackageManager.COMPONENT_ENABLED_STATE_DISABLED,
-                PackageManager.DONT_KILL_APP);
-        getPackageManager().setComponentEnabledSetting(new ComponentName(
-                this, WorkNotificationTestActivity.class),
-                PackageManager.COMPONENT_ENABLED_STATE_DISABLED,
-                PackageManager.DONT_KILL_APP);
-    }
-
-    private void showToast(int messageId) {
-        String message = getString(messageId);
-        Toast.makeText(this, message, Toast.LENGTH_SHORT).show();
-    }
-
-    enum TestResult {
-        Unknown, Failed, Passed
-    }
-
-    static class TestItem {
-
-        public interface TestCallback {
-            void onPass();
-            void onFail();
-        }
-
-        private String mDisplayName;
-        private TestResult mPassed;
-        private boolean mManualTest;
-        private String mManualInstruction;
-        private Intent mManualIntent;
-
-        public TestItem(Context context, int nameResId) {
-            mDisplayName = context.getString(nameResId);
-            mPassed = TestResult.Unknown;
-            mManualTest = false;
-        }
-
-        public void performTest(ByodFlowTestActivity activity) {
-            if (isManualTest()) {
-                activity.showManualTestDialog(this);
-            }
-        }
-
-        public TestItem(Context context, int nameResId, int testInstructionResId, Intent testIntent) {
-            mDisplayName = context.getString(nameResId);
-            mPassed = TestResult.Unknown;
-            mManualTest = true;
-            mManualInstruction = context.getString(testInstructionResId);
-            mManualIntent = testIntent;
-        }
-
-        @Override
-        public String toString() {
-            return mDisplayName;
-        }
-
-        TestResult getPassFailState() {
-            return mPassed;
-        }
-
-        void setPassFailState(TestResult state) {
-            mPassed = state;
-        }
-
-        public boolean isManualTest() {
-            return mManualTest;
-        }
-
-        public String getManualTestInstruction() {
-            return mManualInstruction;
-        }
-
-        public Intent getManualTestIntent() {
-            return mManualIntent;
-        }
-
-        public View getCustomView() {
-            return null;
->>>>>>> ce5b0424
         }
     }
 
