--- conflicted
+++ resolved
@@ -67,14 +67,11 @@
     public static final String ACTION_CAPTURE_AND_CHECK_VIDEO = "com.android.cts.verifier.managedprovisioning.BYOD_CAPTURE_AND_CHECK_VIDEO";
     // Primage -> managed intent: request to capture and check an audio recording
     public static final String ACTION_CAPTURE_AND_CHECK_AUDIO = "com.android.cts.verifier.managedprovisioning.BYOD_CAPTURE_AND_CHECK_AUDIO";
-<<<<<<< HEAD
     public static final String ACTION_KEYGUARD_DISABLED_FEATURES =
             "com.android.cts.verifier.managedprovisioning.BYOD_KEYGUARD_DISABLED_FEATURES";
     public static final String ACTION_LOCKNOW =
             "com.android.cts.verifier.managedprovisioning.BYOD_LOCKNOW";
-=======
     public static final String ACTION_TEST_NFC_BEAM = "com.android.cts.verifier.managedprovisioning.TEST_NFC_BEAM";
->>>>>>> ce5b0424
 
     public static final String EXTRA_PROVISIONED = "extra_provisioned";
     public static final String EXTRA_PARAMETER_1 = "extra_parameter_1";
@@ -196,7 +193,6 @@
                 finish();
             }
             return;
-<<<<<<< HEAD
         } else if (ACTION_KEYGUARD_DISABLED_FEATURES.equals(action)) {
             final int value = intent.getIntExtra(EXTRA_PARAMETER_1,
                     DevicePolicyManager.KEYGUARD_DISABLE_FEATURES_NONE);
@@ -205,14 +201,12 @@
         } else if (ACTION_LOCKNOW.equals(action)) {
             mDevicePolicyManager.lockNow();
             setResult(RESULT_OK);
-=======
         } else if (action.equals(ACTION_TEST_NFC_BEAM)) {
             Intent testNfcBeamIntent = new Intent(this, NfcTestActivity.class);
             testNfcBeamIntent.putExtras(intent);
             startActivity(testNfcBeamIntent);
             finish();
             return;
->>>>>>> ce5b0424
         }
         // This activity has no UI and is only used to respond to CtsVerifier in the primary side.
         finish();
