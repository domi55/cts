/*
 * Copyright (C) 2015 The Android Open Source Project
 *
 * Licensed under the Apache License, Version 2.0 (the "License");
 * you may not use this file except in compliance with the License.
 * You may obtain a copy of the License at
 *
 *      http://www.apache.org/licenses/LICENSE-2.0
 *
 * Unless required by applicable law or agreed to in writing, software
 * distributed under the License is distributed on an "AS IS" BASIS,
 * WITHOUT WARRANTIES OR CONDITIONS OF ANY KIND, either express or implied.
 * See the License for the specific language governing permissions and
 * limitations under the License.
 */

package com.android.cts.verifier.managedprovisioning;

import android.app.Activity;
import android.app.AlertDialog;
import android.app.Notification;
import android.app.NotificationManager;
import android.app.admin.DevicePolicyManager;
<<<<<<< HEAD
import android.widget.Toast;
=======
>>>>>>> 5692cf6a
import android.content.ActivityNotFoundException;
import android.content.ComponentName;
import android.content.Context;
import android.content.DialogInterface;
import android.content.Intent;
import android.util.Log;
import android.widget.Toast;

import com.android.cts.verifier.IntentDrivenTestActivity;
import com.android.cts.verifier.IntentDrivenTestActivity.ButtonInfo;
import com.android.cts.verifier.R;
import com.android.cts.verifier.TestListAdapter.TestListItem;

public class Utils {

    private static final String TAG = "CtsVerifierByodUtils";
    static final int BUGREPORT_NOTIFICATION_ID = 12345;

    static TestListItem createInteractiveTestItem(Activity activity, String id, int titleRes,
            int infoRes, ButtonInfo[] buttonInfos) {
        return TestListItem.newTest(activity, titleRes,
                id, new Intent(activity, IntentDrivenTestActivity.class)
                .putExtra(IntentDrivenTestActivity.EXTRA_ID, id)
                .putExtra(IntentDrivenTestActivity.EXTRA_TITLE, titleRes)
                .putExtra(IntentDrivenTestActivity.EXTRA_INFO, infoRes)
                .putExtra(IntentDrivenTestActivity.EXTRA_BUTTONS, buttonInfos),
                null);
    }

    static TestListItem createInteractiveTestItem(Activity activity, String id, int titleRes,
            int infoRes, ButtonInfo buttonInfo) {
        return createInteractiveTestItem(activity, id, titleRes, infoRes,
                new ButtonInfo[] { buttonInfo });
    }

    static void requestDeleteManagedProfile(Context context) {
        try {
            Intent intent = new Intent(ByodHelperActivity.ACTION_REMOVE_MANAGED_PROFILE);
            context.startActivity(intent);
            String message = context.getString(R.string.provisioning_byod_delete_profile);
            Toast.makeText(context, message, Toast.LENGTH_SHORT).show();
        }
        catch (ActivityNotFoundException e) {
            Log.d(TAG, "requestDeleteProfileOwner: ActivityNotFoundException", e);
        }
    }

    static void provisionManagedProfile(Activity activity, ComponentName admin, int requestCode) {
        Intent sending = new Intent(DevicePolicyManager.ACTION_PROVISION_MANAGED_PROFILE);
        sending.putExtra(DevicePolicyManager.EXTRA_PROVISIONING_DEVICE_ADMIN_COMPONENT_NAME, admin);
        if (sending.resolveActivity(activity.getPackageManager()) != null) {
            activity.startActivityForResult(sending, requestCode);
        } else {
            showToast(activity, R.string.provisioning_byod_disabled);
        }
    }

    static void showBugreportNotification(Context context, String msg, int notificationId) {
        NotificationManager mNotificationManager =
                (NotificationManager) context.getSystemService(Context.NOTIFICATION_SERVICE);
        Notification notification = new Notification.Builder(context)
                .setSmallIcon(R.drawable.icon)
                .setContentTitle(context.getString(
                        R.string.device_owner_requesting_bugreport_tests))
                .setContentText(msg)
                .setStyle(new Notification.BigTextStyle().bigText(msg))
                .build();
        mNotificationManager.notify(notificationId, notification);
    }

<<<<<<< HEAD
    static void showToast(Context context, int messageId) {
        Toast.makeText(context, messageId, Toast.LENGTH_SHORT).show();
=======
    /**
     * Prompts the tester to set a screen lock credential, or change it if one exists.
     *
     * An instruction dialog is shown before the tester is sent to the ChooseLockGeneric activity
     * in Settings.
     *
     * @param activity The calling activity where the result is handled
     * @param requestCode The callback request code when the lock is set
     */
    static void setScreenLock(Activity activity, int requestCode) {
        final Intent intent = new Intent(DevicePolicyManager.ACTION_SET_NEW_PASSWORD);
        new AlertDialog.Builder(activity)
                .setTitle(R.string.provisioning_byod)
                .setMessage(R.string.provisioning_byod_set_screen_lock_dialog_message)
                .setPositiveButton(R.string.go_button_text, (DialogInterface dialog, int which) ->
                        activity.startActivityForResult(intent, requestCode))
                .show();
    }

    /**
     * Prompts the tester to remove the current screen lock credential.
     *
     * An instruction dialog is shown before the tester is sent to the ChooseLockGeneric activity
     * in Settings.
     *
     * @param activity The calling activity
     */
    static void removeScreenLock(Activity activity) {
        final Intent intent = new Intent(DevicePolicyManager.ACTION_SET_NEW_PASSWORD);
        new AlertDialog.Builder(activity)
                .setTitle(R.string.provisioning_byod)
                .setMessage(R.string.provisioning_byod_remove_screen_lock_dialog_message)
                .setPositiveButton(R.string.go_button_text, (DialogInterface dialog, int which) ->
                        activity.startActivity(intent))
                .show();
>>>>>>> 5692cf6a
    }
}<|MERGE_RESOLUTION|>--- conflicted
+++ resolved
@@ -21,10 +21,6 @@
 import android.app.Notification;
 import android.app.NotificationManager;
 import android.app.admin.DevicePolicyManager;
-<<<<<<< HEAD
-import android.widget.Toast;
-=======
->>>>>>> 5692cf6a
 import android.content.ActivityNotFoundException;
 import android.content.ComponentName;
 import android.content.Context;
@@ -95,10 +91,10 @@
         mNotificationManager.notify(notificationId, notification);
     }
 
-<<<<<<< HEAD
     static void showToast(Context context, int messageId) {
         Toast.makeText(context, messageId, Toast.LENGTH_SHORT).show();
-=======
+    }
+
     /**
      * Prompts the tester to set a screen lock credential, or change it if one exists.
      *
@@ -134,6 +130,5 @@
                 .setPositiveButton(R.string.go_button_text, (DialogInterface dialog, int which) ->
                         activity.startActivity(intent))
                 .show();
->>>>>>> 5692cf6a
     }
 }