--- conflicted
+++ resolved
@@ -61,12 +61,9 @@
             filter.addAction(ByodHelperActivity.ACTION_CAPTURE_AND_CHECK_IMAGE);
             filter.addAction(ByodHelperActivity.ACTION_CAPTURE_AND_CHECK_VIDEO);
             filter.addAction(ByodHelperActivity.ACTION_CAPTURE_AND_CHECK_AUDIO);
-<<<<<<< HEAD
             filter.addAction(ByodHelperActivity.ACTION_KEYGUARD_DISABLED_FEATURES);
             filter.addAction(ByodHelperActivity.ACTION_LOCKNOW);
-=======
             filter.addAction(ByodHelperActivity.ACTION_TEST_NFC_BEAM);
->>>>>>> ce5b0424
             filter.addAction(CrossProfileTestActivity.ACTION_CROSS_PROFILE);
             filter.addAction(WorkNotificationTestActivity.ACTION_WORK_NOTIFICATION);
             filter.addAction(WorkNotificationTestActivity.ACTION_WORK_NOTIFICATION_ON_LOCKSCREEN);
