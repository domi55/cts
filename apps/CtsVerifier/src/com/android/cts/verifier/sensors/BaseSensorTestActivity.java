--- conflicted
+++ resolved
@@ -143,11 +143,6 @@
         mCountDownLatch.countDown();
     }
 
-<<<<<<< HEAD
-    // TODO: this should be protected currently it is used by power tests, but the result should
-    // only be available in this class
-    public enum SensorTestResult {
-=======
     private static class SensorTestDetails {
         public SensorTestResult result;
         public String name;
@@ -159,8 +154,9 @@
         }
     }
 
-    protected enum SensorTestResult {
->>>>>>> 2818362d
+    // TODO: this should be protected currently it is used by power tests, but the result should
+    // only be available in this class
+    public enum SensorTestResult {
         SKIPPED,
         PASS,
         FAIL
