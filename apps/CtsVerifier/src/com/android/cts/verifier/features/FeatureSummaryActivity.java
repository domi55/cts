/*
 * Copyright (C) 2010 The Android Open Source Project
 *
 * Licensed under the Apache License, Version 2.0 (the "License");
 * you may not use this file except in compliance with the License.
 * You may obtain a copy of the License at
 *
 *      http://www.apache.org/licenses/LICENSE-2.0
 *
 * Unless required by applicable law or agreed to in writing, software
 * distributed under the License is distributed on an "AS IS" BASIS,
 * WITHOUT WARRANTIES OR CONDITIONS OF ANY KIND, either express or implied.
 * See the License for the specific language governing permissions and
 * limitations under the License.
 */

/*
 * This file references fs_error.png, fs_good.png, fs_indeterminate.png,
 * and fs_warning.png which are licensed under Creative Commons 3.0
 * by fatcow.com.
 * http://www.fatcow.com/free-icons/
 * http://creativecommons.org/licenses/by/3.0/us/
 */

package com.android.cts.verifier.features;

import com.android.cts.verifier.PassFailButtons;
import com.android.cts.verifier.R;

import android.content.pm.FeatureInfo;
import android.content.pm.PackageManager;
import android.os.Build;
import android.os.Bundle;
import android.view.View;
import android.widget.ImageView;
import android.widget.SimpleAdapter;
import android.widget.TextView;

import java.util.ArrayList;
import java.util.Collections;
import java.util.Comparator;
import java.util.HashMap;
import java.util.LinkedHashSet;
import java.util.Set;

public class FeatureSummaryActivity extends PassFailButtons.ListActivity {
    /**
     * Simple storage class for data about an Android feature.
     */
    static class Feature {
        /**
         * The name of the feature. Should be one of the PackageManager.FEATURE*
         * constants.
         */
        public String name;

        /**
         * Indicates whether the field is present on the current device.
         */
        public boolean present;

        /**
         * Indicates whether the field is required for the current device.
         */
        public boolean required;

        /**
         * Constructor does not include 'present' because that's a detected
         * value, and not set during creation.
         *
         * @param name value for this.name
         * @param required value for this.required
         */
        public Feature(String name, boolean required) {
            this.name = name;
            this.required = required;
            this.present = false;
        }

        @Override
        public boolean equals(Object o) {
            if (this == o) {
                return true;
            } else if (o == null || !(o instanceof Feature)) {
                return false;
            } else {
                Feature feature = (Feature) o;
                return name.equals(feature.name);
            }
        }

        @Override
        public int hashCode() {
            return name.hashCode();
        }
    }

    /**
     * A list of all features added in Eclair (API=7).
     */
    public static final Feature[] ALL_ECLAIR_FEATURES = {
            new Feature(PackageManager.FEATURE_CAMERA, true),
            new Feature(PackageManager.FEATURE_CAMERA_AUTOFOCUS, false),
            new Feature(PackageManager.FEATURE_CAMERA_FLASH, false),
            new Feature(PackageManager.FEATURE_LIVE_WALLPAPER, false),
            new Feature(PackageManager.FEATURE_SENSOR_LIGHT, false),
            new Feature(PackageManager.FEATURE_SENSOR_PROXIMITY, false),
            new Feature(PackageManager.FEATURE_TELEPHONY, false),
            new Feature(PackageManager.FEATURE_TELEPHONY_CDMA, false),
            new Feature(PackageManager.FEATURE_TELEPHONY_GSM, false),
    };

    /**
     * A list of all features added in FroYo (API=8) and Gingerbread (API=9).
     * Because we want to run on Eclair devices,
     * we can't use static references to constants added later
     * than Eclair. We could use Reflection, but we'd still need a list of
     * string literals (for constant names) anyway, and there's little point in
     * using Reflection to to look up a constant String value for a constant
     * String name.
     */
    public static final Feature[] ALL_FROYO_FEATURES = {
            new Feature("android.hardware.bluetooth", true),
            new Feature("android.hardware.location", true),
            new Feature("android.hardware.location.gps", true),
            new Feature("android.hardware.location.network", true),
            new Feature("android.hardware.microphone", true),
            new Feature("android.hardware.sensor.accelerometer", true),
            new Feature("android.hardware.sensor.compass", true),
            new Feature("android.hardware.touchscreen", true),
            new Feature("android.hardware.touchscreen.multitouch", false),
            new Feature("android.hardware.touchscreen.multitouch.distinct", false),
            new Feature("android.hardware.wifi", false),
    };

    public static final Feature[] ALL_GINGERBREAD_FEATURES = {
            // Required features in prior releases that became optional in GB
            new Feature("android.hardware.bluetooth", false),
            new Feature("android.hardware.camera", false),
            new Feature("android.hardware.location.gps", false),
            new Feature("android.hardware.microphone", false),
            new Feature("android.hardware.sensor.accelerometer", false),
            new Feature("android.hardware.sensor.compass", false),

            // New features in GB
            new Feature("android.hardware.audio.low_latency", false),
            new Feature("android.hardware.camera.front", false),
            new Feature("android.hardware.nfc", false),
            new Feature("android.hardware.sensor.barometer", false),
            new Feature("android.hardware.sensor.gyroscope", false),
            new Feature("android.hardware.touchscreen.multitouch.jazzhand", false),
            new Feature("android.software.sip", false),
            new Feature("android.software.sip.voip", false),
    };

    public static final Feature[] ALL_GINGERBREAD_MR1_FEATURES = {
            new Feature("android.hardware.usb.accessory", false),
    };

    public static final Feature[] ALL_HONEYCOMB_FEATURES = {
            new Feature("android.hardware.faketouch", true),
    };

<<<<<<< HEAD
=======
    public static final Feature[] ALL_HONEYCOMB_MR1_FEATURES = {
            new Feature("android.hardware.usb.host", false),
    };

>>>>>>> 4c6003fa
    @Override
    public void onCreate(Bundle savedInstanceState) {
        super.onCreate(savedInstanceState);
        setContentView(R.layout.fs_main);
        setPassFailButtonClickListeners();
        setInfoResources(R.string.feature_summary, R.string.feature_summary_info, R.layout.fs_info);

        // some values used to detect warn-able conditions involving multiple
        // features
        boolean hasWifi = false;
        boolean hasTelephony = false;
        boolean hasIllegalFeature = false;

        // get list of all features device thinks it has, & store in a HashMap
        // for fast lookups
        HashMap<String, String> actualFeatures = new HashMap<String, String>();
        for (FeatureInfo fi : getPackageManager().getSystemAvailableFeatures()) {
            actualFeatures.put(fi.name, fi.name);
        }

        // data structure that the SimpleAdapter will use to populate ListView
        ArrayList<HashMap<String, Object>> listViewData = new ArrayList<HashMap<String, Object>>();

        // roll over all known features & check whether device reports them
        boolean present = false;
        int statusIcon;
        Set<Feature> features = new LinkedHashSet<Feature>();

        // add features from latest to last so that the latest requirements are put in the set first
        int apiVersion = Build.VERSION.SDK_INT;
        if (apiVersion >= Build.VERSION_CODES.HONEYCOMB_MR1) {
            Collections.addAll(features, ALL_HONEYCOMB_MR1_FEATURES);
        }
        if (apiVersion >= Build.VERSION_CODES.HONEYCOMB) {
            Collections.addAll(features, ALL_HONEYCOMB_FEATURES);
        }
        if (apiVersion >= Build.VERSION_CODES.GINGERBREAD_MR1) {
            Collections.addAll(features, ALL_GINGERBREAD_MR1_FEATURES);
        }
        if (apiVersion >= Build.VERSION_CODES.GINGERBREAD) {
            Collections.addAll(features, ALL_GINGERBREAD_FEATURES);
        }
        if (apiVersion >= Build.VERSION_CODES.FROYO) {
            Collections.addAll(features, ALL_FROYO_FEATURES);
        }
        if (apiVersion >= Build.VERSION_CODES.ECLAIR_MR1) {
            Collections.addAll(features, ALL_ECLAIR_FEATURES);
        }
<<<<<<< HEAD
        if (apiVersion >= Build.VERSION_CODES.HONEYCOMB) {
            Collections.addAll(features, ALL_HONEYCOMB_FEATURES);
        }
=======

>>>>>>> 4c6003fa
        for (Feature f : features) {
            HashMap<String, Object> row = new HashMap<String, Object>();
            listViewData.add(row);
            present = actualFeatures.containsKey(f.name);
            if (present) {
                // device reports it -- yay! set the happy icon
                hasWifi = hasWifi || PackageManager.FEATURE_WIFI.equals(f.name);
                hasTelephony = hasTelephony || PackageManager.FEATURE_TELEPHONY.equals(f.name);
                statusIcon = R.drawable.fs_good;
                actualFeatures.remove(f.name);
            } else if (!present && f.required) {
                // it's required, but device doesn't report it. Boo, set the
                // bogus icon
                statusIcon = R.drawable.fs_error;
            } else {
                // device doesn't report it, but it's not req'd, so can't tell
                // if there's a problem
                statusIcon = R.drawable.fs_indeterminate;
            }
            row.put("feature", f.name);
            row.put("icon", statusIcon);
        }

        // now roll over any remaining features (which are non-standard)
        for (String feature : actualFeatures.keySet()) {
            if (feature == null || "".equals(feature))
                continue;
            HashMap<String, Object> row = new HashMap<String, Object>();
            listViewData.add(row);
            row.put("feature", feature);
            if (feature.startsWith("android")) { // intentionally not "android."
                // sorry, you're not allowed to squat in the official namespace;
                // set bogus icon
                row.put("icon", R.drawable.fs_error);
                hasIllegalFeature = true;
            } else {
                // non-standard features are okay, but flag them just in case
                row.put("icon", R.drawable.fs_warning);
            }
        }

        // sort the ListView's data to group by icon type, for easier reading by
        // humans
        final HashMap<Integer, Integer> idMap = new HashMap<Integer, Integer>();
        idMap.put(R.drawable.fs_error, 0);
        idMap.put(R.drawable.fs_warning, 1);
        idMap.put(R.drawable.fs_indeterminate, 2);
        idMap.put(R.drawable.fs_good, 3);
        Collections.sort(listViewData, new Comparator<HashMap<String, Object>>() {
            public int compare(HashMap<String, Object> left, HashMap<String, Object> right) {
                int leftId = idMap.get(left.get("icon"));
                int rightId = idMap.get(right.get("icon"));
                if (leftId == rightId) {
                    return ((String) left.get("feature")).compareTo((String) right.get("feature"));
                }
                if (leftId < rightId)
                    return -1;
                return 1;
            }
        });

        // Set up the SimpleAdapter used to populate the ListView
        SimpleAdapter adapter = new SimpleAdapter(this, listViewData, R.layout.fs_row,
                new String[] {
                        "feature", "icon"
                }, new int[] {
                        R.id.fs_feature, R.id.fs_icon
                });
        adapter.setViewBinder(new SimpleAdapter.ViewBinder() {
            public boolean setViewValue(View view, Object data, String repr) {
                try {
                    if (view instanceof ImageView) {
                        ((ImageView) view).setImageResource((Integer) data);
                    } else if (view instanceof TextView) {
                        ((TextView) view).setText((String) data);
                    } else {
                        return false;
                    }
                    return true;
                } catch (ClassCastException e) {
                    return false;
                }
            }
        });
        setListAdapter(adapter);

        // finally, check for our second-order error cases and set warning text
        // if necessary
        StringBuffer sb = new StringBuffer();
        if (hasIllegalFeature) {
            sb.append(getResources().getString(R.string.fs_disallowed)).append("\n");
        }
        if (!hasWifi && !hasTelephony) {
            sb.append(getResources().getString(R.string.fs_missing_wifi_telephony)).append("\n");
        }
        String warnings = sb.toString().trim();
        if (warnings == null || "".equals(warnings)) {
            ((TextView) (findViewById(R.id.fs_warnings))).setVisibility(View.GONE);
        } else {
            ((TextView) (findViewById(R.id.fs_warnings))).setText(warnings);
        }
    }
}<|MERGE_RESOLUTION|>--- conflicted
+++ resolved
@@ -161,13 +161,10 @@
             new Feature("android.hardware.faketouch", true),
     };
 
-<<<<<<< HEAD
-=======
     public static final Feature[] ALL_HONEYCOMB_MR1_FEATURES = {
             new Feature("android.hardware.usb.host", false),
     };
 
->>>>>>> 4c6003fa
     @Override
     public void onCreate(Bundle savedInstanceState) {
         super.onCreate(savedInstanceState);
@@ -216,13 +213,6 @@
         if (apiVersion >= Build.VERSION_CODES.ECLAIR_MR1) {
             Collections.addAll(features, ALL_ECLAIR_FEATURES);
         }
-<<<<<<< HEAD
-        if (apiVersion >= Build.VERSION_CODES.HONEYCOMB) {
-            Collections.addAll(features, ALL_HONEYCOMB_FEATURES);
-        }
-=======
-
->>>>>>> 4c6003fa
         for (Feature f : features) {
             HashMap<String, Object> row = new HashMap<String, Object>();
             listViewData.add(row);
