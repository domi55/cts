/*
 * Copyright (C) 2010 The Android Open Source Project
 *
 * Licensed under the Apache License, Version 2.0 (the "License");
 * you may not use this file except in compliance with the License.
 * You may obtain a copy of the License at
 *
 *      http://www.apache.org/licenses/LICENSE-2.0
 *
 * Unless required by applicable law or agreed to in writing, software
 * distributed under the License is distributed on an "AS IS" BASIS,
 * WITHOUT WARRANTIES OR CONDITIONS OF ANY KIND, either express or implied.
 * See the License for the specific language governing permissions and
 * limitations under the License.
 */

/*
 * This file references fs_error.png, fs_good.png, fs_indeterminate.png,
 * and fs_warning.png which are licensed under Creative Commons 3.0
 * by fatcow.com.
 * http://www.fatcow.com/free-icons/
 * http://creativecommons.org/licenses/by/3.0/us/
 */

package com.android.cts.verifier.features;

import com.android.cts.verifier.PassFailButtons;
import com.android.cts.verifier.R;

import android.content.pm.FeatureInfo;
import android.content.pm.PackageManager;
import android.os.Build;
import android.os.Bundle;
import android.view.View;
import android.widget.ImageView;
import android.widget.SimpleAdapter;
import android.widget.TextView;

import java.util.ArrayList;
import java.util.Collections;
import java.util.Comparator;
import java.util.HashMap;
import java.util.LinkedHashSet;
import java.util.Set;

public class FeatureSummaryActivity extends PassFailButtons.ListActivity {
    /**
     * Simple storage class for data about an Android feature.
     */
    static class Feature {
        /**
         * The name of the feature. Should be one of the PackageManager.FEATURE*
         * constants.
         */
        public String name;

        /**
         * Indicates whether the field is present on the current device.
         */
        public boolean present;

        /**
         * Indicates whether the field is required for the current device.
         */
        public boolean required;

        /**
         * Constructor does not include 'present' because that's a detected
         * value, and not set during creation.
         *
         * @param name value for this.name
         * @param required value for this.required
         */
        public Feature(String name, boolean required) {
            this.name = name;
            this.required = required;
            this.present = false;
        }

        @Override
        public boolean equals(Object o) {
            if (this == o) {
                return true;
            } else if (o == null || !(o instanceof Feature)) {
                return false;
            } else {
                Feature feature = (Feature) o;
                return name.equals(feature.name);
            }
        }

        @Override
        public int hashCode() {
            return name.hashCode();
        }
    }

    public static final Feature[] ALL_ECLAIR_FEATURES = {
            new Feature(PackageManager.FEATURE_CAMERA, true),
            new Feature(PackageManager.FEATURE_CAMERA_AUTOFOCUS, false),
            new Feature(PackageManager.FEATURE_CAMERA_FLASH, false),
            new Feature(PackageManager.FEATURE_LIVE_WALLPAPER, false),
            new Feature(PackageManager.FEATURE_SENSOR_LIGHT, false),
            new Feature(PackageManager.FEATURE_SENSOR_PROXIMITY, false),
            new Feature(PackageManager.FEATURE_TELEPHONY, false),
            new Feature(PackageManager.FEATURE_TELEPHONY_CDMA, false),
            new Feature(PackageManager.FEATURE_TELEPHONY_GSM, false),
    };

    public static final Feature[] ALL_FROYO_FEATURES = {
            new Feature("android.hardware.bluetooth", true),
            new Feature("android.hardware.location", true),
            new Feature("android.hardware.location.gps", true),
            new Feature("android.hardware.location.network", true),
            new Feature("android.hardware.microphone", true),
            new Feature("android.hardware.sensor.accelerometer", true),
            new Feature("android.hardware.sensor.compass", true),
            new Feature("android.hardware.touchscreen", true),
            new Feature("android.hardware.touchscreen.multitouch", false),
            new Feature("android.hardware.touchscreen.multitouch.distinct", false),
            new Feature("android.hardware.wifi", false),
    };

    public static final Feature[] ALL_GINGERBREAD_FEATURES = {
            // Required features in prior releases that became optional in GB
            new Feature("android.hardware.bluetooth", false),
            new Feature("android.hardware.camera", false),
            new Feature("android.hardware.location.gps", false),
            new Feature("android.hardware.microphone", false),
            new Feature("android.hardware.sensor.accelerometer", false),
            new Feature("android.hardware.sensor.compass", false),

            // New features in GB
            new Feature("android.hardware.audio.low_latency", false),
            new Feature("android.hardware.camera.front", false),
            new Feature("android.hardware.nfc", false),
            new Feature("android.hardware.sensor.barometer", false),
            new Feature("android.hardware.sensor.gyroscope", false),
            new Feature("android.hardware.touchscreen.multitouch.jazzhand", false),
            new Feature("android.software.sip", false),
            new Feature("android.software.sip.voip", false),
    };

    public static final Feature[] ALL_GINGERBREAD_MR1_FEATURES = {
            new Feature("android.hardware.usb.accessory", false),
    };

    public static final Feature[] ALL_HONEYCOMB_FEATURES = {
<<<<<<< HEAD
=======
            // Required features in prior releases that became optional in HC
            new Feature("android.hardware.touchscreen", false),

>>>>>>> af65c136
            new Feature("android.hardware.faketouch", true),
    };

    public static final Feature[] ALL_HONEYCOMB_MR1_FEATURES = {
            new Feature("android.hardware.usb.host", false),
<<<<<<< HEAD
=======
            new Feature("android.hardware.usb.accessory", true),
    };

    public static final Feature[] ALL_HONEYCOMB_MR2_FEATURES = {
            new Feature("android.hardware.faketouch.multitouch.distinct", false),
            new Feature("android.hardware.faketouch.multitouch.jazzhand", false),
            new Feature("android.hardware.screen.landscape", false),
            new Feature("android.hardware.screen.portrait", false),
>>>>>>> af65c136
    };

    @Override
    public void onCreate(Bundle savedInstanceState) {
        super.onCreate(savedInstanceState);
        setContentView(R.layout.fs_main);
        setPassFailButtonClickListeners();
        setInfoResources(R.string.feature_summary, R.string.feature_summary_info, R.layout.fs_info);

        // some values used to detect warn-able conditions involving multiple
        // features
        boolean hasWifi = false;
        boolean hasTelephony = false;
        boolean hasIllegalFeature = false;

        // get list of all features device thinks it has, & store in a HashMap
        // for fast lookups
        HashMap<String, String> actualFeatures = new HashMap<String, String>();
        for (FeatureInfo fi : getPackageManager().getSystemAvailableFeatures()) {
            actualFeatures.put(fi.name, fi.name);
        }

        // data structure that the SimpleAdapter will use to populate ListView
        ArrayList<HashMap<String, Object>> listViewData = new ArrayList<HashMap<String, Object>>();

        // roll over all known features & check whether device reports them
        boolean present = false;
        int statusIcon;
        Set<Feature> features = new LinkedHashSet<Feature>();

        // add features from latest to last so that the latest requirements are put in the set first
        int apiVersion = Build.VERSION.SDK_INT;
<<<<<<< HEAD
=======
        if (apiVersion >= Build.VERSION_CODES.HONEYCOMB_MR2) {
            Collections.addAll(features, ALL_HONEYCOMB_MR2_FEATURES);
        }
>>>>>>> af65c136
        if (apiVersion >= Build.VERSION_CODES.HONEYCOMB_MR1) {
            Collections.addAll(features, ALL_HONEYCOMB_MR1_FEATURES);
        }
        if (apiVersion >= Build.VERSION_CODES.HONEYCOMB) {
            Collections.addAll(features, ALL_HONEYCOMB_FEATURES);
        }
        if (apiVersion >= Build.VERSION_CODES.GINGERBREAD_MR1) {
            Collections.addAll(features, ALL_GINGERBREAD_MR1_FEATURES);
        }
        if (apiVersion >= Build.VERSION_CODES.GINGERBREAD) {
            Collections.addAll(features, ALL_GINGERBREAD_FEATURES);
        }
        if (apiVersion >= Build.VERSION_CODES.FROYO) {
            Collections.addAll(features, ALL_FROYO_FEATURES);
        }
        if (apiVersion >= Build.VERSION_CODES.ECLAIR_MR1) {
            Collections.addAll(features, ALL_ECLAIR_FEATURES);
        }
        for (Feature f : features) {
            HashMap<String, Object> row = new HashMap<String, Object>();
            listViewData.add(row);
            present = actualFeatures.containsKey(f.name);
            if (present) {
                // device reports it -- yay! set the happy icon
                hasWifi = hasWifi || PackageManager.FEATURE_WIFI.equals(f.name);
                hasTelephony = hasTelephony || PackageManager.FEATURE_TELEPHONY.equals(f.name);
                statusIcon = R.drawable.fs_good;
                actualFeatures.remove(f.name);
            } else if (!present && f.required) {
                // it's required, but device doesn't report it. Boo, set the
                // bogus icon
                statusIcon = R.drawable.fs_error;
            } else {
                // device doesn't report it, but it's not req'd, so can't tell
                // if there's a problem
                statusIcon = R.drawable.fs_indeterminate;
            }
            row.put("feature", f.name);
            row.put("icon", statusIcon);
        }

        // now roll over any remaining features (which are non-standard)
        for (String feature : actualFeatures.keySet()) {
            if (feature == null || "".equals(feature))
                continue;
            HashMap<String, Object> row = new HashMap<String, Object>();
            listViewData.add(row);
            row.put("feature", feature);
            if (feature.startsWith("android")) { // intentionally not "android."
                // sorry, you're not allowed to squat in the official namespace;
                // set bogus icon
                row.put("icon", R.drawable.fs_error);
                hasIllegalFeature = true;
            } else {
                // non-standard features are okay, but flag them just in case
                row.put("icon", R.drawable.fs_warning);
            }
        }

        // sort the ListView's data to group by icon type, for easier reading by
        // humans
        final HashMap<Integer, Integer> idMap = new HashMap<Integer, Integer>();
        idMap.put(R.drawable.fs_error, 0);
        idMap.put(R.drawable.fs_warning, 1);
        idMap.put(R.drawable.fs_indeterminate, 2);
        idMap.put(R.drawable.fs_good, 3);
        Collections.sort(listViewData, new Comparator<HashMap<String, Object>>() {
            public int compare(HashMap<String, Object> left, HashMap<String, Object> right) {
                int leftId = idMap.get(left.get("icon"));
                int rightId = idMap.get(right.get("icon"));
                if (leftId == rightId) {
                    return ((String) left.get("feature")).compareTo((String) right.get("feature"));
                }
                if (leftId < rightId)
                    return -1;
                return 1;
            }
        });

        // Set up the SimpleAdapter used to populate the ListView
        SimpleAdapter adapter = new SimpleAdapter(this, listViewData, R.layout.fs_row,
                new String[] {
                        "feature", "icon"
                }, new int[] {
                        R.id.fs_feature, R.id.fs_icon
                });
        adapter.setViewBinder(new SimpleAdapter.ViewBinder() {
            public boolean setViewValue(View view, Object data, String repr) {
                try {
                    if (view instanceof ImageView) {
                        ((ImageView) view).setImageResource((Integer) data);
                    } else if (view instanceof TextView) {
                        ((TextView) view).setText((String) data);
                    } else {
                        return false;
                    }
                    return true;
                } catch (ClassCastException e) {
                    return false;
                }
            }
        });
        setListAdapter(adapter);

        // finally, check for our second-order error cases and set warning text
        // if necessary
        StringBuffer sb = new StringBuffer();
        if (hasIllegalFeature) {
            sb.append(getResources().getString(R.string.fs_disallowed)).append("\n");
        }
        if (!hasWifi && !hasTelephony) {
            sb.append(getResources().getString(R.string.fs_missing_wifi_telephony)).append("\n");
        }
        String warnings = sb.toString().trim();
        if (warnings == null || "".equals(warnings)) {
            ((TextView) (findViewById(R.id.fs_warnings))).setVisibility(View.GONE);
        } else {
            ((TextView) (findViewById(R.id.fs_warnings))).setText(warnings);
        }
    }
}<|MERGE_RESOLUTION|>--- conflicted
+++ resolved
@@ -146,19 +146,14 @@
     };
 
     public static final Feature[] ALL_HONEYCOMB_FEATURES = {
-<<<<<<< HEAD
-=======
             // Required features in prior releases that became optional in HC
             new Feature("android.hardware.touchscreen", false),
 
->>>>>>> af65c136
             new Feature("android.hardware.faketouch", true),
     };
 
     public static final Feature[] ALL_HONEYCOMB_MR1_FEATURES = {
             new Feature("android.hardware.usb.host", false),
-<<<<<<< HEAD
-=======
             new Feature("android.hardware.usb.accessory", true),
     };
 
@@ -167,7 +162,6 @@
             new Feature("android.hardware.faketouch.multitouch.jazzhand", false),
             new Feature("android.hardware.screen.landscape", false),
             new Feature("android.hardware.screen.portrait", false),
->>>>>>> af65c136
     };
 
     @Override
@@ -200,12 +194,9 @@
 
         // add features from latest to last so that the latest requirements are put in the set first
         int apiVersion = Build.VERSION.SDK_INT;
-<<<<<<< HEAD
-=======
         if (apiVersion >= Build.VERSION_CODES.HONEYCOMB_MR2) {
             Collections.addAll(features, ALL_HONEYCOMB_MR2_FEATURES);
         }
->>>>>>> af65c136
         if (apiVersion >= Build.VERSION_CODES.HONEYCOMB_MR1) {
             Collections.addAll(features, ALL_HONEYCOMB_MR1_FEATURES);
         }
