--- conflicted
+++ resolved
@@ -11,42 +11,6 @@
      limitations under the License.
 -->
 <LinearLayout xmlns:android="http://schemas.android.com/apk/res/android"
-<<<<<<< HEAD
-    style="@style/RootLayoutPadding"
-    android:layout_width="match_parent"
-    android:layout_height="match_parent"
-    android:orientation="vertical">
-
-    <ScrollView
-        android:layout_width="match_parent"
-        android:layout_height="match_parent">
-        <LinearLayout
-            android:layout_width="match_parent"
-            android:layout_height="match_parent"
-            android:orientation="vertical">
-
-            <TextView
-                android:id="@+id/requesting_bugreport_device_owner_instructions"
-                android:layout_width="match_parent"
-                android:layout_height="wrap_content"
-                android:text="@string/device_owner_requesting_bugreport_tests_info"
-                android:textSize="18dip" />
-
-            <Button
-                android:id="@+id/set_device_owner_button"
-                android:layout_width="match_parent"
-                android:layout_height="wrap_content"
-                android:text="@string/set_device_owner_button_label" />
-
-            <ListView
-                android:id="@+id/android:list"
-                android:layout_width="match_parent"
-                android:layout_height="wrap_content" />
-
-            <include layout="@layout/pass_fail_buttons" />
-        </LinearLayout>
-    </ScrollView>
-=======
     android:orientation="vertical"
     android:layout_width="match_parent"
     android:layout_height="match_parent"
@@ -74,5 +38,4 @@
         android:layout_height="wrap_content"
         android:layout_weight="3" />
     <include layout="@layout/pass_fail_buttons" />
->>>>>>> 75c821ac
 </LinearLayout>