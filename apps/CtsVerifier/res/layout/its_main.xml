--- conflicted
+++ resolved
@@ -20,18 +20,6 @@
 
         <include layout="@layout/pass_fail_buttons" />
 
-<<<<<<< HEAD
-    <TextView
-        android:id="@+id/its_progress"
-        android:layout_width="match_parent"
-        android:layout_height="wrap_content"
-        android:gravity="bottom"
-        android:padding="2dp"
-        android:scrollbars = "vertical"
-        android:text="@string/its_test_progress"
-        android:textSize="16sp" />
-
-=======
         <ListView
             android:id="@+id/android:list"
             android:layout_width="match_parent"
@@ -63,5 +51,4 @@
             android:layout_width="match_parent"
             android:visibility="gone"
             android:layout_height="wrap_content"/>
->>>>>>> efe56f25
 </LinearLayout>