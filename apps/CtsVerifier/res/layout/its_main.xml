--- conflicted
+++ resolved
@@ -20,8 +20,6 @@
 
         <include layout="@layout/pass_fail_buttons" />
 
-<<<<<<< HEAD
-=======
         <ListView
             android:id="@+id/android:list"
             android:layout_width="match_parent"
@@ -53,5 +51,4 @@
             android:layout_width="match_parent"
             android:visibility="gone"
             android:layout_height="wrap_content"/>
->>>>>>> 60739569
 </LinearLayout>