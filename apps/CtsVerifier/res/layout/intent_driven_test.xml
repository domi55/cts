--- conflicted
+++ resolved
@@ -1,56 +1,30 @@
 <?xml version="1.0" encoding="utf-8"?>
 
-<<<<<<< HEAD
 <LinearLayout xmlns:android="http://schemas.android.com/apk/res/android"
-=======
-<ScrollView xmlns:android="http://schemas.android.com/apk/res/android"
->>>>>>> 12dfd9a2
-                android:layout_width="match_parent"
-                android:layout_height="match_parent"
-                android:orientation="vertical"
-    >
+    android:layout_width="match_parent"
+    android:layout_height="match_parent"
+    android:orientation="vertical">
 
   <ScrollView
       android:layout_width="match_parent"
       android:layout_height="0dp"
       android:layout_weight="1">
     <TextView android:id="@+id/info"
-              android:layout_width="match_parent"
-              android:layout_height="wrap_content"
-              android:textSize="18sp"
-              android:padding="5dp"
-              android:text="@string/dc_start_alarm_test_info"
-        />
+        android:layout_width="match_parent"
+        android:layout_height="wrap_content"
+        android:textSize="18sp"
+        android:padding="5dp"
+        android:text="@string/dc_start_alarm_test_info"/>
   </ScrollView>
 
-<<<<<<< HEAD
   <LinearLayout android:id="@+id/buttons"
-                android:orientation="horizontal"
-                android:layout_width="wrap_content"
-                android:layout_height="wrap_content"/>
+      android:orientation="horizontal"
+      android:layout_width="wrap_content"
+      android:layout_height="wrap_content"/>
 
     <LinearLayout
         android:layout_width="match_parent"
         android:layout_height="wrap_content">
-        <include layout="@layout/pass_fail_buttons"/>
-    </LinearLayout>
-</LinearLayout>
-=======
-        <TextView android:id="@+id/info"
-                  android:layout_width="wrap_content"
-                  android:textSize="18sp"
-                  android:layout_height="wrap_content"
-                  android:text="@string/dc_show_alarms_test_info"
-            />
-
-        <LinearLayout android:id="@+id/buttons"
-                      android:orientation="horizontal"
-                      android:layout_width="wrap_content"
-                      android:layout_height="wrap_content"
-                      android:layout_alignParentTop="true"/>
-
-        <include layout="@layout/pass_fail_buttons"/>
-    </LinearLayout>
-
-</ScrollView>
->>>>>>> 12dfd9a2
+      <include layout="@layout/pass_fail_buttons"/>
+  </LinearLayout>
+</LinearLayout>