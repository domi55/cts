--- conflicted
+++ resolved
@@ -581,7 +581,6 @@
     <string name="camera_fov_enable_compass_mode_description">If enabled, the panorama orients
         itself according to the current rotation of the device.</string>
 
-<<<<<<< HEAD
     <string name="test_category_notifications">Notifications</string>
     <string name="nls_test">Notification Listener Test</string>
     <string name="nls_service_name">Notification Listener for CTS Verifier</string>
@@ -602,7 +601,6 @@
     <string name="nls_service_stopped">Service should stop once disabled.</string>
     <string name="nls_note_missed">Check that notification was not received.</string>
     
-=======
     <!-- Strings for Widget -->
     <string name="widget_framework_test">Widget Framework Test</string>
     <string name="widget_framework_test_info">This test checks some basic features of the widget
@@ -611,5 +609,4 @@
     <string name="widget_name">Widget Framework Test</string>
     <string name="widget_pass">Pass</string>
     <string name="widget_fail">Fail</string>
->>>>>>> e6ee42cc
 </resources>