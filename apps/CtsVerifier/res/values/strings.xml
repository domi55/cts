<?xml version="1.0" encoding="utf-8"?>
<!-- Copyright (C) 2010 The Android Open Source Project

     Licensed under the Apache License, Version 2.0 (the "License");
     you may not use this file except in compliance with the License.
     You may obtain a copy of the License at

          http://www.apache.org/licenses/LICENSE-2.0

     Unless required by applicable law or agreed to in writing, software
     distributed under the License is distributed on an "AS IS" BASIS,
     WITHOUT WARRANTIES OR CONDITIONS OF ANY KIND, either express or implied.
     See the License for the specific language governing permissions and
     limitations under the License.
-->
<resources>
    <string name="app_name">CTS Verifier</string>

    <string name="title_version">CTS Verifier %1$s</string>

    <string name="pass_button_text">Pass</string>
    <string name="info_button_text">Info</string>
    <string name="fail_button_text">Fail</string>
    <string name="next_button_text">Next</string>

    <!-- Strings for TestListActivity -->
    <string name="test_category_audio">Audio</string>
    <string name="test_category_camera">Camera</string>
    <string name="test_category_device_admin">Device Administration</string>
    <string name="test_category_hardware">Hardware</string>
    <string name="test_category_networking">Networking</string>
    <string name="test_category_sensors">Sensors</string>
    <string name="test_category_location">Location</string>
    <string name="test_category_security">Security</string>
    <string name="test_category_streaming">Streaming</string>
    <string name="test_category_features">Features</string>
    <string name="test_category_deskclock">Clock</string>
    <string name="test_category_other">Other</string>
    <string name="clear">Clear</string>
    <string name="test_results_cleared">Test results cleared.</string>
    <string name="view">View</string>
    <string name="test_results_error">Couldn\'t create test results report.</string>
    <string name="export">Export</string>
    <string name="no_storage">Cannot save report to external storage, see log for details.</string>
    <string name="report_saved">Report saved to: %s</string>

    <!-- Strings for ReportViewerActivity -->
    <string name="report_viewer">Report Viewer</string>

    <!-- Strings for BackupTestActivity -->
    <string name="backup_test">Data Backup Test</string>
    <string name="backup_info">This test checks that data backup and automatic restore works
        properly. The test activity lists some preferences and files that are backed up and
        restored by the CTS Verifier. If backup and restore is working properly, these values
        should be restored after running the backup manager, uninstalling the app, and reinstalling
        the CTS Verifier.
        \n\nPress the \"Generate Test Data\" to populate these values
        and then follow the on screen instructions to finish the test.
    </string>
    <string name="bu_preferences">Preferences</string>
    <string name="bu_files">Files</string>
    <string name="bu_loading">Loading...</string>
    <string name="bu_generate">Generate Test Data</string>
    <string name="bu_generate_error">Error occurred while generating test data...</string>
    <string name="bu_instructions">Random values for the preferences and files have been saved.
        \n\nFollow the instructions below to check that the data backup and restore works:
        \n\n1. Make sure backup and automatic restore are enabled in settings. Depending on the
        backup transport supported by the device you may need to do additional steps. For instance
        you may need to set a Google account as the backup account for the device.
        \n\n2. Run the backup manager: adb shell bmgr run
        \n\n3. Uninstall the program: adb uninstall com.android.cts.verifier
        \n\n4. Reinstall the CTS Verifier and verify that the values are still the same.
    </string>
    <string name="bu_settings">Settings</string>

    <!-- Strings for Device Administration tests -->
    <string name="da_policy_serialization_test">Policy Serialization Test</string>
    <string name="da_policy_serialization_info">This test checks that a device policy is properly
        saved and loaded across reboots.\n\nPress the \"Generate Policy\" button to create
        a random policy. Then press the \"Apply Policy\" button to apply the policy. Reboot the
        device and verify that all rows in the policy list are green. Red items indicate policy
        settings that were not loaded properly.
    </string>
    <string name="da_no_policy">1. Press the \"Generate Policy\" to create a random device
        policy\n\n2. Press \"Apply Policy\" to put the policy into effect.\n\n3. Reboot your
        device and return to this test in the CTS Verifier.
    </string>
    <string name="da_generate_policy">Generate Policy</string>
    <string name="da_apply_policy">Apply Policy</string>
    <string name="da_random_policy">Random policy generated.</string>
    <string name="da_policy_reboot">Reboot your device and return to this CTS Verifier test.</string>
    <string name="da_password_quality">Password Quality</string>
    <string name="da_password_quality_alphabetic">Alphabetic</string>
    <string name="da_password_quality_alphanumeric">Alphanumeric</string>
    <string name="da_password_quality_numeric">Numeric</string>
    <string name="da_password_quality_something">Something</string>
    <string name="da_password_minimum_length">Minimum Password Length</string>
    <string name="da_maximum_failed_passwords_for_wipe">Maximum Failed Passwords for Wipe</string>
    <string name="da_maximum_time_to_lock">Maximum Time to Lock</string>
    <string name="da_policy_info">Expected value: %1$s\nActual value: %2$s</string>

    <string name="da_screen_lock_test">Screen Lock Test</string>
    <string name="da_screen_lock_info">This test checks that the DevicePolicyManager\'s lockNow
        method immediately locks the screen. It should lock the screen immediately despite any
        settings that may specify a timeout.\n\nClick the \"Force Lock\" button to lock the screen.
        Your screen should be locked and require the password to be entered.
    </string>
    <string name="da_force_lock">Force Lock</string>
    <string name="da_lock_success">It appears the screen was locked successfully!</string>
    <string name="da_lock_error">It does not look like the screen was locked...</string>

    <!-- Strings for BluetoothActivity -->
    <string name="bluetooth_test">Bluetooth Test</string>
    <string name="bluetooth_test_info">The Bluetooth Control tests check whether or not the device
        can disable and enable Bluetooth properly.\n\nThe Device Communication tests require two
        devices to pair and exchange messages. The two devices must be:
        \n\n1. a candidate device implementation running the software build to be tested
        \n\n2. a separate device implementation already known to be compatible</string>

    <string name="bt_control">Bluetooth Control</string>
    <string name="bt_device_communication">Device Communication</string>
    <string name="bt_le">Bluetooth Low Energy</string>

    <string name="bt_toggle_bluetooth">Toggle Bluetooth</string>
    <string name="bt_toggle_instructions">Disable and enable Bluetooth to successfully complete this test.</string>
    <string name="bt_enable_bluetooth">Enable Bluetooth</string>
    <string name="bt_disable_bluetooth">Disable Bluetooth</string>
    <string name="bt_disabling">Disabling Bluetooth...</string>
    <string name="bt_disabling_error">Could not disable Bluetooth...</string>

    <string name="bt_connection_access_server">Connection Access Server</string>
    <string name="bt_connection_access_client">Connection Access Client</string>
    <string name="bt_connection_access_server_info">
        Start the CTS Verifier on another device, start the Bluetooth test, and choose
        \"Connection Access Client\" to setup the test.
        \n\nFirst, unpair the devices via Bluetooth settings. Then connect the devices together
        using the \"Make Discoverable\" and \"Pick Server\" buttons.
        \n\nA connection access request should appear on the server and enable the pass button.
    </string>
    <string name="bt_connection_access_client_info">
        Start the CTS Verifier on another device, start the Bluetooth test, and choose
        \"Connection Access Server\" to complete the test.
        \n\nMake the device acting as the server discoverable and connect to it via the
        \"Pick Server\" button. Check that the server displays the connection access request
        dialog. The client device does not need to do anything else.
    </string>
    <string name="bt_ca_dialog">Was the connection access request dialog shown?</string>
    <string name="bt_ca_tips">
        Tap the \"Bluetooth Settings\" button and check that both devices are not paired
        before running the test.
        \n\nUse the \"Make Discoverable\" and \"Pick Server\" buttons to connect the two Bluetooth
        devices together and start the test.
    </string>

    <string name="bt_secure_server">Secure Server</string>
    <string name="bt_secure_server_instructions">Start the CTS Verifier on another device, start the Bluetooth test, and choose \"Secure Client\" to complete the test.</string>
    <string name="bt_insecure_server">Insecure Server</string>
    <string name="bt_insecure_server_instructions">Start the CTS Verifier on another device, start the Bluetooth test, and choose \"Insecure Client\" to complete the test.</string>
    <string name="bt_waiting">Waiting for client...</string>
    <string name="bt_listening">Listening...</string>
    <string name="bt_connecting">Connecting...</string>
    <string name="bt_connected">Connected</string>
    <string name="bt_received_messages">Received Messages</string>
    <string name="bt_sent_messages">Sent Messages</string>
    <string name="bt_no_messages">No messages</string>
    <string name="bt_make_discoverable">Make Discoverable</string>
    <string name="bt_pick_server">Pick Server</string>
    <string name="bt_insecure_pairing_error_title">Pairing dialog shown?</string>
    <string name="bt_insecure_pairing_error_message">Insecure connections should not show the pairing dialog!</string>

    <string name="bt_secure_client">Secure Client</string>
    <string name="bt_insecure_client">Insecure Client</string>

    <string name="bt_device_picker">Device Picker</string>
    <string name="bt_paired_devices">Paired Devices</string>
    <string name="bt_new_devices">New Devices</string>
    <string name="bt_no_devices">No devices</string>
    <string name="bt_scan">Scan for Devices</string>
    <string name="bt_scanning">Scanning...</string>
    <string name="bt_unpair">Device must be unpaired via Bluetooth settings before completing the test.\n\nUnpair the device in settings, make the server discoverable, and rescan to pick this device.</string>
    <string name="bt_settings">Bluetooth Settings</string>

    <!-- BLE client side strings -->
    <string name="ble_client_service_name">Bluetooth LE GATT Client Handler Service</string>
    <string name="ble_client_test_name">BLE Client Test</string>
    <string name="ble_client_connect_name">1. BLE Client Connect</string>
    <string name="ble_discover_service_name">2. BLE Discover Service</string>
    <string name="ble_client_characteristic_name">3. BLE Read/Write Characteristic</string>
    <string name="ble_reliable_write_name">4. BLE Reliable Write</string>
    <string name="ble_notify_characteristic_name">5. BLE Notify Characteristic</string>
    <string name="ble_client_descriptor_name">6. BLE Read/Write Descriptor</string>
    <string name="ble_read_rssi_name">7. BLE Read RSSI</string>
    <string name="ble_client_disconnect_name">8. BLE Client Disconnect</string>
    <string name="ble_client_test_info">The BLE test must be done simultaneously on two devices. This device is the client. All tests listed here must be done in order.</string>
    <string name="ble_client_send_connect_info">Type in the Bluetooth address of the remote device to connect to, and verify that the devices are connected.</string>
    <string name="ble_discover_service_info">Verify that the service is discovered when you press the "Discover Service" button.</string>
    <string name="ble_read_write_info">Write values to and read values from the server to verify that the write and read functionalities are working correctly.</string>
    <string name="ble_reliable_write_info">A Reliable Write has two steps.\n\n1) Write to the device. This will trigger a callback from the server to verify that the value written was correct.\n2) Execute the write, if the value written is valid.</string>
    <string name="ble_notify_characteristic_info">Start accepting notifications, and verify that notifications are being reported correctly. The server should be notifying this device with the time every second.</string>
    <string name="ble_read_rssi_info">Press button to read the RSSI value. Verify that the RSSI changes as you move the two devices further apart or closer together.</string>
    <string name="ble_client_disconnect_info">Verify that the device is disconnected when you press the "Disconnect" button</string>
    <string name="ble_address">Bluetooth address</string>
    <string name="ble_connect">Connect</string>
    <string name="ble_discover_service">Discover service</string>
    <string name="ble_write_hint">Nothing to write yet</string>
    <string name="ble_read_hint">Nothing read yet</string>
    <string name="ble_write">Write</string>
    <string name="ble_read">Read</string>
    <string name="ble_begin_write">Begin write</string>
    <string name="ble_execute_write">Execute write</string>
    <string name="ble_begin_notification">Begin notification</string>
    <string name="ble_stop_notification">Stop notification</string>
    <string name="ble_waiting_notification">Waiting on notification</string>
    <string name="ble_read_rssi">Read RSSI</string>
    <string name="ble_disconnect">Disconnect</string>

    <!-- BLE server side strings -->
    <string name="ble_server_service_name">Bluetooth LE GATT Server Handler Service</string>
    <string name="ble_server_start_name">BLE Server Test</string>
    <string name="ble_server_start_info">The BLE test must be done simultaneously on two devices, a server device and a client device. This device is the server.</string>
    <string name="ble_server_receiving_connect">Waiting on connection from BLE client.</string>
    <string name="ble_server_add_service">Adding service to BLE server.</string>
    <string name="ble_server_write_characteristic">Waiting on write characteristic request</string>
    <string name="ble_server_read_characteristic">Waiting on read characteristic request</string>
    <string name="ble_server_write_descriptor">Waiting on write descriptor request</string>
    <string name="ble_server_read_descriptor">Waiting on read descriptor request</string>
    <string name="ble_server_reliable_write">Waiting on reliable write from client</string>
    <string name="ble_server_receiving_disconnect">Waiting on disconnection from BLE client</string>

    <!-- Strings for FeatureSummaryActivity -->
    <string name="feature_summary">Hardware/Software Feature Summary</string>
    <string name="feature_summary_info">This is a test for...</string>
    <string name="fs_disallowed">WARNING: device reports a disallowed feature name</string>
    <string name="fs_missing_wifi_telephony">WARNING: device reports neither WiFi nor telephony</string>
    <string name="fs_no_data">No data.</string>
    <string name="fs_legend_good">standard feature reported by device</string>
    <string name="fs_legend_indeterminate">optional feature not reported by device</string>
    <string name="fs_legend_warning">non-standard feature reported by device</string>
    <string name="fs_legend_error">required feature not reported, or forbidden feature reported</string>

    <string name="empty"></string>

    <!-- Strings for Location tests -->
    <string name="location_gps_test">GPS Test</string>
    <string name="location_gps_test_info">This test verifies basic GPS behavior
        and callback scheduling.
        Make sure the device has line of sight to GPS satellites
        (for example, outside, or near a window)
        and then press OK to run the automated tests.</string>

    <!-- Strings for NfcTestActivity -->
    <string name="nfc_test">NFC Test</string>
    <string name="nfc_test_info">The Peer-to-Peer Data Exchange tests require two devices with
        NFC enabled to exchange messages. One device must be the candidate device running the
        software build to be tested, while the other device must be an implementation already
        known to be compatible.\n\nThe Tag Verification tests check that your
        device can properly read and write to tags of different technologies. The MIFARE
        Ultralight test is only applicable for devices that support it.
        \n\nThe Host-based card emulation tests check that your device has properly implemented
             host-based card emulation.
    </string>

    <string name="nfc_not_enabled">NFC is not enabled!</string>
    <string name="nfc_not_enabled_message">These tests require NFC to be enabled. Click the
        button below to goto Settings and enable it.</string>
    <string name="nfc_settings">NFC Settings</string>

    <string name="ndef_push_not_enabled">NDEF Push is not enabled!</string>
    <string name="ndef_push_not_enabled_message">These tests require Android Beam to be enabled.
        Click the button below to goto NFC Sharing Settings and enable it.</string>
    <string name="ndef_push_settings">NFC Sharing Settings</string>

    <string name="nfc_pee_2_pee">Peer-to-Peer Data Exchange</string>
    <string name="nfc_ndef_push_sender">NDEF Push Sender</string>
    <string name="nfc_ndef_push_receiver">NDEF Push Receiver</string>

    <string name="nfc_tag_verification">Tag Verification</string>
    <string name="nfc_ndef">NDEF</string>
    <string name="nfc_mifare_ultralight">MIFARE Ultralight</string>

    <string name="nfc_ndef_push_sender_info">Start the \"CTS Verifier NDEF Receiver\" test on
        another device and touch the devices back to back. The receiver should show a
        dialog indicating it has successfully received the correct message!</string>
    <string name="nfc_ndef_push_sender_instructions">Touch this device to the back of another
        device running the \"CTS Verifier NDEF Receiver\"...</string>

    <string name="nfc_ndef_push_receiver_info">Start the \"CTS Verifier NDEF Sender\" test on
        another device and touch the devices back to back. The receiver should show a
        dialog indicating it has successfully received the correct message!</string>
    <string name="nfc_ndef_push_receiver_instructions">Touch this device to the back of another
        device running the \"CTS Verifier NDEF Sender\"...</string>
    <string name="nfc_ndef_push_receive_success">Successfully received the correct NDEF push
        message.</string>
    <string name="nfc_ndef_push_receive_failure">Failed to receive the correct NDEF push
        message.</string>

    <string name="nfc_tag_verifier">NFC Tag Verifier</string>
    <string name="nfc_tag_verifier_info">Follow the on-screen instructions to write and read
        a tag of the chosen technology.</string>

    <string name="nfc_scan_tag">Place device on a writable %s tag...</string>
    <string name="nfc_write_tag_title">Writable tag discovered!</string>
    <string name="nfc_write_tag_message">Press OK to write to this tag...</string>
    <string name="nfc_scan_tag_again">Tap the same %s tag again to confirm that its contents match...</string>
    <string name="nfc_wrong_tag_title">Wrong type of tag scanned</string>
    <string name="nfc_no_tech">No tag technologies detected...</string>

    <string name="nfc_writing_tag">Writing NFC tag...</string>
    <string name="nfc_writing_tag_error">Error writing NFC tag...</string>
    <string name="nfc_reading_tag">Reading NFC tag...</string>
    <string name="nfc_reading_tag_error">Error reading NFC tag...</string>

    <string name="nfc_result_success">Test passed!</string>
    <string name="nfc_result_failure">Test failed!</string>

    <string name="nfc_result_message">Written data:\n%1$s\n\nRead data:\n%2$s</string>
    <string name="nfc_ndef_content">Id: %1$s\nMime: %2$s\nPayload: %3$s</string>

    <string name="nfc_hce">Host-based card emulation</string>
    <string name="nfc_hce_reader_tests">HCE reader tests</string>
    <string name="nfc_hce_emulator_tests">HCE emulator tests</string>
    <string name="nfc_hce_emulator_test_info">The host-based card emulation
        tests require two devices to be completed. The HCE emulator tests are used
        to actually test the host-based card emulation feature of the device-under-test. So the
        device running the emulator tests must be the candidate device running the software
        to be tested. \n\nFor each emulator test, there is a corresponding "reader test"
        in the "HCE reader tests" section. The "reader test" acts as a NFC terminal/POS
        and makes sure the device-under-test implements card emulation correctly.</string>
    <string name="nfc_hce_reader_test_info">The host-based card emulation
        tests require two devices to be completed. The HCE emulator tests are used
        to actually test the host-based card emulation feature of the device-under-test. So the
        device running the emulator tests must be the candidate device running the software
        to be tested. \n\nFor each emulator test, there is a corresponding "reader test"
        in the "HCE reader tests" section. The "reader test" acts as a NFC terminal/POS
        and makes sure the device-under-test implements card emulation correctly.
    </string>
    <string name="nfc_hce_type_selection">By default HCE applications must run on type A. If your device is restricted to type B (for example, because of a type B only UICC), select "Type B" from the drop-down box above. Note that all tests must be completed in the same mode (either "Type A" or "Type B").</string>
    <string name="nfc_hce_please_wait">Please wait</string>
    <string name="nfc_hce_setting_up">Setting up card emulation services...</string>

    <string name="nfc_hce_default_route_emulator">Default route (Emulator)</string>
    <string name="nfc_hce_default_route_reader">Default route (Reader)</string>
    <string name="nfc_hce_default_route_emulator_help">This test verifies that the default route for ISO-DEP (ISO14443-4) frames is the host CPU. It does this by selecting an AID that any Android HCE phone will respond to if the select command is routed to the host. Please verify that there is no rule in the routing table that points this AID to the host. This test may be passed if the "PASS" button on the reader side lights up after tapping the devices together.</string>

    <string name="nfc_hce_protocol_params_emulator">Protocol parameters (Emulator)</string>
    <string name="nfc_hce_protocol_params_reader">Protocol parameters (Reader)</string>
    <string name="nfc_hce_protocol_params_emulator_help">This test verifies that the Nfc-A and ISO-DEP protocol parameters are being set correctly. The test may be passed when no FAIL entries show up in the results below. Note that the reader device may be different from the device under test - the DUT itself does not need to be able to act as the reader for this test. \n\n Note that for each test there are 3 possible outcomes:\n1) OK -> test has passed;\n2) FAIL -> test has failed and this must be fixed;\n3) FAIL EMVCO -> this protocol parameter is deviating from the requirements in the EMV Contactless Communication Protocol specification.\n\nWhile it is allowed to ship a HCE implementation with EMVCo failures, it may not perform optimal when EMVco based payment HCE apps are run on the device.</string>

    <string name="nfc_hce_single_payment_emulator">Single payment (Emulator)</string>
    <string name="nfc_hce_single_payment_reader">Single payment (Reader)</string>

    <string name="nfc_hce_dual_payment_emulator">Two payment services (Emulator)</string>
    <string name="nfc_hce_dual_payment_reader">Two payment services (Reader)</string>

    <string name="nfc_hce_change_default_emulator">Change default payment service (Emulator)</string>
    <string name="nfc_hce_change_default_reader">Change default payment service (Reader)</string>

    <string name="nfc_hce_tap_reader_title">Tap reader</string>
    <string name="nfc_hce_tap_reader_message">Select the corresponding reader test on the remote device, click OK on this dialog, and tap devices together. The pass button will be enabled if the test passes.</string>

    <string name="nfc_hce_single_non_payment_emulator">Single non-payment (Emulator)</string>
    <string name="nfc_hce_single_non_payment_reader">Single non-payment (Reader)</string>

    <string name="nfc_hce_dual_non_payment_emulator">Two non-payment services (Emulator)</string>
    <string name="nfc_hce_dual_non_payment_reader">Two non-payment services (Reader)</string>

    <string name="nfc_hce_conflicting_non_payment_emulator">Two conflicting non-payment services (Emulator)</string>
    <string name="nfc_hce_conflicting_non_payment_reader">Two conflicting non-payment services (Reader)</string>

    <string name="nfc_hce_offhost_service_emulator">Off-host service (Emulator)</string>
    <string name="nfc_hce_offhost_service_reader">Off-host service (Reader)</string>
    <string name="nfc_hce_offhost_emulator_help">This tests enables a service that declares some AIDs to reside off-host. This test only needs to be passed if your device has a secure element (either embedded or UICC.). The responses from the secure element are not verified by the test - it is up to the tester to verify the responses are as expected.</string>

    <string name="nfc_hce_on_and_offhost_service_emulator">On and off-host services (Emulator)</string>
    <string name="nfc_hce_on_and_offhost_service_reader">On and off-host services (Reader)</string>
    <string name="nfc_hce_on_and_offhost_emulator_help">This tests enables a service that declares some AIDs to reside off-host, and another service that runs on host. It then first sends an APDU sequence that goes off-host, and subsequently some APDUs that should go to the on-host service. This test only needs to be passed if your device has a secure element (either embedded or UICC.). The pass button will be enabled if the on-host sequence is performed as expected. The responses from the secure element are not verified by the test - it is up to the tester to verify the responses are as expected. </string>

    <string name="nfc_hce_tap_test_emulator">50 successful taps test (Emulator)</string>
    <string name="nfc_hce_tap_test_reader">50 successful taps test (Reader)</string>
    <string name="nfc_hce_tap_test_emulator_help">This test requires you to complete at least 50 HCE taps, to ensure stability of the HCE feature. The NFC service and controller should not crash or hang during any of the 50 taps.</string>
    <string name="nfc_hce_throughput_emulator">HCE throughput test (Emulator)</string>
    <string name="nfc_hce_throughput_reader">HCE throughput test (Reader)</string>
    <string name="nfc_hce_throughput_emulator_help">This tests verifies that your HCE implementation can reach a decent throughput. While Android does not have any requirements on HCE performance, many HCE applications such as transport and payment apps do. If the average APDU roundtrip time is more than 50ms, please take a look at your implementation to see where the delay is coming from.</string>
    <string name="nfc_hce_change_preinstalled_wallet">The device has an installed payment application that is currently set as default. To complete the test, you will be asked whether you want to make Payment Service #1 or #2 the default app. Select yes.</string>
    <string name="nfc_hce_change_default_help">You will now be asked whether you want to make Payment Service #1 the default app. Select yes.</string>
    <string name="nfc_hce_conflicting_non_payment_help">When tapping the first time, you will be shown a dialog that asks you to choose between TransportService #1 and TransportService #2. Select TransportService #2. Verify a dialog is shown that asks you to tap again to complete. Now tap again, and if communication with TransportService #2 is successfull the pass button will be enabled."</string>
    <string name="nfc_payment_service_desc">NFC Payment service</string>
    <string name="ppse">PPSE</string>
    <string name="mastercard">MasterCard</string>
    <string name="paymentService1">Payment Service #1</string>
    <string name="paymentService2">Payment Service #2</string>
    <string name="transportService1">TransportService #1</string>
    <string name="transportService2">TransportService #2</string>
    <string name="accessService">AccessService</string>
    <string name="offhostService">OffhostService</string>

    <!-- Strings for Sensor Test Activities -->
    <!-- Accelerometer -->
    <string name="snsr_accel_test">Accelerometer Test</string>
    <string name="snsr_accel_test_info">This test verifies that the accelerometer is working properly. As you move the device around through space, the triangle should always point down (i.e. in the direction of gravity.) If it does not, the accelerometer is improperly configured.</string>
    <string name="snsr_accel_m_test">Accelerometer Measurement Tests</string>

    <!-- Gyroscope -->
    <string name="snsr_gyro_test">Gyroscope Test</string>
    <string name="snsr_gyro_test_info">This test verifies that the gyroscope is working properly.\n\nRotate your device as shown by the 3D block. A green background or a check mark indicates that the gyroscope\'s value is correct. A red background or a X mark indicates that the gyroscope\'s value is not right.\n\nThere are 6 parts of the test corresponding to each rotation. Press Pass for all the stages to complete this test.</string>
    <string name="snsr_gyro_test_progress">Test %1$d of %2$d</string>
    <string name="snsr_gyro_test_no_gyro_title">No gyroscope?</string>
    <string name="snsr_gyro_test_no_gyro_message">It doesn\'t seem like you have a gyroscope, so you don\'t need to run this test.</string>
    <string name="snsr_gyro_test_degrees_title">Wrong units?</string>
    <string name="snsr_gyro_test_degrees_message">These values looks like degrees per second. These should be radians per second!</string>
    <string name="snsr_gyro_m_test">Gyroscope Measurement Test</string>

    <!-- Magnetic Field -->
    <string name="snsr_mag_m_test">Magnetic Field Measurement Tests</string>

    <!-- Strings for Sample Test Activities -->
    <string name="share_button_text">Share</string>
    <string name="sample_framework_test">Sample Framework Test</string>
    <string name="sample_test">Sample Test</string>
    <string name="sample_test_info">This test verifies that bluetooth sharing is working properly.\nThe test assumes the Device Under Test has bluetooth enabled and is already paired with a second device, also with bluetooth enabled.\nStart this test by clicking share, choose bluetooth from the options, and then select a device to share with.\nNote: This is a sample test, used to demonstrate how to write CTS Verifier tests, so just click pass.</string>

    <!-- Strings for SuidFilesActivity -->
    <string name="suid_files">SUID File Scanner</string>
    <string name="suid_files_info">This test will attempt to find unauthorized SUID binaries, but it is not comprehensive due to permission restrictions.\n\nAuthorized SUID binaries will appear green, while unauthorized SUID binaries will appear red.\n\nPress OK to start the scan...</string>
    <string name="scanning_directory">Scanning directory...</string>
    <string name="file_status">User: %1$s\nGroup: %2$s\nPermissions: %3$s\nPath: %4$s</string>
    <string name="no_file_status">Could not stat file...</string>
    <string name="congratulations">Congratulations!</string>
    <string name="no_suid_files">No unauthorized suid files detected!</string>

    <!-- Strings for Camera Analyzer -->
    <string name="camera_analyzer">Camera Analyzer</string>
    <string name="ca_find_checkerboard_label">Find target</string>
    <string name="ca_check_formats_label">Output formats</string>
    <string name="ca_exposure_test_label">Exposure Comp.</string>
    <string name="ca_result_label">Results will be here</string>
    <string name="ca_wb_test_label">White Balance</string>
    <string name="ca_lock_test_label">AE Lock</string>
    <string name="ca_metering_label">Metering Area</string>
    <string name="ca_focus_modes_label">Focus Modes</string>
    <string name="ca_info">This test checks the image quality of the camera of this device. It requires a MacBeth 4x6 color checker. With an ADK board and a lamp connected to it on the Relay 1 port, all tests can be run automatically. Without the ADK board, all the tests except the Auto Exposure Lock Test can be run automatically and the Auto Exposure Lock Test will require users to turn on/off a lamp according to the instruction given. </string>

    <!-- Strings for Camera Orientation -->
    <string name="camera_orientation">Camera Orientation</string>
    <string name="co_info">This test verifies the orientation capabilities of
    camera preview and capture.\n - The left view shows a preview window rotated
    clockwise by a given magnitude of degrees.\n - The right view, after taking
    a photo, shows the captured image.\n - For each camera and orientation, both
    the left and right views should appear rotated clockwise by the amount of
    degrees specified. Choose \"Pass\" if this is the case. Otherwise, choose
    \"Fail\".\n - For front-facing cameras, the test will horizontally mirror
    the captured image prior to rotation, in attempt to make the left and right
    views appear the same.\n - The physical orientation of the device does not
    matter.\n - Read the message above the \"Take Photo\" button for
    step-by-step instructions.
    </string>
    <string name="co_preview_label">Camera preview</string>
    <string name="co_format_label">Oriented photo</string>
    <string name="co_camera_label">Camera:</string>
    <string name="co_orientation_label">Orientation</string>
    <string name="co_orientation_direction_label">clockwise</string>
    <string name="co_instruction_heading_label">Instruction:</string>
    <string name="co_instruction_text_photo_label">Take a photo</string>
    <string name="co_instruction_text_passfail_label">Choose \"Pass\" if the left view is oriented the same as the right view. Otherwise, choose \"Fail\".</string>
    <string name="co_instruction_text_extra_label">(mirrored horizontally prior to rotation, since camera is front-facing)</string>
    <string name="co_photo_button_caption">Take Photo</string>

    <!-- Strings for Camera Intents -->
    <string name="camera_intents">Camera Intents</string>
    <string name="ci_info">
    This test verifies that the default camera app is firing intents
    after pictures/videos are taken. It also verifies that when the
    default camera app is invoked via intents, the launch intents work,
    and the broadcast intents are received when appropriate per the SDK
    documentation.\n\n
    - Read the message above the \"Start Test\" button for
    step-by-step instructions.
    </string>
    <string name="ci_preview_label">Camera preview</string>
    <string name="ci_format_label">Oriented photo</string>
    <string name="ci_camera_label">Camera:</string>
    <string name="ci_intents_label">Intents Test</string>
    <string name="ci_intents_direction_label">clockwise</string>
    <string name="ci_instruction_heading_label">Instructions:</string>
    <string name="ci_instruction_text_photo_label">READ BEFORE STARTING TEST</string>
    <string name="ci_instruction_text_passfail_label">Choose \"Pass\" if the right intent is fired after taking a photo from the camera app. Otherwise, choose \"Fail\".</string>
    <string name="ci_instruction_text_app_picture_label">\n
    1. Click Start Test. \n
    2. Go to home screen (HOME key). \n
    3. Launch Camera application. \n
    4. Capture photo. \n
    5. Return to CTS verifier app. \n
    6. Pass button will light up if intent was received.\n
    7. Click "Pass" if possible.
    </string>
    <string name="ci_instruction_text_app_video_label">\n
    1. Click Start Test. \n
    2. Go to home screen (HOME key). \n
    3. Launch Camera application. \n
    4. Capture video. \n
    5. Return to CTS verifier app. \n
    6. Pass button will light up if intent was received.\n
    7. Click "Pass" if possible.
    </string>
    <string name="ci_instruction_text_intent_picture_label">\n
    1. Click Start Test.\n
    2. Camera app will launch, prompting to take photo.\n
    3. Capture/confirm photo using camera app controls.\n
    4. Pass button will light up if intent was NOT received.\n
    5. Click "Pass" if possible.
    </string>
    <string name="ci_instruction_text_intent_video_label">\n
    1. Click Start Test.\n
    2. Camera app will launch, prompting to take video.\n
    3. Capture/confirm video using camera app controls.\n
    4. Pass button will light up if intent was received.\n
    5. Click "Pass" if possible.
    </string>
    <string name="ci_start_test_button_caption">Start Test</string>

    <!-- Strings for Camera Formats -->
    <string name="camera_format">Camera Formats</string>
    <string name="cf_info">This test checks that all the supported
    output formats for camera preview callbacks work correctly, and
    that the mandatory formats are available. \n - The left view shows
    a standard preview window. \n - The right view shows the output
    processed from camera preview callbacks. \n - For each camera,
    resolution, and format combination in the dropdowns, the right
    view should look the same as the left, and neither should have
    streaks, lines, or other artifacts. \n - For front-facing cameras,
    the right view must be horizontally mirrored relative to the left
    view.\n - Note that the frame rate of the right view may be much
    lower than on the left; this is not an indication of a failed
    test.
    </string>
    <string name="cf_preview_label">Normal preview</string>
    <string name="cf_format_label">Processed callback data</string>

    <!-- Strings for Camera Video -->
    <string name="record_button_text">Test</string>
    <string name="camera_video">Camera Video</string>
    <string name="video_info"> This test checks video capture
    at different resolutions. \n - The left view window shows the preview.
    \n - Pressing the test button will trigger three
    seconds of video recording. Playback will show up in the right view
    window after recording is complete. \n - Use the spinners to choose
    camera and resolution combinations. The playback should be similar
    to what you saw in preview. \n - After all possible combinations
    are tested, the pass button will be enabled. You may press the pass
    button to indicate a pass. \n - You may press fail button any time during
    the test to indicate failure.
    </string>
    <string name="video_capture_label">Video capture</string>
    <string name="video_playback_label">Video playback</string>
    <string name="dialog_fail_test">Test failed</string>
    <string name="fail_quit">Fail and quit</string>
    <string name="cancel">Cancel</string>
    <string name="status_ready">Ready</string>
    <string name="status_recording">Recording</string>
    <string name="status_playback">Playing back</string>

    <!-- Strings for USB accessory test activity -->
    <string name="usb_accessory_test">USB Accessory Test</string>
    <string name="usb_accessory_test_info">
        1. Connect your Android device to a computer and run the \'cts-usb-accessory\' program
        included with the CTS Verifier bundle.
        \n\n2. If you have not started the CTS Verifier, press \'OK\' when asked to open the CTS
        Verifier when the accessory is connected. \n\nIf you are already in this test,
        then you can press \'Cancel\' but press \'OK\' in the next dialog asking whether to allow
        CTS Verifier to access the accessory.
        \n\n3. You should see the accessory and the CTS Verifier display a series of messages
        which indicates that the accessory support is working properly.
    </string>
    <string name="usb_not_available_title">USB accessory feature is not available?</string>
    <string name="usb_not_available_message">If your device is supposed to support USB accessories, your API implementation is not behaving correctly!</string>
    <string name="usb_received_messages">Received Messages</string>
    <string name="usb_sent_messages">Sent Messages</string>
    <string name="usb_no_messages">No messages</string>
    <string name="usb_message_thread_started">Starting message processing...</string>
    <string name="usb_message_thread_exception">Exception occurred while processing a message...</string>
    <string name="usb_message_thread_ended">Stopping message processing...</string>
    <string name="usb_test_passed">Received all expected messages. Pass button enabled!</string>
    <string name="usb_file_descriptor_error">Could not open file descriptor for USB accessory... try reconnecting and restarting the accessory?</string>

    <!-- Strings for StreamingVideoActivity -->
    <string name="streaming_video">Streaming Video Quality Verifier</string>
    <string name="streaming_video_info">This is a test for assessing the quality of streaming videos.  Play each stream and verify that the video is smooth and in sync with the audio, and that there are no quality problems.</string>
    <string name="sv_no_data">No videos.</string>
    <string name="sv_failed_title">Test Failed</string>
    <string name="sv_failed_message">Unable to play stream.  See log for details.</string>

    <!-- Strings for P2pTestActivity -->
    <string name="p2p_test">Wi-Fi Direct Test</string>
    <string name="p2p_test_info">
        The Wi-Fi Direct tests require two devices with Wi-Fi Direct enabled to exchange
        messages. One device must be the candidate device running the software build to
        be tested, while the other device must be an implementation already known to be
        compatible.\n\nOne device should start the requester test, and the other should
        start the responder test. Your device must pass both requester and responder
        tests.
        </string>
    <string name="p2p_group_formation">Group Formation</string>
    <string name="p2p_join">Group Join</string>
    <string name="p2p_service_discovery">Service Discovery</string>

    <string name="p2p_go_neg_responder_test">GO Negotiation Responder Test</string>
    <string name="p2p_go_neg_requester_test">GO Negotiation Requester Test</string>
    <string name="p2p_group_owner_test">Group Owner Test</string>
    <string name="p2p_group_client_test">Group Client Test</string>
    <string name="p2p_service_discovery_responder_test">
        Service Discovery Responder Test</string>
    <string name="p2p_service_discovery_requester_test">
        Service Discovery Requester Test</string>

    <string name="p2p_go_neg_responder">GO Negotiation Responder</string>
    <string name="p2p_go_neg_requester">GO Negotiation Requester</string>
    <string name="p2p_accept_client">Group Owner</string>
    <string name="p2p_join_go">Group Client</string>
    <string name="p2p_service_discovery_responder">Service Discovery Responder</string>
    <string name="p2p_service_discovery_requester">Service Discovery Requester</string>

    <string name="p2p_go_neg_responder_info">
        Start the \"GO Negotiation Requester Test\" on the other device and follow
        the instructions.</string>
    <string name="p2p_accept_client_info">
        Start the \"Group Client Test\" on the other device and follow
        the instructions.</string>
    <string name="p2p_service_discovery_responder_info">
        Start the \"Service Discovery Requester Test\" on the other device and follow
        the instructions.</string>

    <string name="p2p_go_neg_requester_info">
        Start the \"GO Negotiation Responder Test\" on the other device.
        Then run each test individually by clicking on it\'s name.</string>
    <string name="p2p_join_go_info">
        Start the \"Group Owner Test\" on the other device.
        Then run each test individually by clicking on it\'s name.</string>
    <string name="p2p_service_discovery_requester_info">
        Start the \"Service Discovery Responder Test\" on the other device.
        Then run each test individually by clicking on it\'s name.</string>

    <string name="p2p_not_enabled">Wi-Fi is not enabled</string>
    <string name="p2p_not_enabled_message">These tests require Wi-Fi to be enabled.
        Click the button below to go to system settings and enable Wi-Fi.</string>
    <string name="p2p_settings">Wi-Fi Direct Settings</string>

    <string name="p2p_result_success">Test passed successfully.</string>

    <string name="p2p_go_neg_responder_ready">
        The go negotiation responder is now ready to start. Start
        the \"GO Negotiation Requester Test\" on the other device.
        Keep the screen here until all tests on the other device are
        finished.</string>
    <string name="p2p_go_ready">
        The group owner is now ready to start. Start the \"Join
        Group Test\" on the other device.
        Keep the screen here until all tests on the other device are
        finished.</string>
    <string name="p2p_service_responder_ready">
        The service responder is now ready to start. Start the
        \"Service Discovery Requester Test\" on the other device.
        Keep the screen here until all tests on the other device are
        finished.</string>

    <string name="p2p_setup_error">
        Test failed.\n\nSet up error. Check whether Wi-Fi can be enabled.</string>
    <string name="p2p_unexpected_error">
        Test failed.\n\nUnexpected error. Check logcat.</string>
    <string name="p2p_add_local_service_error">
        Test failed.\n\nFailed to add local service.</string>
    <string name="p2p_add_service_request_error">
        Test failed.\n\nFailed to add service request.</string>
    <string name="p2p_remove_service_request_error">
        Test failed.\n\nFailed to remove service request.</string>
    <string name="p2p_clear_service_requests_error">
        Test failed.\n\nFailed to clear service requests.</string>
    <string name="p2p_connect_error">
        Test failed.\n\nFailed to start a p2p connection to the target device.</string>
    <string name="p2p_remove_group_error">
        Test failed.\n\nFailed to remove a p2p group.</string>
    <string name="p2p_discover_peers_error">
        Test failed.\n\nFailed to discover peers.</string>
    <string name="p2p_discover_services_error">
        Test failed.\n\nFailed to discover services.</string>
    <string name="p2p_ceate_group_error">
        Test failed.\n\nFailed to start up group owner.</string>
    <string name="p2p_no_service_requests_error">
        Test failed.\n\n\"NO_SERVICE_REQUESTS\" error did not occur.</string>
    <string name="p2p_receive_invalid_response_error">
        Test failed.\n\nReceived an invalid message or could not receive
         the expected message.\n\n</string>
    <string name="p2p_target_not_found_error">Test failed.\n\n
        The target responder device was NOT found. Start up the responder
        test on the other device, then run the test again.</string>
    <string name="p2p_target_invalid_role_error">Test failed.\n\n
        The target responder must be p2p device. However, the target responder
        device was group owner. Check the test case on the other device.</string>
    <string name="p2p_target_invalid_role_error2">Test failed.\n\n
        The target responder must be group owner. However, the target responder
        device was p2p device. Check the test case on the other device.</string>
    <string name="p2p_connection_error">
        Test failed.\n\nFailed to establish a p2p connection.</string>
    <string name="p2p_detect_disconnection_error">
        Test failed.\n\nFailed to detect client disconnection.</string>
    <string name="p2p_disconnect_error">
        Test failed.\n\nFailed to disconnect a p2p connection.</string>

    <string name="p2p_search_target">Search Target</string>
    <string name="p2p_searching_target">Searching for target device ...</string>
    <string name="p2p_checking_serv_capab">Checking the service discovery
        capability ...</string>
    <string name="p2p_connecting_with_pbc">Trying to connect the target device ...\n\n
        Click the \"OK\" button on the other device to accept the connection
        request from this device.</string>
    <string name="p2p_connecting_with_pin">Trying to connect the target device ...\n\n
        Enter the pin number on the other device.</string>
    <string name="p2p_waiting_for_peer_to_connect">Waiting for peer to
        connect ...</string>
    <string name="p2p_waiting_for_peer_to_disconnect">Waiting for peer
        to disconnect ...</string>

    <string name="camera_fov_calibration">Camera FOV Calibration</string>
    <string name="camera_fov_calibration_done">Done</string>
    <string name="camera_fov_general_settings">General settings</string>
    <string name="camera_fov_label_options">Settings</string>
    <string name="camera_fov_tap_to_take_photo">Tap to calibrate</string>
    <string name="camera_fov_marker_distance">Marker distance (in cm)</string>
    <string name="camera_fov_marker_distance_description">The distance in centimeters between
        the solid lines on the target pattern.</string>
    <string name="camera_fov_target_distance">Target distance (in cm)</string>
    <string name="camera_fov_target_distance_description">The distance in centimeters from the
        device to the target pattern.</string>
    <string name="camera_fov_settings_button_text">Setup</string>
    <string name="camera_fov_change_preview_sizes_button_text">Preview Sizes</string>
    <string name="camera_fov_choose_preview_size_for_camera">Choose preview size for camera %1$s</string>
    <string name="camera_fov_displayed_fov_label">Displayed FOV : </string>
    <string name="camera_fov_reported_fov_label">Reported  FOV : </string>
    <string name="camera_fov_reported_fov_problem">Reported FOV problem</string>
    <string name="camera_fov_reported_fov_problem_message">The reported FOV before takePicture() is
        different from when onPictureTaken() is called.\nAs picture size has not been changed, the
        reported FOV should be identical at both times.\n\nFOV before/after: %1$f / %2$f</string>

    <string name="camera_fov_panorama_wallpaper_title">Photo Sphere Live Wallpaper</string>
    <string name="camera_fov_panorama_wallpaper_description">This live wallapper displays photo
        spheres.</string>
    <string name="camera_fov_select_panorama">Select panorama</string>
    <string name="camera_fov_select_panorama_description">Select a panorama to display in the
       live wallpaper.</string>
    <string name="camera_fov_reset_panorama">Reset panorama</string>
    <string name="camera_fov_reset_panorama_description">Resets the panorama to show the demo
        file.</string>
    <string name="camera_fov_enable_compass_mode">Enable compass mode</string>
    <string name="camera_fov_enable_compass_mode_description">If enabled, the panorama orients
        itself according to the current rotation of the device.</string>

    <string name="test_category_notifications">Notifications</string>
    <string name="nls_test">Notification Listener Test</string>
    <string name="nls_service_name">Notification Listener for CTS Verifier</string>
    <string name="nls_info">This test checks that a NotificationListenerService can be enabled
        and disabled, and that once enabled the service is able to receive notificaitons and
        dismiss them.
    </string>
    <string name="nls_enable_service">Please enable \"Notification Listener for CTS Verifier\"
        under Security > Notification Access and return here.</string>
    <string name="nls_disable_service">Please disable \"Notification Listener for CTS Verifier\"
        under Security > Notification Access and return here.</string>
    <string name="nls_start_settings">Launch Settings</string>
    <string name="nls_service_started">Service should start once enabled.</string>
    <string name="nls_note_received">Check that notification was received.</string>
    <string name="nls_payload_intact">Check that notification payload was intact.</string>
    <string name="nls_clear_one">Check that service can clear a notification.</string>
    <string name="nls_clear_all">Check that service can clear all notifications.</string>
    <string name="nls_service_stopped">Service should stop once disabled.</string>
    <string name="nls_note_missed">Check that notification was not received.</string>

    <string name="location_mode_high_accuracy_test">High Accuracy Mode Test</string>
    <string name="location_mode_high_accuracy_info">
        This test checks that the Location Mode API is consistent with the
        Location Provider API when the device is in High Accuracy location mode.
    </string>
    <string name="location_mode_select_high_accuracy">
        Please select the \"High accuracy\" mode at Settings > Location and return here.
    </string>
    <string name="location_mode_battery_saving_test">Battery Saving Mode Test</string>
    <string name="location_mode_battery_saving_info">
        This test checks that the Location Mode API is consistent with the
        Location Provider API when the device is in Battery Saving location mode.
    </string>
    <string name="location_mode_select_battery_saving">
        Please select the \"Battery Saving\" mode at Settings > Location and return here.
    </string>
    <string name="location_mode_device_only_test">Device Only Mode Test</string>
    <string name="location_mode_device_only_info">
        This test checks that the Location Mode API is consistent with the
        Location Provider API when the device is in Device Only location mode.
    </string>
    <string name="location_mode_select_device_only">
        Please select the \"Device Only\" mode at
        Settings > Location and return here.
    </string>
    <string name="location_mode_off_test">Location Mode Off Test</string>
    <string name="location_mode_off_info">
        This test checks that the Location Mode API is consistent with the
        Location Provider API when the device is in the Off location mode.
    </string>

    <string name="location_mode_start_settings">Launch Settings</string>
    <string name="location_mode_turn_on">
        Please turn ON location access (the switch at the top of Settings > Location)
        and return here.
    </string>
    <string name="location_mode_turn_off">
        Please turn OFF location access (the switch at the top of Settings > Location)
        and return here.
    </string>
    <string name="location_mode_secure_gps_on">GPS provider should be ON in secure settings.</string>
    <string name="location_mode_secure_gps_off">GPS provider should be OFF in secure settings.</string>
    <string name="location_mode_secure_nlp_on">Network location provider should be ON in secure settings.</string>
    <string name="location_mode_secure_nlp_off">Network location provider should be OFF in secure settings.</string>
    <string name="location_mode_manager_gps_on">GPS provider should be ON in LocationManager.</string>
    <string name="location_mode_manager_gps_off">GPS provider should be OFF in LocationManager.</string>
    <string name="location_mode_manager_nlp_on">Network location provider should be ON in LocationManager.</string>
    <string name="location_mode_manager_nlp_off">Network location provider should be OFF in LocationManager.</string>

    <string name="cacert_test">CA Cert Notification Test</string>
    <string name="cacert_info">This test checks that when a CA Certificate is installed, the user is notified.</string>
    <string name="cacert_do_something">Do it</string>
    <string name="cacert_done">Done</string>
    <string name="cacert_install_cert">Use the CertInstaller to install the certificate. When it opens, just tap "Okay". If this button does nothing, pass the test and move on.</string>
    <string name="cacert_check_cert_in_settings">Visit the user-installed trusted credentials page and confirm that the "Internet Widgits Pty Ltd" cert appears in the list.</string>
    <string name="cacert_check_notification">Please look at the new notification and confirm: It say the network may be monitored. Tapping it brings up a more detailed explanation and a button to check trusted credentials. Tapping that button brings up the Trusted Credentials page you just visited.</string>
    <string name="cacert_dismiss_notification">Dismiss the notification. If it cannot be dismissed, fail the test.</string>

    <string name="caboot_test">CA Cert Notification on Boot test</string>
    <string name="caboot_info">This test is to confirm that when the user has installed a trusted credential, the system notifies the user when it boots.</string>
    <string name="caboot_check_cert_installed">Please check here to see whether a certificate is already installed. (If this button does nothing, pass the test and move on.)</string>
    <string name="caboot_check_creds">Check Credentials</string>
    <string name="caboot_if_not_installed">Only if there is no credential currently installed, install one. (If this button does nothing, pass the test and move on.)</string>
    <string name="caboot_install_cert">Install credential</string>
    <string name="caboot_reboot_desc">Please reboot the device and return to this test.</string>
    <string name="caboot_after_boot">AFTER REBOOTING: Check that there is a notification that the network may be monitored. Opening that notification should show a dialog box giving more information, with a button to check trusted credentials. This should open up the same view of trusted credentials that you get via the "Check credentials" button.</string>

    <!-- Strings for Widget -->
    <string name="widget_framework_test">Widget Framework Test</string>
    <string name="widget_framework_test_info">This test checks some basic features of the widget
        framework. In order to perform the test, press the Home button. Add the widget
        titled "CTS Verifier" to the home screen. Follow the instructions in the widget.</string>
    <string name="widget_name">Widget Framework Test</string>
    <string name="widget_pass">Pass</string>
    <string name="widget_fail">Fail</string>
<<<<<<< HEAD

    <!-- Strings for DeskClock -->
    <string name="deskclock_tests">Alarms and Timers Tests</string>
    <string name="deskclock_tests_info">
        The Alarms and Timers tests verify that the Clock app implements the AlarmClock API properly.
    </string>
    <string name="deskclock_group_alarms">Alarms</string>
    <string name="deskclock_group_timers">Timers</string>

    <string name="dc_show_alarms_test">Show Alarms Test</string>
    <string name="dc_show_alarms_test_info">
        This test verifies that the SHOW_ALARMS API works.\n
        1. Press the "Show Alarms" button.\n
        2. Verify that a UI of the clock app is launched and displays the list of alarms\n
    </string>
    <string name="dc_show_alarms_button">Show Alarms</string>

    <string name="dc_set_alarm_with_ui_test">Set Alarm Test</string>
    <string name="dc_set_alarm_with_ui_test_info">
        This test verifies that the ACTION_SET_ALARM with no parameters API works.\n
        1. Press the "Set Alarm" button.\n
        2. Verify that the clock app is launched and displays a UI to manage alarms.\n
    </string>
    <string name="dc_set_alarm_button">Set Alarm</string>
    <string name="dc_set_alarm_verify_button">Verify</string>

    <string name="dc_start_alarm_test">Start Alarm Test</string>
    <string name="dc_start_alarm_test_info">
        This test verifies that the ACTION_SET_ALARM API actually starts an alarm.\n
        1. Press the "Start Alarm" button.\n
        2. Make sure the alarms UI is NOT shown\n
        3. Wait for the alarm to fire (may take up to 2 minutes)\n
        4. Verify that the alarm title is: "Start Alarm Test",\n
           the alarm is silent and vibrating (if the device supports vibrate).\n
        5. Dismiss the alarm.\n
        6. Verify that the alarm is not in the Clock\'s alarms list. The Verify button opens
           the alarm view.\n
    </string>
    <string name="dc_start_alarm_button">Start Alarm</string>

    <string name="dc_full_alarm_test">Full Alarm Test</string>
    <string name="dc_full_alarm_test_info">
        This test verifies that the ACTION_SET_ALARM API supports all extras.\n
        1. Press the "Create Alarm" button.\n
        2. Verify that you see one alarm with the following information:\n
           Name of alarm: Create Alarm Test. \n
           Vibrate: on.\n
           Ringtone: silent.\n
           Time:  01:23. \n
           Repeating on: Monday and Wednesday. \n
    </string>
    <string name="dc_full_alarm_button">Create Alarm</string>

    <string name="dc_set_timer_with_ui_test">Set Timer Test</string>
    <string name="dc_set_timer_with_ui_test_info">
        This test verifies that the ACTION_SET_TIMER API with no paramters open the UI\n
        1. Press the "Set Timer" button.\n
        2. Verify that the an app is launched and displays a UI to manage timers.\n
    </string>
    <string name="dc_set_timer_with_ui_button">Set Timer</string>

    <string name="dc_start_timer_test">Start Timer Test</string>
    <string name="dc_start_timer_test_info">
        This test verifies that the ACTION_SET_TIMER API actually starts a timer\n
        1. Press the "Start Timer" button.\n
        2. Verify that a timer is started  and NO timers UI is shown.\n
        3. Verify that the timer named "Start Timer Test" rings after 30 seconds. Dismiss it.\n
        4. Verify that the timer is deleted after the dismissal.\n
    </string>
    <string name="dc_start_timer_button">Start Timer</string>

    <string name="dc_start_timer_with_ui_test">Start Timer With UI Test</string>
    <string name="dc_start_timer_with_ui_test_info">
        This test verifies that the ACTION_SET_TIMER API actually starts a timer with UI\n
        1. Press the "Start Timer" button.\n
        2. Verify that a timer is started  and the timers UI is shown with a timer named "Start Timer Test".\n
        3. Verify that the timer rings after 30 seconds.\n
    </string>
=======
    
    <!-- Strings for LockConfirmBypassTest -->
    <string name="lock_confirm_test_title">Keyguard Password Verification</string>
    <string name="lock_set_button_text">Set password</string>
    <string name="lock_change_button_text">Change password</string>
    <string name="lock_confirm_message">
        This test verifies that the user is prompted for the current keyguard password before prompting for a new password.\n
        \nClick the \"Set password\" button if you currently don\'t have a password set.\n
        \nThen click the \"Change password\" button to change it. You should be prompted for the current password first. If you are not, then mark the test as failed.
    </string>

>>>>>>> 80487eff
</resources><|MERGE_RESOLUTION|>--- conflicted
+++ resolved
@@ -848,7 +848,6 @@
     <string name="widget_name">Widget Framework Test</string>
     <string name="widget_pass">Pass</string>
     <string name="widget_fail">Fail</string>
-<<<<<<< HEAD
 
     <!-- Strings for DeskClock -->
     <string name="deskclock_tests">Alarms and Timers Tests</string>
@@ -927,7 +926,6 @@
         2. Verify that a timer is started  and the timers UI is shown with a timer named "Start Timer Test".\n
         3. Verify that the timer rings after 30 seconds.\n
     </string>
-=======
     
     <!-- Strings for LockConfirmBypassTest -->
     <string name="lock_confirm_test_title">Keyguard Password Verification</string>
@@ -939,5 +937,4 @@
         \nThen click the \"Change password\" button to change it. You should be prompted for the current password first. If you are not, then mark the test as failed.
     </string>
 
->>>>>>> 80487eff
 </resources>