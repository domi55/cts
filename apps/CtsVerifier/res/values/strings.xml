--- conflicted
+++ resolved
@@ -552,7 +552,6 @@
     <string name="p2p_waiting_for_peer_to_disconnect">Waiting for peer
         to disconnect ...</string>
 
-<<<<<<< HEAD
     <string name="camera_fov_calibration">Camera FOV Calibration</string>
     <string name="camera_fov_calibration_done">Done</string>
     <string name="camera_fov_general_settings">General settings</string>
@@ -588,7 +587,7 @@
     <string name="widget_name">Widget Framework Test</string>
     <string name="widget_pass">Pass</string>
     <string name="widget_fail">Fail</string>
-=======
+    
     <!-- Strings for LockConfirmBypassTest -->
     <string name="lock_confirm_test_title">Keyguard Password Verification</string>
     <string name="lock_set_button_text">Set password</string>
@@ -599,5 +598,4 @@
         \nThen click the \"Change password\" button to change it. You should be prompted for the current password first. If you are not, then mark the test as failed.
     </string>
 
->>>>>>> 40b1f64b
 </resources>