--- conflicted
+++ resolved
@@ -365,14 +365,11 @@
     <string name="aq_recording_error">Error reading data from AudioRecord instance</string>
     <string name="aq_exception_error">Exception thrown during test: %1$s</string>
 
-<<<<<<< HEAD
     <!-- Strings for Camera Analyzer -->
     <string name="camera_analyzer">Camera Analyzer</string>
     <string name="ca_run_label">Find color checker</string>
     <string name="ca_result_label">Patch values will be here</string>
 
-=======
->>>>>>> 0a7829e7
     <!-- Strings for USB accessory test activity -->
     <string name="usb_accessory_test">USB Accessory Test</string>
     <string name="usb_accessory_test_info">
