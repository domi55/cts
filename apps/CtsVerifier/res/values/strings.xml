--- conflicted
+++ resolved
@@ -281,17 +281,15 @@
     <string name="aq_recording_error">Error reading data from AudioRecord instance</string>
     <string name="aq_exception_error">Exception thrown during test: %1$s</string>
 
-<<<<<<< HEAD
     <!-- Strings for Camera Analyzer -->
     <string name="camera_analyzer">Camera Analyzer</string>
     <string name="ca_run_label">Find color checker</string>
     <string name="ca_result_label">Patch values will be here</string>
-=======
+
     <!-- Strings for StreamingVideoActivity -->
     <string name="streaming_video">Streaming Video Quality Verifier</string>
     <string name="streaming_video_info">This is a test for assessing the quality of streaming videos.  Play each stream and verify that the video is smooth and in sync with the audio, and that there are no quality problems.</string>
     <string name="sv_no_data">No videos.</string>
     <string name="sv_failed_title">Test Failed</string>
     <string name="sv_failed_message">Unable to play stream.  See log for details.</string>
->>>>>>> 6da13a20
 </resources>