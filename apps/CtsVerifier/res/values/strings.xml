<?xml version="1.0" encoding="utf-8"?>
<!-- Copyright (C) 2010 The Android Open Source Project

     Licensed under the Apache License, Version 2.0 (the "License");
     you may not use this file except in compliance with the License.
     You may obtain a copy of the License at

          http://www.apache.org/licenses/LICENSE-2.0

     Unless required by applicable law or agreed to in writing, software
     distributed under the License is distributed on an "AS IS" BASIS,
     WITHOUT WARRANTIES OR CONDITIONS OF ANY KIND, either express or implied.
     See the License for the specific language governing permissions and
     limitations under the License.
-->
<resources>
    <string name="app_name">CTS Verifier</string>

    <string name="title_version">CTS Verifier %1$s</string>

    <string name="pass_button_text">Pass</string>
    <string name="info_button_text">Info</string>
    <string name="fail_button_text">Fail</string>
    <string name="next_button_text">Next</string>

    <!-- Strings for TestListActivity -->
    <string name="test_category_audio">Audio</string>
    <string name="test_category_camera">Camera</string>
    <string name="test_category_device_admin">Device Administration</string>
    <string name="test_category_hardware">Hardware</string>
    <string name="test_category_networking">Networking</string>
    <string name="test_category_sensors">Sensors</string>
    <string name="test_category_security">Security</string>
    <string name="test_category_streaming">Streaming</string>
    <string name="test_category_features">Features</string>
    <string name="test_category_deskclock">Clock</string>
    <string name="test_category_other">Other</string>
    <string name="clear">Clear</string>
    <string name="test_results_cleared">Test results cleared.</string>
    <string name="view">View</string>
    <string name="test_results_error">Couldn\'t create test results report.</string>
    <string name="export">Export</string>
    <string name="no_storage">Cannot save report to external storage, see log for details.</string>
    <string name="report_saved">Report saved to: %s</string>

    <!-- Strings for ReportViewerActivity -->
    <string name="report_viewer">Report Viewer</string>

    <!-- Strings for BackupTestActivity -->
    <string name="backup_test">Data Backup Test</string>
    <string name="backup_info">This test checks that data backup and automatic restore works
        properly. The test activity lists some preferences and files that are backed up and
        restored by the CTS Verifier. If backup and restore is working properly, these values
        should be restored after running the backup manager, uninstalling the app, and reinstalling
        the CTS Verifier.
        \n\nPress the \"Generate Test Data\" to populate these values
        and then follow the on screen instructions to finish the test.
    </string>
    <string name="bu_preferences">Preferences</string>
    <string name="bu_files">Files</string>
    <string name="bu_loading">Loading...</string>
    <string name="bu_generate">Generate Test Data</string>
    <string name="bu_generate_error">Error occurred while generating test data...</string>
    <string name="bu_instructions">Random values for the preferences and files have been saved.
        \n\nFollow the instructions below to check that the data backup and restore works:
        \n\n1. Make sure backup and automatic restore are enabled in settings. Depending on the
        backup transport supported by the device you may need to do additional steps. For instance
        you may need to set a Google account as the backup account for the device.
        \n\n2. Run the backup manager: adb shell bmgr run
        \n\n3. Uninstall the program: adb uninstall com.android.cts.verifier
        \n\n4. Reinstall the CTS Verifier and verify that the values are still the same.
    </string>
    <string name="bu_settings">Settings</string>

    <!-- Strings for Device Administration tests -->
    <string name="da_policy_serialization_test">Policy Serialization Test</string>
    <string name="da_policy_serialization_info">This test checks that a device policy is properly
        saved and loaded across reboots.\n\nPress the \"Generate Policy\" button to create
        a random policy. Then press the \"Apply Policy\" button to apply the policy. Reboot the
        device and verify that all rows in the policy list are green. Red items indicate policy
        settings that were not loaded properly.
    </string>
    <string name="da_no_policy">1. Press the \"Generate Policy\" to create a random device
        policy\n\n2. Press \"Apply Policy\" to put the policy into effect.\n\n3. Reboot your
        device and return to this test in the CTS Verifier.
    </string>
    <string name="da_generate_policy">Generate Policy</string>
    <string name="da_apply_policy">Apply Policy</string>
    <string name="da_random_policy">Random policy generated.</string>
    <string name="da_policy_reboot">Reboot your device and return to this CTS Verifier test.</string>
    <string name="da_password_quality">Password Quality</string>
    <string name="da_password_quality_alphabetic">Alphabetic</string>
    <string name="da_password_quality_alphanumeric">Alphanumeric</string>
    <string name="da_password_quality_numeric">Numeric</string>
    <string name="da_password_quality_something">Something</string>
    <string name="da_password_minimum_length">Minimum Password Length</string>
    <string name="da_maximum_failed_passwords_for_wipe">Maximum Failed Passwords for Wipe</string>
    <string name="da_maximum_time_to_lock">Maximum Time to Lock</string>
    <string name="da_policy_info">Expected value: %1$s\nActual value: %2$s</string>

    <string name="da_screen_lock_test">Screen Lock Test</string>
    <string name="da_screen_lock_info">This test checks that the DevicePolicyManager\'s lockNow
        method immediately locks the screen. It should lock the screen immediately despite any
        settings that may specify a timeout.\n\nClick the \"Force Lock\" button to lock the screen.
        Your screen should be locked and require the password to be entered.
    </string>
    <string name="da_force_lock">Force Lock</string>
    <string name="da_lock_success">It appears the screen was locked successfully!</string>
    <string name="da_lock_error">It does not look like the screen was locked...</string>

    <!-- Strings for BluetoothActivity -->
    <string name="bluetooth_test">Bluetooth Test</string>
    <string name="bluetooth_test_info">The Bluetooth Control tests check whether or not the device
        can disable and enable Bluetooth properly.\n\nThe Device Communication tests require two
        devices to pair and exchange messages. The two devices must be:
        \n\n1. a candidate device implementation running the software build to be tested
        \n\n2. a separate device implementation already known to be compatible</string>

    <string name="bt_control">Bluetooth Control</string>
    <string name="bt_device_communication">Device Communication</string>

    <string name="bt_toggle_bluetooth">Toggle Bluetooth</string>
    <string name="bt_toggle_instructions">Disable and enable Bluetooth to successfully complete this test.</string>
    <string name="bt_enable_bluetooth">Enable Bluetooth</string>
    <string name="bt_disable_bluetooth">Disable Bluetooth</string>
    <string name="bt_disabling">Disabling Bluetooth...</string>
    <string name="bt_disabling_error">Could not disable Bluetooth...</string>

    <string name="bt_connection_access_server">Connection Access Server</string>
    <string name="bt_connection_access_client">Connection Access Client</string>
    <string name="bt_connection_access_server_info">
        Start the CTS Verifier on another device, start the Bluetooth test, and choose
        \"Connection Access Client\" to setup the test.
        \n\nFirst, unpair the devices via Bluetooth settings. Then connect the devices together
        using the \"Make Discoverable\" and \"Pick Server\" buttons.
        \n\nA connection access request should appear on the server and enable the pass button.
    </string>
    <string name="bt_connection_access_client_info">
        Start the CTS Verifier on another device, start the Bluetooth test, and choose
        \"Connection Access Server\" to complete the test.
        \n\nMake the device acting as the server discoverable and connect to it via the
        \"Pick Server\" button. Check that the server displays the connection access request
        dialog. The client device does not need to do anything else.
    </string>
    <string name="bt_ca_dialog">Was the connection access request dialog shown?</string>
    <string name="bt_ca_tips">
        Tap the \"Bluetooth Settings\" button and check that both devices are not paired
        before running the test.
        \n\nUse the \"Make Discoverable\" and \"Pick Server\" buttons to connect the two Bluetooth
        devices together and start the test.
    </string>

    <string name="bt_secure_server">Secure Server</string>
    <string name="bt_secure_server_instructions">Start the CTS Verifier on another device, start the Bluetooth test, and choose \"Secure Client\" to complete the test.</string>
    <string name="bt_insecure_server">Insecure Server</string>
    <string name="bt_insecure_server_instructions">Start the CTS Verifier on another device, start the Bluetooth test, and choose \"Insecure Client\" to complete the test.</string>
    <string name="bt_waiting">Waiting for client...</string>
    <string name="bt_listening">Listening...</string>
    <string name="bt_connecting">Connecting...</string>
    <string name="bt_connected">Connected</string>
    <string name="bt_received_messages">Received Messages</string>
    <string name="bt_sent_messages">Sent Messages</string>
    <string name="bt_no_messages">No messages</string>
    <string name="bt_make_discoverable">Make Discoverable</string>
    <string name="bt_pick_server">Pick Server</string>
    <string name="bt_insecure_pairing_error_title">Pairing dialog shown?</string>
    <string name="bt_insecure_pairing_error_message">Insecure connections should not show the pairing dialog!</string>

    <string name="bt_secure_client">Secure Client</string>
    <string name="bt_insecure_client">Insecure Client</string>

    <string name="bt_device_picker">Device Picker</string>
    <string name="bt_paired_devices">Paired Devices</string>
    <string name="bt_new_devices">New Devices</string>
    <string name="bt_no_devices">No devices</string>
    <string name="bt_scan">Scan for Devices</string>
    <string name="bt_scanning">Scanning...</string>
    <string name="bt_unpair">Device must be unpaired via Bluetooth settings before completing the test.\n\nUnpair the device in settings, make the server discoverable, and rescan to pick this device.</string>
    <string name="bt_settings">Bluetooth Settings</string>

    <!-- Strings for FeatureSummaryActivity -->
    <string name="feature_summary">Hardware/Software Feature Summary</string>
    <string name="feature_summary_info">This is a test for...</string>
    <string name="fs_disallowed">WARNING: device reports a disallowed feature name</string>
    <string name="fs_missing_wifi_telephony">WARNING: device reports neither WiFi nor telephony</string>
    <string name="fs_no_data">No data.</string>
    <string name="fs_legend_good">standard feature reported by device</string>
    <string name="fs_legend_indeterminate">optional feature not reported by device</string>
    <string name="fs_legend_warning">non-standard feature reported by device</string>
    <string name="fs_legend_error">required feature not reported, or forbidden feature reported</string>

    <string name="empty"></string>

    <!-- Strings for Location tests -->
    <string name="location_gps_test">GPS Test</string>
    <string name="location_gps_test_info">This test verifies basic GPS behavior
        and callback scheduling.
        Make sure the device has line of sight to GPS satellites
        (for example, outside, or near a window)
        and then press OK to run the automated tests.</string>

    <!-- Strings for NfcTestActivity -->
    <string name="nfc_test">NFC Test</string>
    <string name="nfc_test_info">The Peer-to-Peer Data Exchange tests require two devices with
        NFC enabled to exchange messages. One device must be the candidate device running the
        software build to be tested, while the other device must be an implementation already
        known to be compatible.\n\nThe Tag Verification tests check that your
        device can properly read and write to tags of different technologies. The MIFARE
        Ultralight test is only applicable for devices that support it.
        \n\nThe Host-based card emulation tests check that your device has properly implemented
             host-based card emulation.
    </string>

    <string name="nfc_not_enabled">NFC is not enabled!</string>
    <string name="nfc_not_enabled_message">These tests require NFC to be enabled. Click the
        button below to goto Settings and enable it.</string>
    <string name="nfc_settings">NFC Settings</string>

    <string name="ndef_push_not_enabled">NDEF Push is not enabled!</string>
    <string name="ndef_push_not_enabled_message">These tests require Android Beam to be enabled.
        Click the button below to goto NFC Sharing Settings and enable it.</string>
    <string name="ndef_push_settings">NFC Sharing Settings</string>

    <string name="nfc_pee_2_pee">Peer-to-Peer Data Exchange</string>
    <string name="nfc_ndef_push_sender">NDEF Push Sender</string>
    <string name="nfc_ndef_push_receiver">NDEF Push Receiver</string>

    <string name="nfc_tag_verification">Tag Verification</string>
    <string name="nfc_ndef">NDEF</string>
    <string name="nfc_mifare_ultralight">MIFARE Ultralight</string>

    <string name="nfc_ndef_push_sender_info">Start the \"CTS Verifier NDEF Receiver\" test on
        another device and touch the devices back to back. The receiver should show a
        dialog indicating it has successfully received the correct message!</string>
    <string name="nfc_ndef_push_sender_instructions">Touch this device to the back of another
        device running the \"CTS Verifier NDEF Receiver\"...</string>

    <string name="nfc_ndef_push_receiver_info">Start the \"CTS Verifier NDEF Sender\" test on
        another device and touch the devices back to back. The receiver should show a
        dialog indicating it has successfully received the correct message!</string>
    <string name="nfc_ndef_push_receiver_instructions">Touch this device to the back of another
        device running the \"CTS Verifier NDEF Sender\"...</string>
    <string name="nfc_ndef_push_receive_success">Successfully received the correct NDEF push
        message.</string>
    <string name="nfc_ndef_push_receive_failure">Failed to receive the correct NDEF push
        message.</string>

    <string name="nfc_tag_verifier">NFC Tag Verifier</string>
    <string name="nfc_tag_verifier_info">Follow the on-screen instructions to write and read
        a tag of the chosen technology.</string>

    <string name="nfc_scan_tag">Place device on a writable %s tag...</string>
    <string name="nfc_write_tag_title">Writable tag discovered!</string>
    <string name="nfc_write_tag_message">Press OK to write to this tag...</string>
    <string name="nfc_scan_tag_again">Tap the same %s tag again to confirm that its contents match...</string>
    <string name="nfc_wrong_tag_title">Wrong type of tag scanned</string>
    <string name="nfc_no_tech">No tag technologies detected...</string>

    <string name="nfc_writing_tag">Writing NFC tag...</string>
    <string name="nfc_writing_tag_error">Error writing NFC tag...</string>
    <string name="nfc_reading_tag">Reading NFC tag...</string>
    <string name="nfc_reading_tag_error">Error reading NFC tag...</string>

    <string name="nfc_result_success">Test passed!</string>
    <string name="nfc_result_failure">Test failed!</string>

    <string name="nfc_result_message">Written data:\n%1$s\n\nRead data:\n%2$s</string>
    <string name="nfc_ndef_content">Id: %1$s\nMime: %2$s\nPayload: %3$s</string>

    <string name="nfc_hce">Host-based card emulation</string>
    <string name="nfc_hce_reader_tests">HCE reader tests</string>
    <string name="nfc_hce_emulator_tests">HCE emulator tests</string>
    <string name="nfc_hce_emulator_test_info">The host-based card emulation
        tests require two devices to be completed. The HCE emulator tests are used
        to actually test the host-based card emulation feature of the device-under-test. So the
        device running the emulator tests must be the candidate device running the software
        to be tested. \n\nFor each emulator test, there is a corresponding "reader test"
        in the "HCE reader tests" section. The "reader test" acts as a NFC terminal/POS
        and makes sure the device-under-test implements card emulation correctly.
    </string>
    <string name="nfc_hce_reader_test_info">The host-based card emulation
        tests require two devices to be completed. The HCE emulator tests are used
        to actually test the host-based card emulation feature of the device-under-test. So the
        device running the emulator tests must be the candidate device running the software
        to be tested. \n\nFor each emulator test, there is a corresponding "reader test"
        in the "HCE reader tests" section. The "reader test" acts as a NFC terminal/POS
        and makes sure the device-under-test implements card emulation correctly.
    </string>
    <string name="nfc_hce_please_wait">Please wait</string>
    <string name="nfc_hce_setting_up">Setting up card emulation services...</string>

    <string name="nfc_hce_default_route_emulator">Default route (Emulator)</string>
    <string name="nfc_hce_default_route_reader">Default route (Reader)</string>
    <string name="nfc_hce_default_route_emulator_help">This test verifies that the default route for ISO-DEP (ISO14443-4) frames is the host CPU. It does this by selecting an AID that any Android HCE phone will respond to if the select command is routed to the host. Please verify that there is no rule in the routing table that points this AID to the host. This test may be passed if the "PASS" button on the reader side lights up after tapping the devices together.</string>

    <string name="nfc_hce_protocol_params_emulator">Protocol parameters (Emulator)</string>
    <string name="nfc_hce_protocol_params_reader">Protocol parameters (Reader)</string>
    <string name="nfc_hce_protocol_params_emulator_help">This test verifies that the Nfc-A and ISO-DEP protocol parameters are being set correctly. The test may be passed when no FAIL entries show up in the results below. Note that the reader device may be different from the device under test - the DUT itself does not need to be able to act as the reader for this test. \n\n Note that for each test there are 3 possible outcomes:\n1) OK -> test has passed;\n2) FAIL -> test has failed and this must be fixed;\n3) FAIL EMVCO -> this protocol parameter is deviating from the requirements in the EMV Contactless Communication Protocol specification.\n\nWhile it is allowed to ship a HCE implementation with EMVCo failures, it may not perform optimal when EMVco based payment HCE apps are run on the device.</string>

    <string name="nfc_hce_single_payment_emulator">Single payment (Emulator)</string>
    <string name="nfc_hce_single_payment_reader">Single payment (Reader)</string>

    <string name="nfc_hce_dual_payment_emulator">Two payment services (Emulator)</string>
    <string name="nfc_hce_dual_payment_reader">Two payment services (Reader)</string>

    <string name="nfc_hce_change_default_emulator">Change default payment service (Emulator)</string>
    <string name="nfc_hce_change_default_reader">Change default payment service (Reader)</string>

    <string name="nfc_hce_tap_reader_title">Tap reader</string>
    <string name="nfc_hce_tap_reader_message">Select the corresponding reader test on the remote device, click OK on this dialog, and tap devices together. The pass button will be enabled if the test passes.</string>

    <string name="nfc_hce_single_non_payment_emulator">Single non-payment (Emulator)</string>
    <string name="nfc_hce_single_non_payment_reader">Single non-payment (Reader)</string>

    <string name="nfc_hce_dual_non_payment_emulator">Two non-payment services (Emulator)</string>
    <string name="nfc_hce_dual_non_payment_reader">Two non-payment services (Reader)</string>

    <string name="nfc_hce_conflicting_non_payment_emulator">Two conflicting non-payment services (Emulator)</string>
    <string name="nfc_hce_conflicting_non_payment_reader">Two conflicting non-payment services (Reader)</string>

    <string name="nfc_hce_offhost_service_emulator">Off-host service (Emulator)</string>
    <string name="nfc_hce_offhost_service_reader">Off-host service (Reader)</string>
    <string name="nfc_hce_offhost_emulator_help">This tests enables a service that declares some AIDs to reside off-host. This test only needs to be passed if your device has a secure element (either embedded or UICC.). The responses from the secure element are not verified by the test - it is up to the tester to verify the responses are as expected.</string>

    <string name="nfc_hce_on_and_offhost_service_emulator">On and off-host services (Emulator)</string>
    <string name="nfc_hce_on_and_offhost_service_reader">On and off-host services (Reader)</string>
    <string name="nfc_hce_on_and_offhost_emulator_help">This tests enables a service that declares some AIDs to reside off-host, and another service that runs on host. It then first sends an APDU sequence that goes off-host, and subsequently some APDUs that should go to the on-host service. This test only needs to be passed if your device has a secure element (either embedded or UICC.). The pass button will be enabled if the on-host sequence is performed as expected. The responses from the secure element are not verified by the test - it is up to the tester to verify the responses are as expected. </string>

    <string name="nfc_hce_tap_test_emulator">50 successful taps test (Emulator)</string>
    <string name="nfc_hce_tap_test_reader">50 successful taps test (Reader)</string>
    <string name="nfc_hce_tap_test_emulator_help">This test requires you to complete at least 50 HCE taps, to ensure stability of the HCE feature. The NFC service and controller should not crash or hang during any of the 50 taps.</string>
    <string name="nfc_hce_throughput_emulator">HCE throughput test (Emulator)</string>
    <string name="nfc_hce_throughput_reader">HCE throughput test (Reader)</string>
    <string name="nfc_hce_throughput_emulator_help">This tests verifies that your HCE implementation can reach a decent throughput. While Android does not have any requirements on HCE performance, many HCE applications such as transport and payment apps do. If the average APDU roundtrip time is more than 50ms, please take a look at your implementation to see where the delay is coming from.</string>
    <string name="nfc_hce_change_default_help">You will now be asked whether you want to make Payment Service #1 the default app. Select yes.</string>
    <string name="nfc_hce_conflicting_non_payment_help">When tapping the first time, you will be shown a dialog that asks you to choose between TransportService #1 and TransportService #2. Select TransportService #2. Verify a dialog is shown that asks you to tap again to complete. Now tap again, and if communication with TransportService #2 is successfull the pass button will be enabled."</string>
    <string name="nfc_payment_service_desc">NFC Payment service</string>
    <string name="ppse">PPSE</string>
    <string name="mastercard">MasterCard</string>
    <string name="paymentService1">Payment Service #1</string>
    <string name="paymentService2">Payment Service #2</string>
    <string name="transportService1">TransportService #1</string>
    <string name="transportService2">TransportService #2</string>
    <string name="accessService">AccessService</string>
    <string name="offhostService">OffhostService</string>

    <!-- Strings for Sensor Test Activities -->
    <!-- Accelerometer -->
    <string name="snsr_accel_test">Accelerometer Test</string>
    <string name="snsr_accel_test_info">This test verifies that the accelerometer is working properly. As you move the device around through space, the triangle should always point down (i.e. in the direction of gravity.) If it does not, the accelerometer is improperly configured.</string>
    <string name="snsr_accel_m_test">Accelerometer Measurement Tests</string>

    <!-- Gyroscope -->
    <string name="snsr_gyro_test">Gyroscope Test</string>
    <string name="snsr_gyro_test_info">This test verifies that the gyroscope is working properly.\n\nRotate your device as shown by the 3D block. A green background or a check mark indicates that the gyroscope\'s value is correct. A red background or a X mark indicates that the gyroscope\'s value is not right.\n\nThere are 6 parts of the test corresponding to each rotation. Press Pass for all the stages to complete this test.</string>
    <string name="snsr_gyro_test_progress">Test %1$d of %2$d</string>
    <string name="snsr_gyro_test_no_gyro_title">No gyroscope?</string>
    <string name="snsr_gyro_test_no_gyro_message">It doesn\'t seem like you have a gyroscope, so you don\'t need to run this test.</string>
    <string name="snsr_gyro_test_degrees_title">Wrong units?</string>
    <string name="snsr_gyro_test_degrees_message">These values looks like degrees per second. These should be radians per second!</string>
    <string name="snsr_gyro_m_test">Gyroscope Measurement Test</string>

    <!-- Magnetic Field -->
    <string name="snsr_mag_m_test">Magnetic Field Measurement Tests</string>

    <!-- Strings for SuidFilesActivity -->
    <string name="suid_files">SUID File Scanner</string>
    <string name="suid_files_info">This test will attempt to find unauthorized SUID binaries, but it is not comprehensive due to permission restrictions.\n\nAuthorized SUID binaries will appear green, while unauthorized SUID binaries will appear red.\n\nPress OK to start the scan...</string>
    <string name="scanning_directory">Scanning directory...</string>
    <string name="file_status">User: %1$s\nGroup: %2$s\nPermissions: %3$s\nPath: %4$s</string>
    <string name="no_file_status">Could not stat file...</string>
    <string name="congratulations">Congratulations!</string>
    <string name="no_suid_files">No unauthorized suid files detected!</string>

    <!-- Strings for Camera Analyzer -->
    <string name="camera_analyzer">Camera Analyzer</string>
    <string name="ca_find_checkerboard_label">Find target</string>
    <string name="ca_check_formats_label">Output formats</string>
    <string name="ca_exposure_test_label">Exposure Comp.</string>
    <string name="ca_result_label">Results will be here</string>
    <string name="ca_wb_test_label">White Balance</string>
    <string name="ca_lock_test_label">AE Lock</string>
    <string name="ca_metering_label">Metering Area</string>
    <string name="ca_focus_modes_label">Focus Modes</string>
    <string name="ca_info">This test checks the image quality of the camera of this device. It requires a MacBeth 4x6 color checker. With an ADK board and a lamp connected to it on the Relay 1 port, all tests can be run automatically. Without the ADK board, all the tests except the Auto Exposure Lock Test can be run automatically and the Auto Exposure Lock Test will require users to turn on/off a lamp according to the instruction given. </string>

    <!-- Strings for Camera Orientation -->
    <string name="camera_orientation">Camera Orientation</string>
    <string name="co_info">This test verifies the orientation capabilities of
    camera preview and capture.\n - The left view shows a preview window rotated
    clockwise by a given magnitude of degrees.\n - The right view, after taking
    a photo, shows the captured image.\n - For each camera and orientation, both
    the left and right views should appear rotated clockwise by the amount of
    degrees specified. Choose \"Pass\" if this is the case. Otherwise, choose
    \"Fail\".\n - For front-facing cameras, the test will horizontally mirror
    the captured image prior to rotation, in attempt to make the left and right
    views appear the same.\n - The physical orientation of the device does not
    matter.\n - Read the message above the \"Take Photo\" button for
    step-by-step instructions.
    </string>
    <string name="co_preview_label">Camera preview</string>
    <string name="co_format_label">Oriented photo</string>
    <string name="co_camera_label">Camera:</string>
    <string name="co_orientation_label">Orientation</string>
    <string name="co_orientation_direction_label">clockwise</string>
    <string name="co_instruction_heading_label">Instruction:</string>
    <string name="co_instruction_text_photo_label">Take a photo</string>
    <string name="co_instruction_text_passfail_label">Choose \"Pass\" if the left view is oriented the same as the right view. Otherwise, choose \"Fail\".</string>
    <string name="co_instruction_text_extra_label">(mirrored horizontally prior to rotation, since camera is front-facing)</string>
    <string name="co_photo_button_caption">Take Photo</string>

    <!-- Strings for Camera Intents -->
    <string name="camera_intents">Camera Intents</string>
    <string name="ci_info">
    This test verifies that the default camera app is firing intents
    after pictures/videos are taken. It also verifies that when the
    default camera app is invoked via intents, the launch intents work,
    and the broadcast intents are received when appropriate per the SDK
    documentation.\n\n
    - Read the message above the \"Start Test\" button for
    step-by-step instructions.
    </string>
    <string name="ci_preview_label">Camera preview</string>
    <string name="ci_format_label">Oriented photo</string>
    <string name="ci_camera_label">Camera:</string>
    <string name="ci_intents_label">Intents Test</string>
    <string name="ci_intents_direction_label">clockwise</string>
    <string name="ci_instruction_heading_label">Instructions:</string>
    <string name="ci_instruction_text_photo_label">READ BEFORE STARTING TEST</string>
    <string name="ci_instruction_text_passfail_label">Choose \"Pass\" if the right intent is fired after taking a photo from the camera app. Otherwise, choose \"Fail\".</string>
    <string name="ci_instruction_text_app_picture_label">\n
    1. Click Start Test. \n
    2. Go to home screen (HOME key). \n
    3. Launch Camera application. \n
    4. Capture photo. \n
    5. Return to CTS verifier app. \n
    6. Pass button will light up if intent was received.\n
    7. Click "Pass" if possible.
    </string>
    <string name="ci_instruction_text_app_video_label">\n
    1. Click Start Test. \n
    2. Go to home screen (HOME key). \n
    3. Launch Camera application. \n
    4. Capture video. \n
    5. Return to CTS verifier app. \n
    6. Pass button will light up if intent was received.\n
    7. Click "Pass" if possible.
    </string>
    <string name="ci_instruction_text_intent_picture_label">\n
    1. Click Start Test.\n
    2. Camera app will launch, prompting to take photo.\n
    3. Capture/confirm photo using camera app controls.\n
    4. Pass button will light up if intent was NOT received.\n
    5. Click "Pass" if possible.
    </string>
    <string name="ci_instruction_text_intent_video_label">\n
    1. Click Start Test.\n
    2. Camera app will launch, prompting to take video.\n
    3. Capture/confirm video using camera app controls.\n
    4. Pass button will light up if intent was received.\n
    5. Click "Pass" if possible.
    </string>
    <string name="ci_start_test_button_caption">Start Test</string>

    <!-- Strings for Camera Formats -->
    <string name="camera_format">Camera Formats</string>
    <string name="cf_info">This test checks that all the supported
    output formats for camera preview callbacks work correctly, and
    that the mandatory formats are available. \n - The left view shows
    a standard preview window. \n - The right view shows the output
    processed from camera preview callbacks. \n - For each camera,
    resolution, and format combination in the dropdowns, the right
    view should look the same as the left, and neither should have
    streaks, lines, or other artifacts. \n - For front-facing cameras,
    the right view must be horizontally mirrored relative to the left
    view.\n - Note that the frame rate of the right view may be much
    lower than on the left; this is not an indication of a failed
    test.
    </string>
    <string name="cf_preview_label">Normal preview</string>
    <string name="cf_format_label">Processed callback data</string>

    <!-- Strings for Camera Video -->
    <string name="record_button_text">Test</string>
    <string name="camera_video">Camera Video</string>
    <string name="video_info"> This test checks video capture
    at different resolutions. \n - The left view window shows the preview.
    \n - Pressing the test button will trigger three
    seconds of video recording. Playback will show up in the right view
    window after recording is complete. \n - Use the spinners to choose
    camera and resolution combinations. The playback should be similar
    to what you saw in preview. \n - After all possible combinations
    are tested, the pass button will be enabled. You may press the pass
    button to indicate a pass. \n - You may press fail button any time during
    the test to indicate failure.
    </string>
    <string name="video_capture_label">Video capture</string>
    <string name="video_playback_label">Video playback</string>
    <string name="dialog_fail_test">Test failed</string>
    <string name="fail_quit">Fail and quit</string>
    <string name="cancel">Cancel</string>
    <string name="status_ready">Ready</string>
    <string name="status_recording">Recording</string>
    <string name="status_playback">Playing back</string>

    <!-- Strings for USB accessory test activity -->
    <string name="usb_accessory_test">USB Accessory Test</string>
    <string name="usb_accessory_test_info">
        1. Connect your Android device to a computer and run the \'cts-usb-accessory\' program
        included with the CTS Verifier bundle.
        \n\n2. If you have not started the CTS Verifier, press \'OK\' when asked to open the CTS
        Verifier when the accessory is connected. \n\nIf you are already in this test,
        then you can press \'Cancel\' but press \'OK\' in the next dialog asking whether to allow
        CTS Verifier to access the accessory.
        \n\n3. You should see the accessory and the CTS Verifier display a series of messages
        which indicates that the accessory support is working properly.
    </string>
    <string name="usb_not_available_title">USB accessory feature is not available?</string>
    <string name="usb_not_available_message">If your device is supposed to support USB accessories, your API implementation is not behaving correctly!</string>
    <string name="usb_received_messages">Received Messages</string>
    <string name="usb_sent_messages">Sent Messages</string>
    <string name="usb_no_messages">No messages</string>
    <string name="usb_message_thread_started">Starting message processing...</string>
    <string name="usb_message_thread_exception">Exception occurred while processing a message...</string>
    <string name="usb_message_thread_ended">Stopping message processing...</string>
    <string name="usb_test_passed">Received all expected messages. Pass button enabled!</string>
    <string name="usb_file_descriptor_error">Could not open file descriptor for USB accessory... try reconnecting and restarting the accessory?</string>

    <!-- Strings for StreamingVideoActivity -->
    <string name="streaming_video">Streaming Video Quality Verifier</string>
    <string name="streaming_video_info">This is a test for assessing the quality of streaming videos.  Play each stream and verify that the video is smooth and in sync with the audio, and that there are no quality problems.</string>
    <string name="sv_no_data">No videos.</string>
    <string name="sv_failed_title">Test Failed</string>
    <string name="sv_failed_message">Unable to play stream.  See log for details.</string>

    <!-- Strings for P2pTestActivity -->
    <string name="p2p_test">Wi-Fi Direct Test</string>
    <string name="p2p_test_info">
        The Wi-Fi Direct tests require two devices with Wi-Fi Direct enabled to exchange
        messages. One device must be the candidate device running the software build to
        be tested, while the other device must be an implementation already known to be
        compatible.\n\nOne device should start the requester test, and the other should
        start the responder test. Your device must pass both requester and responder
        tests.
        </string>
    <string name="p2p_group_formation">Group Formation</string>
    <string name="p2p_join">Group Join</string>
    <string name="p2p_service_discovery">Service Discovery</string>

    <string name="p2p_go_neg_responder_test">GO Negotiation Responder Test</string>
    <string name="p2p_go_neg_requester_test">GO Negotiation Requester Test</string>
    <string name="p2p_group_owner_test">Group Owner Test</string>
    <string name="p2p_group_client_test">Group Client Test</string>
    <string name="p2p_service_discovery_responder_test">
        Service Discovery Responder Test</string>
    <string name="p2p_service_discovery_requester_test">
        Service Discovery Requester Test</string>

    <string name="p2p_go_neg_responder">GO Negotiation Responder</string>
    <string name="p2p_go_neg_requester">GO Negotiation Requester</string>
    <string name="p2p_accept_client">Group Owner</string>
    <string name="p2p_join_go">Group Client</string>
    <string name="p2p_service_discovery_responder">Service Discovery Responder</string>
    <string name="p2p_service_discovery_requester">Service Discovery Requester</string>

    <string name="p2p_go_neg_responder_info">
        Start the \"GO Negotiation Requester Test\" on the other device and follow
        the instructions.</string>
    <string name="p2p_accept_client_info">
        Start the \"Group Client Test\" on the other device and follow
        the instructions.</string>
    <string name="p2p_service_discovery_responder_info">
        Start the \"Service Discovery Requester Test\" on the other device and follow
        the instructions.</string>

    <string name="p2p_go_neg_requester_info">
        Start the \"GO Negotiation Responder Test\" on the other device.
        Then run each test individually by clicking on it\'s name.</string>
    <string name="p2p_join_go_info">
        Start the \"Group Owner Test\" on the other device.
        Then run each test individually by clicking on it\'s name.</string>
    <string name="p2p_service_discovery_requester_info">
        Start the \"Service Discovery Responder Test\" on the other device.
        Then run each test individually by clicking on it\'s name.</string>

    <string name="p2p_not_enabled">Wi-Fi is not enabled</string>
    <string name="p2p_not_enabled_message">These tests require Wi-Fi to be enabled.
        Click the button below to go to system settings and enable Wi-Fi.</string>
    <string name="p2p_settings">Wi-Fi Direct Settings</string>

    <string name="p2p_result_success">Test passed successfully.</string>

    <string name="p2p_go_neg_responder_ready">
        The go negotiation responder is now ready to start. Start
        the \"GO Negotiation Requester Test\" on the other device.
        Keep the screen here until all tests on the other device are
        finished.</string>
    <string name="p2p_go_ready">
        The group owner is now ready to start. Start the \"Join
        Group Test\" on the other device.
        Keep the screen here until all tests on the other device are
        finished.</string>
    <string name="p2p_service_responder_ready">
        The service responder is now ready to start. Start the
        \"Service Discovery Requester Test\" on the other device.
        Keep the screen here until all tests on the other device are
        finished.</string>

    <string name="p2p_setup_error">
        Test failed.\n\nSet up error. Check whether Wi-Fi can be enabled.</string>
    <string name="p2p_unexpected_error">
        Test failed.\n\nUnexpected error. Check logcat.</string>
    <string name="p2p_add_local_service_error">
        Test failed.\n\nFailed to add local service.</string>
    <string name="p2p_add_service_request_error">
        Test failed.\n\nFailed to add service request.</string>
    <string name="p2p_remove_service_request_error">
        Test failed.\n\nFailed to remove service request.</string>
    <string name="p2p_clear_service_requests_error">
        Test failed.\n\nFailed to clear service requests.</string>
    <string name="p2p_connect_error">
        Test failed.\n\nFailed to start a p2p connection to the target device.</string>
    <string name="p2p_remove_group_error">
        Test failed.\n\nFailed to remove a p2p group.</string>
    <string name="p2p_discover_peers_error">
        Test failed.\n\nFailed to discover peers.</string>
    <string name="p2p_discover_services_error">
        Test failed.\n\nFailed to discover services.</string>
    <string name="p2p_ceate_group_error">
        Test failed.\n\nFailed to start up group owner.</string>
    <string name="p2p_no_service_requests_error">
        Test failed.\n\n\"NO_SERVICE_REQUESTS\" error did not occur.</string>
    <string name="p2p_receive_invalid_response_error">
        Test failed.\n\nReceived an invalid message or could not receive
         the expected message.\n\n</string>
    <string name="p2p_target_not_found_error">Test failed.\n\n
        The target responder device was NOT found. Start up the responder
        test on the other device, then run the test again.</string>
    <string name="p2p_target_invalid_role_error">Test failed.\n\n
        The target responder must be p2p device. However, the target responder
        device was group owner. Check the test case on the other device.</string>
    <string name="p2p_target_invalid_role_error2">Test failed.\n\n
        The target responder must be group owner. However, the target responder
        device was p2p device. Check the test case on the other device.</string>
    <string name="p2p_connection_error">
        Test failed.\n\nFailed to establish a p2p connection.</string>
    <string name="p2p_detect_disconnection_error">
        Test failed.\n\nFailed to detect client disconnection.</string>
    <string name="p2p_disconnect_error">
        Test failed.\n\nFailed to disconnect a p2p connection.</string>

    <string name="p2p_search_target">Search Target</string>
    <string name="p2p_searching_target">Searching for target device ...</string>
    <string name="p2p_checking_serv_capab">Checking the service discovery
        capability ...</string>
    <string name="p2p_connecting_with_pbc">Trying to connect the target device ...\n\n
        Click the \"OK\" button on the other device to accept the connection
        request from this device.</string>
    <string name="p2p_connecting_with_pin">Trying to connect the target device ...\n\n
        Enter the pin number on the other device.</string>
    <string name="p2p_waiting_for_peer_to_connect">Waiting for peer to
        connect ...</string>
    <string name="p2p_waiting_for_peer_to_disconnect">Waiting for peer
        to disconnect ...</string>

    <string name="camera_fov_calibration">Camera FOV Calibration</string>
    <string name="camera_fov_calibration_done">Done</string>
    <string name="camera_fov_general_settings">General settings</string>
    <string name="camera_fov_label_options">Settings</string>
    <string name="camera_fov_tap_to_take_photo">Tap to calibrate</string>
    <string name="camera_fov_marker_distance">Marker distance (in cm)</string>
    <string name="camera_fov_marker_distance_description">The distance in centimeters between
        the solid lines on the target pattern.</string>
    <string name="camera_fov_target_distance">Target distance (in cm)</string>
    <string name="camera_fov_target_distance_description">The distance in centimeters from the
        device to the target pattern.</string>
    <string name="camera_fov_settings_button_text">Setup</string>
    <string name="camera_fov_change_preview_sizes_button_text">Preview Sizes</string>
    <string name="camera_fov_choose_preview_size_for_camera">Choose preview size for camera %1$s</string>
    <string name="camera_fov_displayed_fov_label">Displayed FOV : </string>
    <string name="camera_fov_reported_fov_label">Reported  FOV : </string>
    <string name="camera_fov_reported_fov_problem">Reported FOV problem</string>
    <string name="camera_fov_reported_fov_problem_message">The reported FOV before takePicture() is
        different from when onPictureTaken() is called.\nAs picture size has not been changed, the
        reported FOV should be identical at both times.\n\nFOV before/after: %1$f / %2$f</string>

    <string name="camera_fov_panorama_wallpaper_title">Photo Sphere Live Wallpaper</string>
    <string name="camera_fov_panorama_wallpaper_description">This live wallapper displays photo
        spheres.</string>
    <string name="camera_fov_select_panorama">Select panorama</string>
    <string name="camera_fov_select_panorama_description">Select a panorama to display in the
       live wallpaper.</string>
    <string name="camera_fov_reset_panorama">Reset panorama</string>
    <string name="camera_fov_reset_panorama_description">Resets the panorama to show the demo
        file.</string>
    <string name="camera_fov_enable_compass_mode">Enable compass mode</string>
    <string name="camera_fov_enable_compass_mode_description">If enabled, the panorama orients
        itself according to the current rotation of the device.</string>

    <string name="test_category_notifications">Notifications</string>
    <string name="nls_test">Notification Listener Test</string>
    <string name="nls_service_name">Notification Listener for CTS Verifier</string>
    <string name="nls_info">This test checks that a NotificationListenerService can be enabled
        and disabled, and that once enabled the service is able to receive notificaitons and
        dismiss them.
    </string>
    <string name="nls_enable_service">Please enable \"Notification Listener for CTS Verifier\"
        under Security > Notification Access and return here.</string>
    <string name="nls_disable_service">Please disable \"Notification Listener for CTS Verifier\"
        under Security > Notification Access and return here.</string>
    <string name="nls_start_settings">Launch Settings</string>
    <string name="nls_service_started">Service should start once enabled.</string>
    <string name="nls_note_received">Check that notification was received.</string>
    <string name="nls_payload_intact">Check that notification payload was intact.</string>
    <string name="nls_clear_one">Check that service can clear a notification.</string>
    <string name="nls_clear_all">Check that service can clear all notifications.</string>
    <string name="nls_service_stopped">Service should stop once disabled.</string>
    <string name="nls_note_missed">Check that notification was not received.</string>
<<<<<<< HEAD
    
=======

>>>>>>> 9bb9f957
    <string name="cacert_test">CA Cert Notification Test</string>
    <string name="cacert_info">This test checks that when a CA Certificate is installed, the user is notified.</string>
    <string name="cacert_do_something">Do it</string>
    <string name="cacert_done">Done</string>
    <string name="cacert_install_cert">Use the CertInstaller to install the certificate. When it opens, just tap "Okay". If this button does nothing, pass the test and move on.</string>
    <string name="cacert_check_cert_in_settings">Visit the user-installed trusted credentials page and confirm that the "Internet Widgits Pty Ltd" cert appears in the list.</string>
    <string name="cacert_check_notification">Please look at the new notification and confirm: It say the network may be monitored. Tapping it brings up a more detailed explanation and a button to check trusted credentials. Tapping that button brings up the Trusted Credentials page you just visited.</string>
    <string name="cacert_dismiss_notification">Dismiss the notification. If it cannot be dismissed, fail the test.</string>

    <string name="caboot_test">CA Cert Notification on Boot test</string>
    <string name="caboot_info">This test is to confirm that when the user has installed a trusted credential, the system notifies the user when it boots.</string>
    <string name="caboot_check_cert_installed">Please check here to see whether a certificate is already installed. (If this button does nothing, pass the test and move on.)</string>
    <string name="caboot_check_creds">Check Credentials</string>
    <string name="caboot_if_not_installed">Only if there is no credential currently installed, install one. (If this button does nothing, pass the test and move on.)</string>
    <string name="caboot_install_cert">Install credential</string>
    <string name="caboot_reboot_desc">Please reboot the device and return to this test.</string>
    <string name="caboot_after_boot">AFTER REBOOTING: Check that there is a notification that the network may be monitored. Opening that notification should show a dialog box giving more information, with a button to check trusted credentials. This should open up the same view of trusted credentials that you get via the "Check credentials" button.</string>

    <!-- Strings for Widget -->
    <string name="widget_framework_test">Widget Framework Test</string>
    <string name="widget_framework_test_info">This test checks some basic features of the widget
        framework. In order to perform the test, press the Home button. Add the widget
        titled "CTS Verifier" to the home screen. Follow the instructions in the widget.</string>
    <string name="widget_name">Widget Framework Test</string>
    <string name="widget_pass">Pass</string>
    <string name="widget_fail">Fail</string>

    <!-- Strings for DeskClock -->
    <string name="deskclock_tests">Alarms and Timers Tests</string>
    <string name="deskclock_tests_info">
        The Alarms and Timers tests verify that the Clock app implements the AlarmClock API properly.
    </string>
    <string name="deskclock_group_alarms">Alarms</string>
    <string name="deskclock_group_timers">Timers</string>

    <string name="dc_show_alarms_test">Show Alarms Test</string>
    <string name="dc_show_alarms_test_info">
        This test verifies that the SHOW_ALARMS API works.\n
        1. Press the "Show Alarms" button.\n
        2. Verify that a UI of the clock app is launched and displays the list of alarms\n
    </string>
    <string name="dc_show_alarms_button">Show Alarms</string>

    <string name="dc_set_alarm_with_ui_test">Set Alarm Test</string>
    <string name="dc_set_alarm_with_ui_test_info">
        This test verifies that the ACTION_SET_ALARM with no parameters API works.\n
        1. Press the "Set Alarm" button.\n
        2. Verify that the clock app is launched and displays a UI to manage alarms.\n
    </string>
    <string name="dc_set_alarm_button">Set Alarm</string>
    <string name="dc_set_alarm_verify_button">Verify</string>

    <string name="dc_start_alarm_test">Start Alarm Test</string>
    <string name="dc_start_alarm_test_info">
        This test verifies that the ACTION_SET_ALARM API actually starts an alarm.\n
        1. Press the "Start Alarm" button.\n
        2. Make sure the alarms UI is NOT shown\n
        3. Wait for the alarm to fire (may take up to 2 minutes)\n
        4. Verify that the alarm title is: "Start Alarm Test",\n
           the alarm is silent and vibrating (if the device supports vibrate).\n
        5. Dismiss the alarm.\n
        6. Verify that the alarm is not in the Clock\'s alarms list. The Verify button opens
           the alarm view.\n
    </string>
    <string name="dc_start_alarm_button">Start Alarm</string>

    <string name="dc_full_alarm_test">Full Alarm Test</string>
    <string name="dc_full_alarm_test_info">
        This test verifies that the ACTION_SET_ALARM API supports all extras.\n
        1. Press the "Create Alarm" button.\n
        2. Verify that you see one alarm with the following information:\n
           Name of alarm: Create Alarm Test. \n
           Vibrate: on.\n
           Ringtone: silent.\n
           Time:  01:23. \n
           Repeating on: Monday and Wednesday. \n
    </string>
    <string name="dc_full_alarm_button">Create Alarm</string>
<<<<<<< HEAD
    
=======

>>>>>>> 9bb9f957
    <string name="dc_set_timer_with_ui_test">Set Timer Test</string>
    <string name="dc_set_timer_with_ui_test_info">
        This test verifies that the ACTION_SET_TIMER API with no paramters open the UI\n
        1. Press the "Set Timer" button.\n
        2. Verify that the an app is launched and displays a UI to manage timers.\n
    </string>
    <string name="dc_set_timer_with_ui_button">Set Timer</string>

    <string name="dc_start_timer_test">Start Timer Test</string>
    <string name="dc_start_timer_test_info">
        This test verifies that the ACTION_SET_TIMER API actually starts a timer\n
        1. Press the "Start Timer" button.\n
        2. Verify that a timer is started  and NO timers UI is shown.\n
        3. Verify that the timer named "Start Timer Test" rings after 30 seconds. Dismiss it.\n
        4. Verify that the timer is deleted after the dismissal.\n
    </string>
    <string name="dc_start_timer_button">Start Timer</string>

    <string name="dc_start_timer_with_ui_test">Start Timer With UI Test</string>
    <string name="dc_start_timer_with_ui_test_info">
        This test verifies that the ACTION_SET_TIMER API actually starts a timer with UI\n
        1. Press the "Start Timer" button.\n
        2. Verify that a timer is started  and the timers UI is shown with a timer named "Start Timer Test".\n
        3. Verify that the timer rings after 30 seconds.\n
    </string>
</resources><|MERGE_RESOLUTION|>--- conflicted
+++ resolved
@@ -716,11 +716,7 @@
     <string name="nls_clear_all">Check that service can clear all notifications.</string>
     <string name="nls_service_stopped">Service should stop once disabled.</string>
     <string name="nls_note_missed">Check that notification was not received.</string>
-<<<<<<< HEAD
-    
-=======
-
->>>>>>> 9bb9f957
+
     <string name="cacert_test">CA Cert Notification Test</string>
     <string name="cacert_info">This test checks that when a CA Certificate is installed, the user is notified.</string>
     <string name="cacert_do_something">Do it</string>
@@ -799,11 +795,7 @@
            Repeating on: Monday and Wednesday. \n
     </string>
     <string name="dc_full_alarm_button">Create Alarm</string>
-<<<<<<< HEAD
-    
-=======
-
->>>>>>> 9bb9f957
+
     <string name="dc_set_timer_with_ui_test">Set Timer Test</string>
     <string name="dc_set_timer_with_ui_test_info">
         This test verifies that the ACTION_SET_TIMER API with no paramters open the UI\n
