<?xml version="1.0" encoding="utf-8"?>
<!-- Copyright (C) 2010 The Android Open Source Project

     Licensed under the Apache License, Version 2.0 (the "License");
     you may not use this file except in compliance with the License.
     You may obtain a copy of the License at

          http://www.apache.org/licenses/LICENSE-2.0

     Unless required by applicable law or agreed to in writing, software
     distributed under the License is distributed on an "AS IS" BASIS,
     WITHOUT WARRANTIES OR CONDITIONS OF ANY KIND, either express or implied.
     See the License for the specific language governing permissions and
     limitations under the License.
-->
<resources xmlns:xliff="urn:oasis:names:tc:xliff:document:1.2">
    <string name="app_name">CTS Verifier</string>

    <string name="title_version">CTS Verifier %1$s</string>

    <string name="pass_button_text">Pass</string>
    <string name="info_button_text">Info</string>
    <string name="fail_button_text">Fail</string>
    <string name="next_button_text">Next</string>
    <string name="go_button_text">Go</string>

    <!-- Strings for TestListActivity -->
    <string name="test_category_audio">Audio</string>
    <string name="test_category_camera">Camera</string>
    <string name="test_category_car">Car</string>
    <string name="test_category_device_admin">Device Administration</string>
    <string name="test_category_hardware">Hardware</string>
    <string name="test_category_networking">Networking</string>
    <string name="test_category_sensors">Sensors</string>
    <string name="test_category_location">Location</string>
    <string name="test_category_security">Security</string>
    <string name="test_category_streaming">Streaming</string>
    <string name="test_category_features">Features</string>
    <string name="test_category_deskclock">Clock</string>
    <string name="test_category_jobscheduler">Job Scheduler</string>
    <string name="test_category_telephony">Telephony</string>
    <string name="test_category_tv">TV</string>
    <string name="test_category_other">Other</string>
    <string name="clear">Clear</string>
    <string name="test_results_clear_title">Remove all test results?</string>
    <string name="test_results_clear_yes">Yes</string>
    <string name="test_results_clear_cancel">Cancel</string>
    <string name="test_results_cleared">Test results cleared.</string>
    <string name="view">View</string>
    <string name="test_results_error">Couldn\'t create test results report.</string>
    <string name="runtime_permissions_error">Cannot continue. Please grant runtime permissions</string>
    <string name="export">Export</string>
    <string name="no_storage">Cannot save report to external storage, see log for details.</string>
    <string name="report_saved">Report saved to: %s</string>

    <!-- Strings for IntentDrivenTestActivity -->
    <string name="intent_not_resolved">Intent Not Resolved</string>
    <string name="intent_not_resolved_info">The following intent could not be resolved: %1$s</string>

    <!-- Strings for ReportViewerActivity -->
    <string name="report_viewer">Report Viewer</string>

    <!-- String shared between BackupTestActivity and BackupAccessibilityTestActivity -->
    <string name="bu_loading">Loading...</string>
    <string name="bu_generate_error">Error occurred while generating test data...</string>
    <string name="bu_settings">Settings</string>

    <!-- Strings for BackupTestActivity -->
    <string name="backup_test">Data Backup Test</string>
    <string name="backup_info">This test checks that data backup and automatic restore works
        properly. The test activity lists some preferences and files that are backed up and
        restored by the CTS Verifier. If backup and restore is working properly, these values
        should be restored after running the backup manager, uninstalling the app, and reinstalling
        the CTS Verifier.
        \n\nPress the \"Generate Test Data\" to populate these values
        and then follow the on screen instructions to finish the test.
    </string>
    <string name="bu_generate">Generate Test Data</string>
    <string name="bu_preferences">Preferences</string>
    <string name="bu_files">Files</string>
    <string name="bu_instructions">Random values for the preferences and files have been saved.
        \n\nFollow the instructions below to check that the data backup and restore works:
        \n\n1. Make sure backup and automatic restore are enabled in settings. Depending on the
        backup transport supported by the device you may need to do additional steps. For instance
        you may need to set a Google account as the backup account for the device. If you cannot
        find the corresponding setting options on your device, run \"adb shell bmgr enable true\"
        to enable the backup manager. You can check its status by executing \"adb shell bmgr
        enabled\".
        \n\n2. Run the backup manager: adb shell bmgr run
        \n\n3. Uninstall the program: adb uninstall com.android.cts.verifier
        \n\n4. Reinstall the CTS Verifier and verify that the values are still the same.
    </string>

    <!-- Strings for BackupAccessibilityTestActivity -->
    <string name="backup_accessibility_test">Backup Accessibility Settings Test</string>
    <string name="backup_accessibility_info">This test checks that data backup and automatic restore
        of Accessibility-related settings works properly. If backup and restore is working properly,
        these values should be restored after running the backup manager, removing your Google
        account, changing the accessibility settings values, and re-adding your Google account.
        \n\nPress \"Generate Test Data\" to generate test values for accessibility settings and then
        follow the on screen instructions to finish the test.
    </string>
    <string name="bua_settings">General Accessibility Settings</string>
    <string name="bua_settings_color_correction">Color Correction Settings</string>
    <string name="bua_settings_accessibility_services">Accessibility Service Settings</string>
    <string name="bua_settings_captions">Captions Settings</string>
    <string name="bua_settings_tts">TTS Settings</string>
    <string name="bua_settings_system">Other System Settings</string>
    <string name="bua_instructions">You will need two devices for this test.
        \n\nFollow the instructions below to check that the data backup and restore of
        accessibility-related settings works properly:
        \n\n1. Make sure backup and automatic restore are enabled in settings. If you cannot find
        the corresponding setting options on your device, run \"adb shell bmgr enable true\" to
        enable the backup manager. You can check its status by executing \"adb shell bmgr enabled\".
        You will also need to set a Google account as the backup account for the device.
        \n\n2. Press \"Read Current Values\" and note the default values for the listed settings.
        Values that are either \"0\" or \"null\" will appear in green. Note: Some default values are
        neither \"0\", nor \"null\", so you still need to pay attention to the default setting
        values that are not highlighted.
        \n\n3. Change the values of the listed settings to something other than their default value.
        \n\n4. Return to the CtsVerifier and press \"Read Current Values\". Make sure that you have
        changed all of the settings.
        \n\n5. Run the backup manager: adb shell bmgr run
        \n\n6. Factory reset data on the second device. While going through the Setup Wizard,
        restore all data from the account on your first device. When prompted, choose to restore all
        settings from your first device.
        \n\n7. Install CtsVerifier on your new device and make sure that the values read on the
        second device match the values on your first device.
    </string>
    <string name="bua_show_instructions">Show Instructions</string>
    <string name="bua_read_settings">Read Current Values</string>

    <!-- Strings for Device Administration tests -->
    <string name="da_policy_serialization_test">Policy Serialization Test</string>
    <string name="da_policy_serialization_info">This test checks that a device policy is properly
        saved and loaded across reboots.\n\nPress the \"Generate Policy\" button to create
        a random policy. Then press the \"Apply Policy\" button to apply the policy. Reboot the
        device and verify that all rows in the policy list are green. Red items indicate policy
        settings that were not loaded properly.
    </string>
    <string name="car_dock_test">Car Dock Test</string>
    <string name="car_dock_test_desc">This test ensures that car mode opens the app associated with
        car dock when going into car mode.\n\n
        Click on "Enable Car Mode" to start the test. Clicking on the button will either bring up a
        disambiguation dialog asking which app to open or immediately open the CAR_DOCK application.
        Select the "CTS Verifier" app and then "Always" if the dialog pops up.
        This will open the CAR_DOCK application.\n\n
        In the CAR_DOCK application, press the home button, which will enable the pass button if the
        framework correctly tries to open the CAR_DOCK app again.</string>
    <string name="car_mode_enable">Enable Car Mode</string>
    <string name="car_dock_activity_text">Press the Home button</string>
    <string name="da_no_policy">1. Press the \"Generate Policy\" to create a random device
        policy\n\n2. Press \"Apply Policy\" to put the policy into effect.\n\n3. Reboot your
        device and return to this test in the CTS Verifier.
    </string>
    <string name="da_generate_policy">Generate Policy</string>
    <string name="da_apply_policy">Apply Policy</string>
    <string name="da_random_policy">Random policy generated.</string>
    <string name="da_policy_reboot">Reboot your device and return to this CTS Verifier test.</string>
    <string name="da_password_quality">Password Quality</string>
    <string name="da_password_quality_alphabetic">Alphabetic</string>
    <string name="da_password_quality_alphanumeric">Alphanumeric</string>
    <string name="da_password_quality_numeric">Numeric</string>
    <string name="da_password_quality_something">Something</string>
    <string name="da_password_minimum_length">Minimum Password Length</string>
    <string name="da_maximum_failed_passwords_for_wipe">Maximum Failed Passwords for Wipe</string>
    <string name="da_maximum_time_to_lock">Maximum Time to Lock</string>
    <string name="da_policy_info">Expected value: %1$s\nActual value: %2$s</string>

    <string name="da_screen_lock_test">Screen Lock Test</string>
    <string name="da_screen_lock_info">This test checks that the DevicePolicyManager\'s lockNow
        method immediately locks the screen. It should lock the screen immediately despite any
        settings that may specify a timeout.\n\nClick the \"Force Lock\" button to lock the screen.
        Your screen should be locked and require the password to be entered.
    </string>
    <string name="da_kg_disabled_features_test">Keyguard Disabled Features Test</string>
    <string name="rn_kg_disabled_features_test">Redacted Notifications Keyguard Disabled Features Test</string>
    <string name="da_force_lock">Force Lock</string>
    <string name="da_lock_success">It appears the screen was locked successfully!</string>
    <string name="da_lock_error">It does not look like the screen was locked...</string>

    <!-- Strings for lock bound keys test -->
    <string name="sec_lock_bound_key_test">Lock Bound Keys Test</string>
    <string name="sec_lock_bound_key_test_info">
        This test ensures that Keystore cryptographic keys that are bound to lock screen authentication
        are unusable without a recent enough authentication. You need to set up a screen lock in order to
        complete this test. If available, this test should be run by using fingerprint authentication
        as well as PIN/pattern/password authentication.
    </string>
    <string name="sec_fingerprint_bound_key_test">Fingerprint Bound Keys Test</string>
    <string name="sec_fingerprint_bound_key_test_info">
        This test ensures that Keystore cryptographic keys that are bound to fingerprint authentication
        are unusable without an authentication. You need to set up a fingerprint order to
        complete this test.
    </string>
    <string name="sec_fp_dialog_message">Authenticate now with fingerprint</string>
    <string name="sec_fp_auth_failed">Authentication failed</string>
    <string name="sec_start_test">Start Test</string>

    <!-- Strings for BluetoothActivity -->
    <string name="bluetooth_test">Bluetooth Test</string>
    <string name="bluetooth_test_info">
        The Bluetooth Control tests check whether or not the device
        can disable and enable Bluetooth properly.
        \n\nThe Bluetooth tests require two devices, and Bluetooth data is exchanged between them.
        \nThere are two types of connections: Insecure and Secure. There are two types of roles: Server and Client. You must pass all connection and role combinations.
        \nThis is a list of the tests:
        \nThis Device x Other Device
        \n\n\"Bluetooth LE Insecure Client Test\" x \"Bluetooth LE Insecure Server Test\"
        \n\n\"Bluetooth LE Insecure Server Test\" x \"Bluetooth LE Insecure Client Test\"
        \n\n\"Bluetooth LE Secure Client Test\" x \"Bluetooth LE Secure Server Test\"
        \n\n\"Bluetooth LE Secure Server Test\" x \"Bluetooth LE Secure Client Test\"
        \n\nThe Device Communication tests require two
        devices to pair and exchange messages. The two devices must be:
        \n\n1. a candidate device implementation running the software build to be tested
        \n\n2. a separate device implementation already known to be compatible
    </string>

    <string name="bt_control">Bluetooth Control</string>
    <string name="bt_device_communication">Device Communication</string>
    <string name="bt_le">Bluetooth LE</string>

    <string name="bt_toggle_bluetooth">Toggle Bluetooth</string>
    <string name="bt_toggle_instructions">Disable and enable Bluetooth to successfully complete this test.</string>
    <string name="bt_enable_bluetooth">Enable Bluetooth</string>
    <string name="bt_disable_bluetooth">Disable Bluetooth</string>
    <string name="bt_disabling">Disabling Bluetooth...</string>
    <string name="bt_disabling_error">Could not disable Bluetooth...</string>

    <string name="bt_connection_access_server">Connection Access Server</string>
    <string name="bt_connection_access_client">Connection Access Client</string>
    <string name="bt_connection_access_server_info">
        Start the CTS Verifier on another device, start the Bluetooth test, and choose
        \"Connection Access Client\" to setup the test.
        \n\nFirst, unpair the devices via Bluetooth settings. Then connect the devices together
        using the \"Make Discoverable\" and \"Pick Server\" buttons.
        \n\nA connection access request should appear on the server and enable the pass button.
    </string>
    <string name="bt_connection_access_client_info">
        Start the CTS Verifier on another device, start the Bluetooth test, and choose
        \"Connection Access Server\" to complete the test.
        \n\nMake the device acting as the server discoverable and connect to it via the
        \"Pick Server\" button. Check that the server displays the connection access request
        dialog. The client device does not need to do anything else.
    </string>
    <string name="bt_ca_dialog">Was the connection access request dialog shown?</string>
    <string name="bt_ca_tips">
        Tap the \"Bluetooth Settings\" button and check that both devices are not paired
        before running the test.
        \n\nUse the \"Make Discoverable\" and \"Pick Server\" buttons to connect the two Bluetooth
        devices together and start the test.
    </string>

    <string name="bt_secure_server">Secure Server</string>
    <string name="bt_secure_server_instructions">Start the CTS Verifier on another device, start the Bluetooth test, and choose \"Secure Client\" to complete the test.</string>
    <string name="bt_insecure_server">Insecure Server</string>
    <string name="bt_insecure_server_instructions">Start the CTS Verifier on another device, start the Bluetooth test, and choose \"Insecure Client\" to complete the test.</string>
    <string name="bt_waiting">Waiting for client...</string>
    <string name="bt_listening">Listening...</string>
    <string name="bt_connecting">Connecting...</string>
    <string name="bt_connected">Connected</string>
    <string name="bt_received_messages">Received Messages</string>
    <string name="bt_sent_messages">Sent Messages</string>
    <string name="bt_no_messages">No messages</string>
    <string name="bt_make_discoverable">Make Discoverable</string>
    <string name="bt_pick_server">Pick Server</string>
    <string name="bt_insecure_pairing_error_title">Pairing dialog shown?</string>
    <string name="bt_insecure_pairing_error_message">Insecure connections should not show the pairing dialog!</string>
    <string name="bt_advertise_unsupported_title">Advertising is not supported</string>
    <string name="bt_advertise_unsupported_message">Advertising is not supported on this device.\nTest finishes.</string>
    <string name="bt_open_failed_title">BLE open failed</string>
    <string name="bt_open_failed_message">Cannot open BLE GattService.\nTest finishes.</string>
    <string name="bt_add_service_failed_title">Add service failed</string>
    <string name="bt_add_service_failed_message">Failed to add services.\nTest finishes.</string>

    <string name="bt_secure_client">Secure Client</string>
    <string name="bt_insecure_client">Insecure Client</string>

    <string name="bt_device_picker">Device Picker</string>
    <string name="bt_paired_devices">Paired Devices</string>
    <string name="bt_new_devices">New Devices</string>
    <string name="bt_no_devices">No devices</string>
    <string name="bt_scan">Scan for Devices</string>
    <string name="bt_scanning">Scanning...</string>
    <string name="bt_unpair">Device must be unpaired via Bluetooth settings before completing the test.\n\nUnpair the device in settings, make the server discoverable, and rescan to pick this device.</string>
    <string name="bt_settings">Bluetooth Settings</string>

    <!-- BLE client side strings -->
    <string name="ble_client_service_name">Bluetooth LE GATT Client Handler Service</string>
    <string name="ble_client_test_name">01 Bluetooth LE Client Test</string>
    <string name="ble_client_connect_name">Bluetooth LE Client Connect</string>
    <string name="ble_discover_service_name">Bluetooth LE Discover Service</string>
    <string name="ble_read_characteristic_name">Bluetooth LE Read Characteristic</string>
    <string name="ble_write_characteristic_name">Bluetooth LE Write Characteristic</string>
    <string name="ble_reliable_write_name">Bluetooth LE Reliable Write</string>
    <string name="ble_reliable_write_bad_resp_name">Bluetooth LE Reliable Write (receive bad response)</string>
    <string name="ble_notify_characteristic_name">Bluetooth LE Notify Characteristic</string>
    <string name="ble_read_descriptor_name">Bluetooth LE Read Descriptor</string>
    <string name="ble_write_descriptor_name">Bluetooth LE Write Descriptor</string>
    <string name="ble_read_rssi_name">Bluetooth LE Read RSSI</string>
    <string name="ble_client_disconnect_name">Bluetooth LE Client Disconnect</string>
    <string name="ble_client_test_info">
        The Bluetooth LE test must be done simultaneously on two devices. This device is the client.
        All tests listed here must be done with out pairing.
    </string>
    <string name="ble_client_send_connect_info">Type in the Bluetooth address of the remote device to connect to, and verify that the devices are connected.</string>
    <string name="ble_discover_service_info">Verify that the service is discovered when you press the "Discover Service" button.</string>
    <string name="ble_read_write_info">Write values to and read values from the server to verify that the write and read functionalities are working correctly.</string>
    <string name="ble_reliable_write_info">A Reliable Write has two steps.\n\n1) Write to the device. This will trigger a callback from the server to verify that the value written was correct.\n2) Execute the write, if the value written is valid.</string>
    <string name="ble_notify_characteristic_info">Start accepting notifications, and verify that notifications are being reported correctly. The server should be notifying this device with the time every second.</string>
    <string name="ble_read_rssi_info">Press button to read the RSSI value. Verify that the RSSI changes as you move the two devices further apart or closer together.</string>
    <string name="ble_client_disconnect_info">Verify that the device is disconnected when you press the "Disconnect" button</string>
    <string name="ble_address">Bluetooth address</string>
    <string name="ble_connect">Connect</string>
    <string name="ble_discover_service">Discover service</string>
    <string name="ble_write_hint">Nothing to write yet</string>
    <string name="ble_read_hint">Nothing read yet</string>
    <string name="ble_write">Write</string>
    <string name="ble_read">Read</string>
    <string name="ble_begin_write">Begin write</string>
    <string name="ble_execute_write">Execute write</string>
    <string name="ble_begin_notification">Begin notification</string>
    <string name="ble_stop_notification">Stop notification</string>
    <string name="ble_waiting_notification">Waiting on notification</string>
    <string name="ble_read_rssi">Read RSSI</string>
    <string name="ble_disconnect">Disconnect</string>
    <string name="ble_test_text">TEST</string>
    <string name="ble_test_finished">Test finished</string>
    <string name="ble_test_next">Next</string>
    <string name="ble_test_running">Test Running</string>
    <string name="ble_test_running_message">This test requires a few minutes. Don\'t interrupt the test.</string>
    <string name="ble_mtu_23_name">Bluetooth LE Request MTU(23bytes)</string>
    <string name="ble_mtu_512_name">Bluetooth LE Request MTU(512bytes)</string>

    <!-- BLE server side strings -->
    <string name="ble_server_service_name">Bluetooth LE GATT Server Handler Service</string>
    <string name="ble_server_start_name">01 Bluetooth LE Server Test</string>
    <string name="ble_server_start_info">
        The Bluetooth LE test must be done simultaneously on two devices, a server device and a client device. This device is the server.
    </string>
    <string name="ble_server_receiving_connect">Waiting on connection from Bluetooth LE client.</string>
    <string name="ble_server_add_service">Adding service to Bluetooth LE server.</string>
    <string name="ble_server_write_characteristic">Waiting on write characteristic request</string>
    <string name="ble_server_read_characteristic">Waiting on read characteristic request</string>
    <string name="ble_server_write_descriptor">Waiting on write descriptor request</string>
    <string name="ble_server_read_descriptor">Waiting on read descriptor request</string>
    <string name="ble_server_reliable_write">Waiting on reliable write from client</string>
    <string name="ble_server_reliable_write_bad_resp">Waiting on reliable write from client (send bad response)</string>
    <string name="ble_server_receiving_disconnect">Waiting on disconnection from Bluetooth LE client</string>
    <string name="ble_connection_priority_server_name">02 Bluetooth LE Connection Priority Server Test</string>
    <string name="ble_connection_priority_server_info">Bluetooth LE Connection Priority Server receive message from message in 3 different priority.</string>
    <string name="ble_server_notify_characteristic">Waiting on notify characteristic request</string>
    <string name="ble_server_write_characteristic_without_permission">Waiting on write characteristic request without permission</string>
    <string name="ble_server_read_characteristic_without_permission">Waiting on read characteristic request without permission</string>
    <string name="ble_server_write_descriptor_without_permission">Waiting on write descriptor request without permission</string>
    <string name="ble_server_read_descriptor_without_permission"> Waiting on read descriptor request without permission</string>
    <string name="ble_server_write_characteristic_need_encrypted">Waiting on write encrypted characteristic request</string>
    <string name="ble_server_read_characteristic_need_encrypted">Waiting on read encryptedcharacteristic request</string>
    <string name="ble_server_write_descriptor_need_encrypted">Waiting on write encrypted descriptor request</string>
    <string name="ble_server_read_descriptor_need_encrypted"> Waiting on read encrypted descriptor request</string>
    <string name="ble_server_indicate_characteristic">Waiting on indicate characteristic request</string>
    <string name="ble_server_mtu_23bytes">Waiting on MTU request(23 bytes)</string>
    <string name="ble_server_mtu_512bytes">Waiting on MTU request(512 bytes)</string>
    <string name="ble_encrypted_server_name">03 Bluetooth LE Encrypted Server Test</string>
    <string name="ble_encrypted_server_info">Bluetooth LE Encrypted Server Waiting on read/write characteristic and descriptor request need encrypted.</string>
    <string name="ble_insecure_server_enctypted_info">Bluetooth LE Server is in operation.\nThis test does not change server state.\n\nIf Bluetooth pairing request was notified by system, you must cancel it.\n\nOnce the client tests are all successful, please change the state of the server-side to the "success".</string>
    <string name="ble_insecure_server_test_list_name">Bluetooth LE Insecure Server Test</string>
    <string name="ble_insecure_server_test_list_info">
        This test is mostly automated, but requires some user interaction.
        Once the list items below have check marks, the test is complete.
        \n\nTap \"01 Bluetooth LE Server Test\" on this device, then tap \"01 Bluetooth LE Client Test\" on the other device.
        \nWhen the test is complete, move to the next item. You must complete all tests.
    </string>
    <string name="ble_secure_server_test_list_name">Bluetooth LE Secure Server Test</string>
    <string name="ble_secure_server_test_list_info">
        This test is mostly automated, but requires some user interaction.
        You can pass this test once the list items below are checked.
        \n\nTap \"01 Bluetooth LE Server Test\" on this device, then tap \"01 Bluetooth LE Client Test \"on other device.
        \nTest completed, then test next item. You must be done all tests.
    </string>

    <!-- BLE advertiser side strings -->
    <string name="ble_advertiser_test_name">Bluetooth LE Advertiser Test</string>
    <string name="ble_advertiser_test_info">
        The Bluetooth LE Advertiser Test and Scanner Test is a paired test.
        \nTap \"Bluetooth LE Advertiser Test\" on this device. Once it is passed, tap \"Bluetooth LE Scanner Test\".
        \nTap \"Bluetooth LE Scanner Test\" on this device. Once it is passed, tap \"Bluetooth LE Advertiser Test\".
    </string>
    <string name="ble_advertiser_service_name">Bluetooth LE Advertiser Handler Service</string>
    <string name="ble_privacy_mac_name">Bluetooth LE Privacy Mac</string>
    <string name="ble_privacy_mac_info">Bluetooth LE Advertiser should advertise in non-repeating MAC address.</string>
    <string name="ble_advertiser_privacy_mac_instruction">Click start to start advertising, you can disconnect USB and lock the screen of advertiser. Counts and mac address will show on scanner. You may receive message that this device does not support Bluetooth LE advertising.</string>
    <string name="ble_power_level_name">Bluetooth LE Tx Power Level</string>
    <string name="ble_power_level_info">Bluetooth LE Advertiser advertises in 4 different power levels. Scanner should receive them in different strength of Rssi, cannot receive weak signals beyond several feet.</string>
    <string name="ble_advertiser_power_level_instruction">
        Click start to start multi-advertising. Data packets are advertised in 4 different power levels.
        You may receive a message that this device does not support multi-advertising.
        If the advertiser does not advertise in 4 power levels, and you do not receive an error message,
        you may not have stopped advertising in the previous test, or this device may not support 4 advertisers at the same time.
        Try rebooting the device and running the test again to free those advertisers in use.
    </string>
    <string name="ble_advertiser_scan_filter_name">Bluetooth LE Hardware Scan Filter</string>
    <string name="ble_advertiser_scan_filter_info">Bluetooth LE Advertiser advertises with 2 different data separately. One can wake up the scanner, the other cannot. This test cares about behavior on scanner only.</string>
    <string name="ble_advertiser_scannable">Scannable advertising</string>
    <string name="ble_advertiser_scannable_instruction">Start scannable advertising, expect scanner consume more power on Monsoon monitor, or see log of GattService from scanner logcat.</string>
    <string name="ble_advertiser_unscannable">Unscannble advertising</string>
    <string name="ble_advertiser_unscannable_instruction">Start unscannable advertising, expect scanner stay calm on Monsoon monitor, no log of GattService from scanner logcat.</string>
    <string name="ble_advertiser_start">Start</string>
    <string name="ble_advertiser_stop">Stop</string>

    <!-- BLE scanner side strings -->
    <string name="ble_scanner_test_name">Bluetooth LE Scanner Test</string>
    <string name="ble_scanner_service_name">Bluetooth LE Scanner Handler Service</string>
    <string name="ble_scanner_test_info">The Bluetooth LE test must be done simultaneously on two devices, an advertiser and a scanner. This device is the scanner.</string>
    <string name="ble_scanner_privacy_mac">Hold for 15 min to see if receive a different MAC address from advertiser.</string>
    <string name="ble_scanner_privacy_mac_instruction">Mac address, counts are shown on screen. It should continuously receive data packet from advertiser. Every 15 min, a new mac address should show up, which prevents mac address disclosure.</string>
    <string name="ble_ultra_low">Ultra low</string>
    <string name="ble_low">Low</string>
    <string name="ble_medium">Medium</string>
    <string name="ble_high">High</string>
    <string name="ble_scanner_power_level_instruction">Count: Ultra low &lt; low &lt; medium &lt; high\nRssi: Ultra low &lt; low &lt; medium &lt; high\nDistance to see count freezing: Ultra low &lt; low &lt; medium &lt; high\nA common error is ultra low, low and medium behave similarly, with similar rssi, freeze at similar distance.\n\n All power level receive a mac address.</string>
    <string name="ble_scanner_scan_filter_name">BLE Hardware Scan Filter</string>
    <string name="ble_scanner_scan_filter_info">Lock the screen of scanner, and connect to monsoon. It will not wake up when advertiser is advertising unscannable, and scanner is scanning with filter.</string>
    <string name="ble_scanner_scan_filter_instruction">Scan filter is to scan data with service UUID = 0x6666 only. If you scan without scan filter, data with service UUID = 0x5555 and 0x6666 will show up on screen.\nFor monsoon test:\n\tClick scan with filter, lock the screen, connect to monsoon. It will not wake up when advertiser is advertising unscannable data packets, but will show a peak in power usage when advertiser is advertising scannable data.\nFor logcat test:\n\tClick scan with filter, logcat the scanner. No data will be received by GattService when advertiser is advertising unscannable data.</string>
    <string name="ble_scan_with_filter">Scan with filter</string>
    <string name="ble_scan_without_filter">Scan without filter</string>
    <string name="ble_scan_start">Start scan</string>
    <string name="ble_scan_stop">Stop scan</string>

    <!-- BLE connection priority test strings -->
    <string name="ble_client_connection_priority">Testing priority: </string>
    <string name="ble_connection_priority_balanced">BALANCED</string>
    <string name="ble_connection_priority_high">HIGH</string>
    <string name="ble_connection_priority_low">LOW</string>
    <string name="ble_server_connection_priority_result_passed">All test passed</string>
    <string name="ble_server_connection_priority_result_failed">Test failed.</string>
    <string name="ble_server_connection_priority_result_intervals">
        Transfer interval time (msec):\nHIGH=%1$d\nBALANCED=%2$d\nLOW=%3$d\n\nRequirements:\n HIGH &lt;= BALANCED &lt;= LOW
    </string>

    <!-- BLE Test Name -->
    <string name="ble_secure_client_test_name">Bluetooth LE Secure Client Test</string>
    <string name="ble_insecure_client_test_name">Bluetooth LE Insecure Client Test</string>
    <string name="ble_secure_server_test_name">Bluetooth LE Secure Server Test</string>
    <string name="ble_insecure_server_test_name">Bluetooth LE Insecure Server Test</string>

    <string name="ble_read_characteristic_nopermission_name">Bluetooth LE Read Characteristic Without Perrmission</string>
    <string name="ble_write_characteristic_nopermission_name">Bluetooth LE Write Characteristic Without Permission</string>
    <string name="ble_read_descriptor_nopermission_name">Bluetooth LE Read Descriptor Without Perrmission</string>
    <string name="ble_write_descriptor_nopermission_name">Bluetooth LE Write Descriptor Without Permission</string>
    <string name="ble_connection_priority_client_name">02 Bluetooth LE Connection Priority Client Test</string>
    <string name="ble_connection_priority_client_info">Bluetooth LE Connection Priority Client send message in 3 different priority.</string>
    <string name="ble_read_authenticated_characteristic_name">Bluetooth LE Read Encrypted Characteristic</string>
    <string name="ble_write_authenticated_characteristic_name">Bluetooth LE Write Encrypted Characteristic</string>
    <string name="ble_read_authenticated_descriptor_name">Bluetooth LE Read Encrypted Descriptor</string>
    <string name="ble_write_authenticated_descriptor_name">Bluetooth LE Write Encrypted Descriptor</string>
    <string name="ble_connection_priority_client_high">Bluetooth LE Send With CONNECTION_PRIORITY_HIGH</string>
    <string name="ble_connection_priority_client_low">Bluetooth LE Send With CONNECTION_PRIORITY_LOW_POWER</string>
    <string name="ble_connection_priority_client_balanced">Bluetooth LE Send With CONNECTION_PRIORITY_BALANCED</string>
    <string name="ble_indicate_characteristic_name">Bluetooth LE Indicate Characteristic</string>
    <string name="ble_encrypted_client_name">03 Bluetooth LE Encrypted Client Test</string>
    <string name="ble_encrypted_client_info">Bluetooth LE Encrypted Client read/write on characteristic and descriptor need encrypted.</string>
    <string name="ble_insecure_client_test_list_name">Bluetooth LE Insecure Client Test</string>
    <string name="ble_insecure_client_test_list_info">
        The Bluetooth LE test must be done simultaneously on two devices. This device is the client.
        All tests listed here must be done without pairing. Tap \"Bluetooth LE Insecure Server Test\" on the other device.
        \n\nTap \"01 Bluetooth LE Client Test\" on this device, then tap \"01 Bluetooth LE Server Test\" on the other device.
        \nWhen the test is complete, move to the next item. You must complete all tests.
    </string>
    <string name="ble_secure_client_test_list_name">Bluetooth LE Secure Client Test</string>
    <string name="ble_secure_client_test_list_info">
        The Bluetooth LE test must be done simultaneously on two devices.
        This device is the client. All tests listed here must be done with pairing.
        \n\nTap \"01 Bluetooth LE Client Test\" on this device, then tap \"01 Bluetooth LE Server Test\" on the other device.
        \nWhen the test is complete, move to the next item. You must complete all tests.
    </string>
    <string name="ble_encrypted_client_no_encrypted_characteristic">Error!\nThe Characteristics unencrypted.</string>
    <string name="ble_encrypted_client_no_encrypted_descriptor">Error!\nThe Descriptor unencrypted.</string>
    <string name="ble_encrypted_client_fail_write_encrypted_characteristic">It failed to write to Characteristic.</string>
    <string name="ble_encrypted_client_fail_write_encrypted_descriptor">It failed to write to Descriptor.</string>
    <string name="ble_encrypted_client_fail_read_encrypted_characteristic">It failed to read the Characteristic.</string>
    <string name="ble_encrypted_client_fail_read_encrypted_descriptor">It failed to read the Descriptor.</string>
    <string name="ble_secure_client_test_info">
        The Bluetooth LE test must be done simultaneously on two devices. This device is the client.
        All tests listed here must be done with pairing.
    </string>

    <string name="ble_bluetooth_disable_title">Bluetooth Disable!</string>
    <string name="ble_bluetooth_disable_message">Please set bluetooth enable.</string>

    <string name="ble_bluetooth_mismatch_title">Bluetooth pairing state is a mismatch!</string>
    <string name="ble_bluetooth_mismatch_secure_message">
        And even though it has already been trying to run a test of Secure, the device has not been paired.
        \nGo setting mode, set Bluetooth to pair other device.
    </string>
    <string name="ble_bluetooth_mismatch_insecure_message">
        And even though it has already been trying to run a test of Insecure, the device has already been paired.
        \nGo setting mode, set Bluetooth to unpair other device.
    </string>

    <string name="ble_mtu_mismatch_message">MTU is not correct.(Request:%1$d, Actual:%2$d)</string>
    <string name="ble_mtu_fail_message">MTU test: failed to receive data</string>

    <!-- Strings for FeatureSummaryActivity -->
    <string name="feature_summary">Hardware/Software Feature Summary</string>
    <string name="feature_summary_info">This is a test for...</string>
    <string name="fs_disallowed">WARNING: device reports a disallowed feature name</string>
    <string name="fs_missing_wifi_telephony">WARNING: device reports neither WiFi nor telephony</string>
    <string name="fs_no_data">No data.</string>
    <string name="fs_legend_good">standard feature reported by device</string>
    <string name="fs_legend_indeterminate">optional feature not reported by device</string>
    <string name="fs_legend_warning">non-standard feature reported by device</string>
    <string name="fs_legend_error">required feature not reported, or forbidden feature reported</string>

    <string name="empty"></string>

    <!-- Strings for HifiUltrasoundTestActivity -->
    <string name="hifi_ultrasound_test">Hifi Ultrasound Microphone Test</string>
    <string name="hifi_ultrasound_test_info">
        This is a test for near-ultrasound (18500Hz - 20000Hz) microphone response.\n
        This test requires two devices.\n</string>
    <string name="hifi_ultrasound_test_play">PLAY</string>
    <string name="hifi_ultrasound_test_record">RECORD</string>
    <string name="hifi_ultrasound_test_plot">PLOT</string>
    <string name="hifi_ultrasound_test_dismiss">DISMISS</string>
    <string name="hifi_ultrasound_test_ok">OK</string>
    <string name="hifi_ultrasound_test_instruction1">
        Open Hifi Ultrasound Microphone Test on the test device and the reference device.\n
        Set the media volume of the reference device at 70% and hold it with one hand.\n
        Hold the testing device with the other hand\n
        Press the RECORD button on the testing device, then the PLAY button on the reference device within one second.\n
        After the test, report result on the testing (recording) device.\n</string>
    <string name="hifi_ultrasound_test_pass">PASS</string>
    <string name="hifi_ultrasound_test_fail">FAIL</string>
    <string name="hifi_ultrasound_test_default_false_string">false</string>
    <string name="hifi_ultrasound_test_mic_no_support">
        Device does not support near-ultrasound recording.\n
        Please report PASS.\n</string>
    <string name="hifi_ultrasound_test_spkr_no_support">
        Device does not support near-ultrasound playback.\n
        If this is your reference device, please use a different reference device.\n</string>

    <string name="hifi_ultrasound_speaker_test">Hifi Ultrasound Speaker Test</string>
    <string name="hifi_ultrasound_speaker_test_info">
        This is a test for near-ultrasound (18500Hz - 20000Hz) speaker response.\n
        This test requires two devices.\n</string>
    <string name="hifi_ultrasound_speaker_test_instruction1">
        Open Hifi Ultrasound Speaker Test on the test device and the reference device.\n
        Set the media volume of the testing device at 70% and hold it with one hand.\n
        Hold the reference device with the other hand\n
        Press the RECORD button on the reference device, then the PLAY button on the testing device within one second.\n
        After the test, report result on the testing (playback) device.\n</string>
    <string name="hifi_ultrasound_speaker_test_mic_no_support">
        Device does not support near-ultrasound recording.\n
        If this is your reference device, please use a different reference device.\n</string>
    <string name="hifi_ultrasound_speaker_test_spkr_no_support">
        Device does not support near-ultrasound playback.\n
        Please report PASS.\n</string>
    <string name="hifi_ultrasound_speaker_test_test_side">
        Please wait for the result on the reference device then report here.</string>
    <string name="hifi_ultrasound_speaker_test_reference_side">
        Please report on the testing device.\n</string>

    <!-- Strings for Location tests -->
    <string name="location_gps_test">GPS Test</string>
    <string name="location_gps_test_info">This test verifies basic GPS behavior
        and callback scheduling.
        Make sure the device has line of sight to GPS satellites
        (for example, outside, or near a window)
        and then press OK to run the automated tests.</string>
    <string name="location_listener_activity">Location listener</string>

    <!-- Strings for Location GNSS tests -->
    <string name="location_gnss_constellation_type_test">GNSS Measurement Constellation Test</string>
    <string name="location_gnss_measure_no_location_test">GNSS Measurement Before Location Test</string>
    <string name="location_gnss_reg_test">GNSS Measurement Registration Test</string>
    <string name="location_gnss_value_test">GNSS Measurement Values Test</string>
    <string name="location_gnss_nav_msg_test">GNSS Navigation Message Test</string>
    <string name="location_gnss_status_test">GNSS Status Test</string>
    <string name="location_gnss_test_info">This test verifies basic GNSS behavior.
        Make sure the device has line of sight to GNSS satellites
        (for example, stationary on a windowsill.  If needed, try again, outside, also with the
        device stationary, and with at least some view of the sky.) and then press Next to run
        the automated tests.</string>
    <string name="location_gnss_test_retry_info">If this test fails, please make sure the device
        has line of sight to GNSS satellites (for example, stationary on a windowsill. If needed,
        try again, outside, also with the device stationary, with as much view of the sky as
        possible.) </string>

    <!-- Strings for net.ConnectivityScreenOffTestActivity -->
    <string name="network_screen_off_test">Network Connectivity Screen Off Test</string>
    <string name="network_screen_off_test_instructions">
        This test verifies that IPv6 network connectivity continues to work
        when the screen is off.\n\n

        1. Join a Wi-Fi network with IPv6 Internet access.\n
        2. If the device has battery power, disconnect all power connectors.\n
        3. Turn the screen off.\n
        4. Wait until the screen turns on (it will take at least two minutes).\n
        5. If necessary, unlock the device.\n
        6. Please mark the test according to the result status indicated.\n
    </string>
    <string name="network_screen_off_test_start">Start</string>

    <!-- Strings for NfcTestActivity -->
    <string name="nfc_test">NFC Test</string>
    <string name="nfc_test_info">The Peer-to-Peer Data Exchange tests require two devices with
        NFC enabled to exchange messages. One device must be the candidate device running the
        software build to be tested, while the other device must be an implementation already
        known to be compatible.\n\nThe Tag Verification tests check that your
        device can properly read and write to tags of different technologies. The MIFARE
        Ultralight test is only applicable for devices that support it.
        \n\nThe Host-based card emulation tests check that your device has properly implemented
             host-based card emulation.
    </string>

    <string name="nfc_not_enabled">NFC is not enabled!</string>
    <string name="nfc_not_enabled_message">These tests require NFC to be enabled. Click the
        button below to goto Settings and enable it.</string>
    <string name="nfc_settings">NFC Settings</string>

    <string name="ndef_push_not_enabled">NDEF Push is not enabled!</string>
    <string name="ndef_push_not_enabled_message">These tests require Android Beam to be enabled.
        Click the button below to goto NFC Sharing Settings and enable it.</string>
    <string name="ndef_push_settings">NFC Sharing Settings</string>

    <string name="nfc_pee_2_pee">Peer-to-Peer Data Exchange</string>
    <string name="nfc_ndef_push_sender">NDEF Push Sender</string>
    <string name="nfc_ndef_push_receiver">NDEF Push Receiver</string>
    <string name="nfc_llcp_version_check">LLCP version check</string>

    <string name="nfc_tag_verification">Tag Verification</string>
    <string name="nfc_ndef">NDEF</string>
    <string name="nfc_mifare_ultralight">MIFARE Ultralight</string>

    <string name="nfc_ndef_push_sender_info">Start the \"CTS Verifier NDEF Receiver\" test on
        another device and touch the devices back to back. The receiver should show a
        dialog indicating it has successfully received the correct message!</string>
    <string name="nfc_ndef_push_sender_instructions">Touch this device to the back of another
        device running the \"CTS Verifier NDEF Receiver\"...</string>

    <string name="nfc_ndef_push_receiver_info">Start the \"CTS Verifier NDEF Sender\" test on
        another device and touch the devices back to back. The receiver should show a
        dialog indicating it has successfully received the correct message!</string>
    <string name="nfc_ndef_push_receiver_instructions">Touch this device to the back of another
        device running the \"CTS Verifier NDEF Sender\"...</string>
    <string name="nfc_ndef_push_receive_success">Successfully received the correct NDEF push
        message.</string>
    <string name="nfc_ndef_push_receive_failure">Failed to receive the correct NDEF push
        message.</string>

    <string name="nfc_llcp_version_check_info">This test requires two candidate devices
       with NFC enabled to exchange P2P messages. Start the \"LLCP version check\" test on
       the other candidate device also, and touch the devices back to back. This test
       then verifies that the candidate device correctly advises the LLCP version as 1.2</string>
    <string name="nfc_llcp_version_check_failure">The candidate devices does not report LLCP
       version 1.2 or higher.</string>
    <string name="nfc_llcp_version_check_success">The candidate device has a valid LLCP version.</string>
    <string name="nfc_tag_verifier">NFC Tag Verifier</string>
    <string name="nfc_tag_verifier_info">Follow the on-screen instructions to write and read
        a tag of the chosen technology.</string>

    <string name="nfc_scan_tag">Place device on a writable %s tag...</string>
    <string name="nfc_write_tag_title">Writable tag discovered!</string>
    <string name="nfc_write_tag_message">Press OK to write to this tag...</string>
    <string name="nfc_scan_tag_again">Tap the same %s tag again to confirm that its contents match...</string>
    <string name="nfc_wrong_tag_title">Wrong type of tag scanned</string>
    <string name="nfc_no_tech">No tag technologies detected...</string>

    <string name="nfc_writing_tag">Writing NFC tag...</string>
    <string name="nfc_writing_tag_error">Error writing NFC tag...</string>
    <string name="nfc_reading_tag">Reading NFC tag...</string>
    <string name="nfc_reading_tag_error">Error reading NFC tag...</string>

    <string name="nfc_result_success">Test passed!</string>
    <string name="nfc_result_failure">Test failed!</string>

    <string name="nfc_result_message">Written data:\n%1$s\n\nRead data:\n%2$s</string>
    <string name="nfc_ndef_content">Id: %1$s\nMime: %2$s\nPayload: %3$s</string>

    <string name="nfc_hce">Host-based card emulation</string>
    <string name="nfc_hce_f">Host-based Felica card emulation</string>
    <string name="nfc_hce_reader_tests">HCE reader tests</string>
    <string name="nfc_hce_f_reader_tests">HCE Felica reader tests</string>
    <string name="nfc_hce_emulator_tests">HCE emulator tests</string>
    <string name="nfc_hce_f_emulator_tests">HCE Felica emulator tests</string>
    <string name="nfc_hce_f_emulator">HCE Felica emulator</string>
    <string name="nfc_hce_f_reader">HCE Felica reader</string>
    <string name="nfc_hce_emulator_test_info">The host-based card emulation
        tests require two devices to be completed. The HCE emulator tests are used
        to actually test the host-based card emulation feature of the device-under-test. So the
        device running the emulator tests must be the candidate device running the software
        to be tested. \n\nFor each emulator test, there is a corresponding "reader test"
        in the "HCE reader tests" section. The "reader test" acts as a NFC terminal/POS
        and makes sure the device-under-test implements card emulation correctly.</string>
    <string name="nfc_hce_reader_test_info">The host-based card emulation
        tests require two devices to be completed. The HCE emulator tests are used
        to actually test the host-based card emulation feature of the device-under-test. So the
        device running the emulator tests must be the candidate device running the software
        to be tested. \n\nFor each emulator test, there is a corresponding "reader test"
        in the "HCE reader tests" section. The "reader test" acts as a NFC terminal/POS
        and makes sure the device-under-test implements card emulation correctly.
    </string>
    <string name="nfc_hce_type_selection">By default HCE applications must run on type A. If your device is restricted to type B (for example, because of a type B only UICC), select "Type B" from the drop-down box above. Note that all tests must be completed in the same mode (either "Type A" or "Type B").</string>
    <string name="nfc_hce_please_wait">Please wait</string>
    <string name="nfc_hce_setting_up">Setting up card emulation services...</string>

    <string name="nfc_hce_default_route_emulator">Default route (Emulator)</string>
    <string name="nfc_hce_default_route_reader">Default route (Reader)</string>
    <string name="nfc_hce_default_route_emulator_help">This test verifies that the default route for ISO-DEP (ISO14443-4) frames is the host CPU. It does this by selecting an AID that any Android HCE phone will respond to if the select command is routed to the host. Please verify that there is no rule in the routing table that points this AID to the host. This test may be passed if the "PASS" button on the reader side lights up after tapping the devices together.</string>

    <string name="nfc_hce_protocol_params_emulator">Protocol parameters (Emulator)</string>
    <string name="nfc_hce_protocol_params_reader">Protocol parameters (Reader)</string>
    <string name="nfc_hce_protocol_params_emulator_help">This test verifies that the Nfc-A and ISO-DEP protocol parameters are being set correctly. The test may be passed when no FAIL entries show up in the results below. Note that the reader device may be different from the device under test - the DUT itself does not need to be able to act as the reader for this test. \n\n Note that for each test there are 3 possible outcomes:\n1) OK -> test has passed;\n2) FAIL -> test has failed and this must be fixed;\n3) FAIL EMVCO -> this protocol parameter is deviating from the requirements in the EMV Contactless Communication Protocol specification.\n\nWhile it is allowed to ship a HCE implementation with EMVCo failures, it may not perform optimal when EMVco based payment HCE apps are run on the device.</string>

    <string name="nfc_hce_single_payment_emulator">Single payment (Emulator)</string>
    <string name="nfc_hce_single_payment_reader">Single payment (Reader)</string>

    <string name="nfc_hce_dual_payment_emulator">Two payment services (Emulator)</string>
    <string name="nfc_hce_dual_payment_reader">Two payment services (Reader)</string>

    <string name="nfc_hce_change_default_emulator">Change default payment service (Emulator)</string>
    <string name="nfc_hce_change_default_reader">Change default payment service (Reader)</string>

    <string name="nfc_hce_tap_reader_title">Tap reader</string>
    <string name="nfc_hce_tap_reader_message">Select the corresponding reader test on the remote device, click OK on this dialog, and tap devices together. The pass button will be enabled if the test passes.</string>

    <string name="nfc_hce_single_non_payment_emulator">Single non-payment (Emulator)</string>
    <string name="nfc_hce_single_non_payment_reader">Single non-payment (Reader)</string>

    <string name="nfc_hce_dual_non_payment_emulator">Two non-payment services (Emulator)</string>
    <string name="nfc_hce_dual_non_payment_reader">Two non-payment services (Reader)</string>

    <string name="nfc_hce_conflicting_non_payment_emulator">Two conflicting non-payment services (Emulator)</string>
    <string name="nfc_hce_conflicting_non_payment_reader">Two conflicting non-payment services (Reader)</string>

    <string name="nfc_hce_foreground_non_payment_emulator">Foreground override non-payment services (Emulator)</string>
    <string name="nfc_hce_foreground_non_payment_reader">Foreground override non-payment services (Reader)</string>
    <string name="nfc_hce_foreground_non_payment_help">This test enables two non-payment services with conflicting AIDs. It then uses Androids API to allow the foreground app to set a preference for a specific service. This should prevent a popup dialog from showing. If you see a popup dialog during this asking you to select an app, this test has failed.</string>

    <string name="nfc_hce_foreground_payment_emulator">Foreground override payment services (Emulator)</string>
    <string name="nfc_hce_foreground_payment_reader">Foreground override payment services (Reader)</string>
    <string name="nfc_hce_foreground_payment_help">This test enables two payment services, and asks you to set one as the default service. It then uses Androids API to allow the foreground app to set a preference for the non-default service. This will cause the non-default payment service to be invoked.</string>
    <string name="nfc_hce_change_favor_foreground">This test requires the \"Use default\" setting to be set to \"Except when another payment app is open\". Tap OK to go to Tap and Pay settings and make sure the \"Use default\" setting is set to \"Except when another payment app is open\".</string>
    <string name="nfc_hce_offhost_service_emulator">Off-host service (Emulator)</string>
    <string name="nfc_hce_offhost_service_reader">Off-host service (Reader)</string>
    <string name="nfc_hce_offhost_emulator_help">This tests enables a service that declares some AIDs to reside off-host. This test only needs to be passed if your device has a secure element (either embedded or UICC.). The responses from the secure element are not verified by the test - it is up to the tester to verify the responses are as expected.</string>

    <string name="nfc_hce_on_and_offhost_service_emulator">On and off-host services (Emulator)</string>
    <string name="nfc_hce_on_and_offhost_service_reader">On and off-host services (Reader)</string>
    <string name="nfc_hce_on_and_offhost_emulator_help">This tests enables a service that declares some AIDs to reside off-host, and another service that runs on host. It then first sends an APDU sequence that goes off-host, and subsequently some APDUs that should go to the on-host service. This test only needs to be passed if your device has a secure element (either embedded or UICC.). The pass button will be enabled if the on-host sequence is performed as expected. The responses from the secure element are not verified by the test - it is up to the tester to verify the responses are as expected. </string>

    <string name="nfc_hce_tap_test_emulator">50 successful taps test (Emulator)</string>
    <string name="nfc_hce_tap_test_reader">50 successful taps test (Reader)</string>
    <string name="nfc_hce_tap_test_emulator_help">This test requires you to complete at least 50 HCE taps, to ensure stability of the HCE feature. The NFC service and controller should not crash or hang during any of the 50 taps.</string>
    <string name="nfc_hce_throughput_emulator">HCE throughput test (Emulator)</string>
    <string name="nfc_hce_throughput_reader">HCE throughput test (Reader)</string>
    <string name="nfc_hce_throughput_emulator_help">This tests verifies that your HCE implementation can reach a decent throughput. While Android does not have any requirements on HCE performance, many HCE applications such as transport and payment apps do. If the average APDU roundtrip time is more than 50ms, please take a look at your implementation to see where the delay is coming from.</string>
    <string name="nfc_hce_change_preinstalled_wallet">The device has an installed payment application that is currently set as default. To complete the test, you will be asked whether you want to make another app the default app. Select yes.</string>
    <string name="nfc_hce_change_default_help">You will now be asked whether you want to make Payment Service #1 the default app. Select yes.</string>
    <string name="nfc_hce_conflicting_non_payment_help">When tapping the first time, you will be shown a dialog that asks you to choose between TransportService #1 and TransportService #2. Select TransportService #2. Verify a dialog is shown that asks you to tap again to complete. Now tap again, and if communication with TransportService #2 is successfull the pass button will be enabled."</string>

    <string name="nfc_hce_payment_dynamic_aids_emulator">Dynamic payment AIDs (Emulator)</string>
    <string name="nfc_hce_payment_dynamic_aids_reader">Dynamic payment AIDs (Reader)</string>
    <string name="nfc_hce_payment_dynamic_aids_help">This test tries to register dynamic AIDs for a payment service.</string>

    <string name="nfc_hce_large_num_aids_emulator">Large number of AIDs (Emulator)</string>
    <string name="nfc_hce_large_num_aids_reader">Large number of AIDs (Reader)</string>
    <string name="nfc_hce_large_num_aids_help">This test tries to register a large number of different AIDs, to make sure there are no limitations on the maximum amount of HCE apps on the device. Note that this test may take a few seconds to complete; please be patient.</string>

    <string name="nfc_hce_payment_prefix_aids_emulator">Payment prefix AIDs (Emulator)</string>
    <string name="nfc_hce_payment_prefix_aids_reader">Payment prefix AIDs (Reader)</string>
    <string name="nfc_hce_payment_prefix_aids_help">This test statically registers prefix AIDs for a payment service.</string>

    <string name="nfc_hce_payment_prefix_aids_emulator_2">Payment prefix AIDs 2 (Emulator)</string>
    <string name="nfc_hce_payment_prefix_aids_reader_2">Payment prefix AIDs 2 (Reader)</string>

    <string name="nfc_hce_other_prefix_aids_emulator">Other prefix AIDs (Emulator)</string>
    <string name="nfc_hce_other_prefix_aids_reader">Other prefix AIDs (Reader)</string>
    <string name="nfc_hce_other_prefix_aids_help">This test dynamically registers prefix AIDs for a non-payment service.</string>

    <string name="nfc_hce_other_conflicting_prefix_aids_emulator">Conflicting non-payment prefix AIDs (Emulator)</string>
    <string name="nfc_hce_other_conflicting_prefix_aids_reader">Conflicting non-payment prefix AIDs (Reader)</string>
    <string name="nfc_hce_other_conflicting_prefix_aids_help">This test registers conflicting prefix AIDs and makes sure AID conflict detection with prefix AIDs works properly. When tapping the first time, you will be shown a dialog that asks you to choose between TransportService #1 and TransportService #2. Select TransportService #2. Verify a dialog is shown that asks you to tap again to complete. Now tap again, and if communication with TransportService #2 is successfull the pass button will be enabled."</string>

    <string name="nfc_payment_service_desc">NFC Payment service</string>
    <string name="ppse">PPSE</string>
    <string name="mastercard">MasterCard</string>
    <string name="visa">Visa</string>
    <string name="paymentService1">Payment Service #1</string>
    <string name="paymentService2">Payment Service #2</string>
    <string name="transportService1">TransportService #1</string>
    <string name="transportService2">TransportService #2</string>
    <string name="accessService">AccessService</string>
    <string name="offhostService">OffhostService</string>
    <string name="felicaservice">Felica Service</string>

    <!-- Strings for Sensor Test Activities -->
    <string name="snsr_device_admin_receiver">Sensor Tests Device Admin Receiver</string>
    <string name="snsr_test_summary">Tests passed: %1$d, Tests skipped: %2$d, Tests failed: %3$d</string>
    <string name="snsr_test_complete">Test completed without errors.</string>
    <string name="snsr_test_complete_with_errors">Test completed with errors which indicates
      the device does not meet Android compatibility requirement.
      This will degrade user experience and cause applications to misbehave.
      To help debugging, please take a bug report and back up contents under
      /sdcard/sensorTests of the device under test.
    </string>
    <string name="snsr_test_pass">PASS</string>
    <string name="snsr_test_skipped">SKIPPED</string>
    <string name="snsr_test_fail">FAIL</string>
    <string name="snsr_execution_time">Test execution time %1$s sec</string>
    <string name="snsr_rvcvxchk_test">Rotation Vector CV Crosscheck</string>
    <string name="snsr_rvcvxchk_test_rec">Rotation Vector CV Recording</string>

    <!-- Strings to interact with users in Sensor Tests -->
    <string name="snsr_test_play_sound">A sound will be played once the verification is complete...</string>
    <string name="snsr_no_interaction">Leave the device on top of a flat surface.</string>
    <string name="snsr_interaction_needed">Once the test begins, you will have to wave your hand over the front of the device.</string>
    <string name="snsr_device_steady">Keep the device steady.</string>
    <string name="snsr_keep_device_rotating_clockwise">Once the test begins, you will have to keep rotating the device clockwise.</string>
    <string name="snsr_wait_for_user">Press \'Next\' to continue.</string>
    <string name="snsr_wait_to_begin">Press \'Next\' to begin.</string>
    <string name="snsr_on_complete_return">After completing the task, go back to this test.</string>
    <string name="snsr_movement_expected">Movement was expected during the test. Found=%1$b.</string>
    <string name="snsr_sensor_feature_deactivation">Turn off any special features installed in the
        device that register for sensors. Once you are done, you can begin the test.</string>
    <string name="snsr_setting_mode_request">You will be redirected to set \'%1$s\' to: %2$s.</string>
    <string name="snsr_setting_mode_set">\'%1$s\' set to: %2$s.</string>
    <string name="snsr_setting_mode_not_set">\'%1$s\' not set to: %2$s.</string>
    <string name="snsr_setting_airplane_mode">Airplane mode</string>
    <string name="snsr_setting_screen_brightness_mode">Adaptive Brightness</string>
    <string name="snsr_setting_auto_rotate_screen_mode">Auto-rotate screen</string>
    <string name="snsr_setting_keep_screen_on">Stay awake</string>
    <string name="snsr_setting_location_mode">Location</string>
    <string name="snsr_setting_ambient_display">Ambient Display</string>
    <string name="snsr_pass_on_error">Pass Anyway</string>
    <string name="snsr_run_automated_tests">The screen will be turned off to execute the tests,
        when tests complete, the device will vibrate and the screen will be turned back on.</string>

    <!-- Accelerometer -->
    <string name="snsr_accel_test">Accelerometer Test</string>
    <string name="snsr_accel_test_info">This test verifies that the accelerometer is working properly. As you move the device around through space, the triangle should always point down (i.e. in the direction of gravity.) If it does not, the accelerometer is improperly configured.</string>
    <string name="snsr_accel_m_test">Accelerometer Measurement Tests</string>
    <string name="snsr_accel_test_face_up">Place the device on a flat surface with the screen
        facing the ceiling.</string>
    <string name="snsr_accel_test_face_down">Place the device on a flat surface with the screen
        facing it.</string>
    <string name="snsr_accel_test_right_side">Place the device in a flat surface resting vertically
        on its right side.</string>
    <string name="snsr_accel_test_left_side">Place the device in a flat surface resting vertically
        on its left side.</string>
    <string name="snsr_accel_test_top_side">Place the device in a flat surface resting vertically
        on its top side.</string>
    <string name="snsr_accel_test_bottom_side">Place the device in a flat surface resting vertically
        on its bottom side.</string>

    <!-- Gyroscope -->
    <string name="snsr_gyro_test">Gyroscope Test</string>
    <string name="snsr_gyro_test_info">This test verifies that the gyroscope is working properly.\n\nRotate your device as shown by the 3D block. A green background or a check mark indicates that the gyroscope\'s value is correct. A red background or a X mark indicates that the gyroscope\'s value is not right.\n\nThere are 6 parts of the test corresponding to each rotation. Press Pass for all the stages to complete this test.</string>
    <string name="snsr_gyro_test_progress">Test %1$d of %2$d</string>
    <string name="snsr_gyro_test_no_gyro_title">No gyroscope?</string>
    <string name="snsr_gyro_test_no_gyro_message">It doesn\'t seem like you have a gyroscope, so you don\'t need to run this test.</string>
    <string name="snsr_gyro_test_degrees_title">Wrong units?</string>
    <string name="snsr_gyro_test_degrees_message">These values looks like degrees per second. These should be radians per second!</string>
    <string name="snsr_gyro_m_test">Gyroscope Measurement Test</string>
    <string name="snsr_gyro_device_placement">Place the device in a flat surface with the screen
        facing the ceiling. Read the instructions for each scenario, before you perform the
        test.</string>
    <string name="snsr_gyro_device_static">Leave the device static.</string>
    <string name="snsr_gyro_rotate_device">Once you begin the test, you will need to rotate the
        device 360deg (one time) in the direction show by the animation, then place it back on the
        flat surface.</string>

    <!-- Heart Rate -->
    <string name="snsr_heartrate_test">Heart Rate Test</string>
    <string name="snsr_heartrate_test_info">This test verifies that the heart rate monitor is working properly.\n\nWait for at least 1 minute before verifying.\n\nVerify that the resting heart rate is between 0 and 100.</string>
    <string name="snsr_heartrate_test_no_heartrate_title">No heart rate monitor?</string>
    <string name="snsr_heartrate_test_no_heartrate_message">It doesn\'t seem like you have a heart rate monitor, so you don\'t need to run this test.</string>

    <!-- Magnetic Field -->
    <string name="snsr_mag_m_test">Magnetic Field Measurement Tests</string>
    <string name="snsr_mag_verify_norm">Verifying the Norm...</string>
    <string name="snsr_mag_verify_std_dev">Verifying the Standard Deviation...</string>
    <string name="snsr_mag_verify_calibrated_uncalibrated">Verifying the relationship between
        calibrated and uncalibrated measurements...</string>
    <string name="snsr_mag_calibration_description">Please calibrate the Magnetometer by moving
        it in 8 shapes in different orientations.</string>
    <string name="snsr_mag_calibration_complete">When done, leave the device in a flat surface, far
        from all metallic objects (if the test does not pass, try re-running it outdoors).</string>
    <string name="snsr_mag_measurement">-&gt; (%1$.2f, %2$.2f, %3$.2f) : %4$.2f uT</string>

    <!-- Sensor Value Accuracy -->
    <string name="snsr_rot_vec_test">Rotation Vector Accuracy Test</string>
    <string name="snsr_event_length">Sensor(%3$s). Event values expected to have size=%1$d. Found=%2$d.</string>
    <string name="snsr_event_value">Sensor(%3$s). Event value[0] expected to be of value=%1$f. Found=%2$f.</string>
    <string name="snsr_event_time">Sensor(%5$s). Event timestamp expected to be synchronized with SystemClock.elapsedRealtimeNanos(). Event received at=%1$d. Event timestamp=%2$d. Delta=%3$d. Threshold=%4$d.</string>

    <!-- Sensor Batching -->
    <string name="snsr_batch_test">Sensor Batching Manual Tests</string>
    <string name="snsr_batching_walking_needed">Once the test begins, you will have to take the
        device in your hand and walk.</string>

    <!-- Sensor Synchronization -->
    <string name="snsr_synch_test">Sensor Synchronization Test</string>

    <!-- Step Counter and Detector -->
    <string name="snsr_step_counter_test">Step Counter and Detector Tests</string>
    <string name="snsr_step_counter_test_walking">Once the test begins, you will need to walk, and tap on the screen with each step you take.</string>
    <string name="snsr_step_counter_test_still">Once the test begins, you will need to remain still and hold the device still in your hand.</string>
    <string name="snsr_step_counter_expected_steps">At least %1$d steps are expected to be reported. Reported=%2$d.</string>
    <string name="snsr_step_counter_detected_reported">Steps reported by user=%1$d. Steps counted=%2$d. Delta=%3$d. Tolerance=%4$d.</string>
    <string name="snsr_step_detector_detected_reported">Steps reported by user=%1$d. Steps detected=%2$d. Delta=%3$d. Tolerance=%4$d.</string>
    <string name="snsr_step_counter_event_changed">Step counter expected to increase monotonically, with a delta > 0. Found=%1$d. Timestamp=%2$d.</string>
    <string name="snsr_step_reported">%1$d | User reported step.</string>
    <string name="snsr_step_counter_event">%1$d | Step Counter event. count=%2$d.</string>
    <string name="snsr_step_detector_event">%1$d | Step Detector event.</string>

    <!-- Device suspend tests -->
    <string name="snsr_device_suspend_test">Device Suspend Tests</string>
    <string name="snsr_device_did_not_go_into_suspend">Device did not go into suspend mode during test execution </string>
    <string name="snsr_batch_did_not_arrive_at_expected_time">Batch did not arrive at the expected time estimatedBatchArrivalMs=%1$d
    firstEventReceivedMs=%2$d diffMs=%3$d toleranceMs=%4$d </string>
    <string name="snsr_device_suspend_test_instr">One you begin the test, disconnect USB, turn off the display and allow
    the device to go into suspend mode. The screen will turn on and a sound will be played once all the tests are completed.</string>

    <!-- Significant Motion -->
    <string name="snsr_significant_motion_test">Significant Motion Tests</string>
    <string name="snsr_significant_motion_event_arrival">Event expected to trigger. Triggered=%1$s.</string>
    <string name="snsr_significant_motion_event_type">Event expected to be of type=%1$d. Found=%2$d.</string>
    <string name="snsr_significant_motion_event_unexpected">Event not expected to trigger. Triggered=%1$s.</string>
    <string name="snsr_significant_motion_disable_info">Significant Motion is expected to disable itself after it triggers once.</string>
    <string name="snsr_significant_motion_test_trigger">Once you begin the test, you will need to walk for Significant Motion to be detected.</string>
    <string name="snsr_significant_motion_test_cancel">Once you begin the test, you will need to walk to ensure Significant Motion is not reported after trigger canceled.</string>
    <string name="snsr_significant_motion_test_vibration">Leave the device in a level surface. Once you begin the test, the device will vibrate to ensure that Significant Motion is not triggered.</string>
    <string name="snsr_significant_motion_test_in_hand">Once you begin the test, hold the device in your hand while you perform natural hand movements.</string>
    <string name="snsr_significant_motion_test_sitting">Once you begin the test, keep the device in your pocket and move naturally while sitting in a chair.</string>
    <string name="snsr_significant_motion_test_deactivation">Once you begin the test, you will need to walk to ensure Significant Motion triggers only once.</string>
    <string name="snsr_significant_motion_registration">Expected to be able to register for TriggerSensor. Found=%1$b.</string>
    <string name="snsr_significant_motion_cancelation">Expected to be able to cancel TriggerSensor. Found=%b.</string>
    <string name="snsr_significant_motion_ap_suspend">One you begin the test, disconnect USB, turn off the display and allow the device to go into suspend.
    You will need to walk to ensure that Significant Motion triggers. The screen will turn on and a sound will be played once the test completes.</string>
    <string name="snsr_device_did_not_wake_up_at_trigger">Device did not wakeup at tigger time. wakeTime=%1$d ms triggerTime=%2$d ms</string>

    <!-- Low Latency Off-Body Detect -->
    <string name="snsr_offbody_sensor_test">Off Body Sensor Tests</string>
    <string name="snsr_offbody_sensor_registration">Registration failed for low latency offbody detect sensor.\n</string>
    <string name="snsr_offbody_event_arrival">Expected to receive a low latency offbody detect event. Found=%b.</string>
    <string name="snsr_offbody_event_type">Event expected to be of type=%1$d. Found=%2$d.</string>
    <string name="snsr_offbody_event_invalid_value">Invalid value received for offbody state; Expected value %1$d or %2$d. Found=%2$d.</string>
    <string name="snsr_offbody_event_wrong_value">Expected to receive an event having value=%1$d. Found=%2$d.</string>
    <string name="snsr_offbody_event_unexpected">Event not expected to trigger. Triggered=%1$s.</string>
    <string name="snsr_offbody_response_timing_violation">%1$s event maximum allowed latency is %2$d. Found=%3$d ms.</string>
    <string name="snsr_offbody_state_change">Offbody state changed to %1$d. Timestamp=%2$d.</string>
    <string name="snsr_start_offbody_sensor_test_instr">Put watch on your wrist and then click Next button.</string>
    <string name="snsr_start_onbody_sensor_test_instr">Remove the watch from your wrist and then click Next button.</string>
    <string name="snsr_offbody_detect_test_instr">Click Next button, then immediate remove the watch from your wrist.</string>
    <string name="snsr_onbody_detect_test_instr">Click Next button, then immediately attach the watch on your wrist.</string>
    <string name="snsr_ap_wake_offbody_detect_test_instr">Click Next button, then palm the screen. Wait a few seconds after screen blackens, then remove watch from wrist.</string>

    <!-- Strings for Sensor CTS tests inside CtsVerifier -->
    <string name="snsr_single_sensor_tests">CTS Single Sensor Tests</string>
    <string name="snsr_sensor_integration_tests">CTS Sensor Integration Tests</string>
    <string name="snsr_sensor_test">CTS Sensor Test</string>
    <string name="snsr_sensor_batching_tests">CTS Sensor Batching Tests</string>

    <!-- String for DynamicSensorDiscoveryTest -->
    <string name="snsr_dynamic_sensor_discovery_test">Dynamic Sensor Discovery Test</string>

    <!-- Strings for Sample Test Activities -->
    <string name="share_button_text">Share</string>
    <string name="sample_framework_test">Sample Framework Test</string>
    <string name="sample_test">Sample Test</string>
    <string name="sample_test_info">This test verifies that bluetooth sharing is working properly.\nThe test assumes the Device Under Test has bluetooth enabled and is already paired with a second device, also with bluetooth enabled.\nStart this test by clicking share, choose bluetooth from the options, and then select a device to share with.\nNote: This is a sample test, used to demonstrate how to write CTS Verifier tests, so just click pass.</string>

    <!-- Strings for Camera Orientation -->
    <string name="camera_orientation">Camera Orientation</string>
    <string name="co_info">This test verifies the orientation capabilities of
    camera preview and capture.\n - The left view shows a preview window rotated
    clockwise by a given magnitude of degrees.\n - The right view, after taking
    a photo, shows the captured image.\n - For each camera and orientation, both
    the left and right views should appear rotated clockwise by the amount of
    degrees specified. Choose \"Pass\" if this is the case. Otherwise, choose
    \"Fail\".\n - For front-facing cameras, the test will horizontally mirror
    the captured image prior to rotation, in attempt to make the left and right
    views appear the same.\n - The physical orientation of the device does not
    matter.\n - Read the message above the \"Take Photo\" button for
    step-by-step instructions.
    </string>
    <string name="co_preview_label">Camera preview</string>
    <string name="co_format_label">Oriented photo</string>
    <string name="co_camera_label">Camera:</string>
    <string name="co_orientation_label">Orientation</string>
    <string name="co_orientation_direction_label">clockwise</string>
    <string name="co_instruction_heading_label">Instruction:</string>
    <string name="co_instruction_text_photo_label">Take a photo</string>
    <string name="co_instruction_text_passfail_label">Choose \"Pass\" if the left view is oriented the same as the right view. Otherwise, choose \"Fail\".</string>
    <string name="co_instruction_text_extra_label">(mirrored horizontally prior to rotation, since camera is front-facing)</string>
    <string name="co_photo_button_caption">Take Photo</string>

    <!-- Strings for Camera Intents -->
    <string name="camera_intents">Camera Intents</string>
    <string name="ci_info">
    This test verifies that the default camera app is firing intents
    after pictures/videos are taken. It also verifies that when the
    default camera app is invoked via intents, the launch intents work,
    and the broadcast intents are received when appropriate per the SDK
    documentation.\n\n
    - Read the message above the \"Start Test\" button for
    step-by-step instructions.
    </string>
    <string name="ci_preview_label">Camera preview</string>
    <string name="ci_format_label">Oriented photo</string>
    <string name="ci_camera_label">Camera:</string>
    <string name="ci_intents_label">Intents Test</string>
    <string name="ci_intents_direction_label">clockwise</string>
    <string name="ci_instruction_heading_label">Instructions:</string>
    <string name="ci_instruction_text_photo_label">READ BEFORE STARTING TEST</string>
    <string name="ci_instruction_text_passfail_label">Choose \"Pass\" if the right intent is fired after taking a photo from the camera app. Otherwise, choose \"Fail\".</string>
    <string name="ci_instruction_text_app_picture_label">\n
    1. Click Start Test. \n
    2. Go to home screen (HOME key). \n
    3. Launch Camera application. \n
    4. Capture photo within 1 minute. \n
    5. Return to CTS verifier app. \n
    6. Pass button will light up if URI trigger was fired.\n
    7. Click "Pass" if possible.
    </string>
    <string name="ci_instruction_text_app_video_label">\n
    1. Click Start Test. \n
    2. Go to home screen (HOME key). \n
    3. Launch Camera application. \n
    4. Capture video within 1 minute. \n
    5. Return to CTS verifier app. \n
    6. Pass button will light up if URI trigger was fired.\n
    7. Click "Pass" if possible.
    </string>
    <string name="ci_instruction_text_intent_picture_label">\n
    1. Click Start Test.\n
    2. Camera app will launch, prompting to take photo.\n
    3. Capture/confirm photo using camera app controls within 1 minute.\n
    4. Pass button will light up if URI trigger was NOT received.\n
    5. Click "Pass" if possible.
    </string>
    <string name="ci_instruction_text_intent_video_label">\n
    1. Click Start Test.\n
    2. Camera app will launch, prompting to take video.\n
    3. Capture/confirm video using camera app controls within 1 minute.\n
    4. Pass button will light up if URI trigger was received.\n
    5. Click "Pass" if possible.
    </string>
    <string name="ci_start_test_button_caption">Start Test</string>

    <!-- Strings for Camera Formats -->
    <string name="camera_format">Camera Formats</string>
    <string name="cf_info">This test checks that all the supported
    output formats for camera preview callbacks work correctly, and
    that the mandatory formats are available. \n - The left view shows
    a standard preview window. \n - The right view shows the output
    processed from camera preview callbacks. \n - For each camera,
    resolution, and format combination in the dropdowns, the right
    view should look the same as the left, and neither should have
    streaks, lines, or other artifacts. \n - For front-facing cameras,
    the right view must be horizontally mirrored relative to the left
    view.\n - Note that the frame rate of the right view may be much
    lower than on the left; this is not an indication of a failed
    test.
    </string>
    <string name="cf_preview_label">Normal preview</string>
    <string name="cf_format_label">Processed callback data</string>

    <!-- Strings for Camera Video -->
    <string name="record_button_text">Test</string>
    <string name="camera_video">Camera Video</string>
    <string name="video_info"> This test checks video capture
    at different resolutions. \n - The left view window shows the preview.
    \n - Pressing the test button will trigger three
    seconds of video recording. Playback will show up in the right view
    window after recording is complete. \n - Use the spinners to choose
    camera and resolution combinations. The playback should be similar
    to what you saw in preview. \n - After all possible combinations
    are tested, the pass button will be enabled. You may press the pass
    button to indicate a pass. \n - You may press fail button any time during
    the test to indicate failure.
    </string>
    <string name="video_capture_label">Video capture</string>
    <string name="video_playback_label">Video playback</string>
    <string name="dialog_fail_test">Test failed</string>
    <string name="fail_quit">Fail and quit</string>
    <string name="cancel">Cancel</string>
    <string name="status_ready">Ready</string>
    <string name="status_recording">Recording</string>
    <string name="status_playback">Playing back</string>

    <!-- Strings for USB accessory test activity -->
    <string name="usb_accessory_test">USB Accessory Test</string>
    <string name="usb_accessory_test_info">
        1. Install the Cts Verifier USB Companion app on a separate helper device.
        \n\n2. Start the accessory test companion in the Cts Verifier USB Companion.
        \n\n3. Connect the two devices. If using a OTG adapter make sure the adapter is directly connected to the helper device. If using an Type-C cable make sure that the helper device is set as "supply power to the attached device".
        \n\n4. Confirm access to the USB device on the helper device.
        \n\n5. Confirm access to the USB accessory on this device
        \n\n6. Confirm access to the USB device on the helper again.
        \n\n7. Test will run and complete automatically in a less than 30 seconds.
        \n\n8. Cancel all further dialogs on this device
    </string>
    <string name="usb_accessory_test_step1">
        In this specific order:
        \n1. Install the Cts Verifier USB Companion app on a separate helper device.
        \n2. Start the accessory test companion in the Cts Verifier USB Companion.
        \n3. Connect the two devices. If using a OTG adapter make sure the adapter is directly connected to the helper device. If using an Type-C cable make sure that the helper device is set as "supply power to the attached device".
        \n4. Confirm access to the USB device on the helper device. Only confirm once.
        \n5. Confirm access to the USB accessory on this device.
        \n6. Confirm access to the USB device on the helper device again.
        \n\nResult: A progress indicator should appear or test will finish.
    </string>
    <string name="usb_accessory_test_step2">
        Test is running and will complete automatically in less than 30 seconds.
    </string>

    <!-- String for the USB device test activity -->
    <string name="usb_device_test">USB Device Test</string>
    <string name="usb_device_test_info">
        1. Install the Cts Verifier USB Companion app on a separate helper device.
        \n\n2. Start the device test companion in the Cts Verifier USB Companion.
        \n\n3. Connect the two devices. If using a OTG adapter make sure the adapter is directly connected to this device. If using an Type-C cable make sure that this device is set as "supply power to the attached device".
        \n\n4. Confirm access to the USB device on this device.
        \n\n5. Confirm access to the USB accessory on the helper device.
        \n\n6. Confirm access to the USB device on this device again.
        \n\n7. Test will run and complete automatically in less than 30 seconds.
        \n\n8. Cancel all further dialogs on the helper device.
    </string>
    <string name="usb_device_test_step1">
        In this specific order:
        \n1. Install the Cts Verifier USB Companion app on a separate helper device.
        \n2. Start the device test companion in the Cts Verifier USB Companion.
        \n3. Connect the two devices. If using a OTG adapter make sure the adapter is directly connected to this device. If using an Type-C cable make sure that this device is set as "supply power to the attached device".
        \n\nResult: A dialog should show up on this device asking for access to a USB device.
    </string>
    <string name="usb_device_test_step2">
        Confirm access to the USB device on this device.
        \n\nResult: Dialogs should show up on this device and on the helper device asking for access to a USB device/accessory.
    </string>
    <string name="usb_device_test_step3">
        1. Confirm access to the USB accessory on the helper device.
        \n2. Confirm access to the USB device on this device again.
        \n\nResult: A progress indicator should appear or test will finish.
    </string>
    <string name="usb_device_test_step4">
        Test is running and will complete automatically in a less than 30 seconds.
    </string>
    <string name="usb_device_unexpected">Usb companion device is not as expected %1$s. Please retry test.</string>

    <!-- Strings for MTP host test activity -->
    <string name="mtp_host_test">MTP Host Test</string>
    <string name="mtp_host_test_info">The CTS-verifier tests the MTP host feature with another Android device. Please connect another Android device to this Android device by using OTG cable or USB type C cable, then follow the instructions on this screen. Note the test creates/deletes files in the connected Android device.</string>
    <string name="mtp_host_device_lookup_message">Connect MTP device.\nPlease connect another Android device to this device by using USB OTG cable or USB type C cable.\nOpen \"Use USB for\" dialog from the notification in the other Android device and choose \"File Transfer\" option.\nThen press the next button.</string>
    <string name="mtp_host_grant_permission_message">Grant permission.\nReply a dialog asking device permission.</string>
    <string name="mtp_host_test_read_event_message">Test MtpDevice#readEvent.\nTake a picture at the connected device.</string>
    <string name="mtp_host_test_send_object_message">Test MtpDevice#sendObject.</string>
    <string name="mtp_host_test_notification_message">Test MTP notification.\nCheck if there is an notification on this device saying the other MTP device is connected to this device. Also check if it opens the UI to browse files in the connected device by tapping the notification.</string>

    <!-- Strings for the Camera ITS test activity -->
    <string name="camera_its_test">Camera ITS Test</string>
    <string name="camera_its_test_info">
        1. Connect your Android device to a computer with adb installed via a USB cable.
        \n\n2. Setup the CameraITS test environment by following the setup instructions in the
        README file found in the CameraITS directory included in the CTS Verifier bundle
        (cd CameraITS; source build/envsetup.sh;).
        \n\n3. Setup the test scene described in the CameraITS README file, and aim the camera
        at it.
        \n\n4. Run the full ITS test suite on all possible camera Ids.
        (cd CameraITS; python tools/run_all_tests.py).  Once all
        of the tests have been run, the \'PASS\' button will be enabled if all of the tests have
        succeeded. Please note that these tests can take more than 2 hours to run on some devices.
    </string>
    <string name="no_camera_manager">
        No camera manager exists!  This test device is in a bad state.
    </string>
    <string name="all_legacy_devices">
        All cameras on this device are LEGACY mode only - ITS tests are only required on LIMITED
        or better devices.  Pass.
    </string>
    <string name="its_test_passed">All Camera ITS tests passed.  Pass button enabled!</string>
    <string name="its_test_failed">Some Camera ITS tests failed.</string>
    <string name="its_version_mismatch">
        CtsVerifier and ITS script version mismatch. Please update CtsVerifier and ITS script.
    </string>
    <string name="its_test_progress">ITS test progress will be shown here.</string>

    <!-- Strings for the Camera Flashlight test activity -->
    <string name="camera_flashlight_test">Camera Flashlight</string>
    <string name="camera_flashlight_info">
        This test checks the flashlight functionality. It will turn on and off the flashlight of
        each camera device that has a flash unit. Follow the instructions on screen and observe the
        flashlight status changing.
    </string>
    <string name="camera_flashlight_start_button">Start</string>
    <string name="camera_flashlight_next_button">Next</string>
    <string name="camera_flashlight_done_button">Done</string>
    <string name="camera_flashlight_on_button">On</string>
    <string name="camera_flashlight_off_button">Off</string>
    <string name="camera_flashlight_start_text">Press Start to start flashlight test.</string>
    <string name="camera_flashlight_question_text">Is Camera %1$s flashlight on or off?</string>
    <string name="camera_flashlight_next_text">Ok. Press next.</string>
    <string name="camera_flashlight_failed_text">Test failed. Press Done or Fail button.</string>
    <string name="camera_flashlight_passed_text">All tests passed. Press Done or Pass button.
    </string>

    <!-- Strings for StreamingVideoActivity -->
    <string name="streaming_video">Streaming Video Quality Verifier</string>
    <string name="streaming_video_info">This is a test for assessing the quality of streaming videos.  Play each stream and verify that the video is smooth and in sync with the audio, and that there are no quality problems.</string>
    <string name="sv_no_data">No videos.</string>
    <string name="sv_failed_title">Test Failed</string>
    <string name="sv_failed_message">Unable to play stream.  See log for details.</string>

    <!-- Strings for P2pTestActivity -->
    <string name="p2p_test">Wi-Fi Direct Test</string>
    <string name="p2p_test_info">
        The Wi-Fi Direct tests require two devices with Wi-Fi Direct enabled to exchange
        messages. One device must be the candidate device running the software build to
        be tested, while the other device must be an implementation already known to be
        compatible.\n\nOne device should start the requester test, and the other should
        start the responder test. Your device must pass both requester and responder
        tests.
        </string>
    <string name="p2p_group_formation">Group Formation</string>
    <string name="p2p_join">Group Join</string>
    <string name="p2p_service_discovery">Service Discovery</string>

    <string name="p2p_go_neg_responder_test">GO Negotiation Responder Test</string>
    <string name="p2p_go_neg_requester_test">GO Negotiation Requester Test</string>
    <string name="p2p_group_owner_test">Group Owner Test</string>
    <string name="p2p_group_client_test">Group Client Test</string>
    <string name="p2p_service_discovery_responder_test">
        Service Discovery Responder Test</string>
    <string name="p2p_service_discovery_requester_test">
        Service Discovery Requester Test</string>

    <string name="p2p_go_neg_responder">GO Negotiation Responder</string>
    <string name="p2p_go_neg_requester">GO Negotiation Requester</string>
    <string name="p2p_accept_client">Group Owner</string>
    <string name="p2p_join_go">Group Client</string>
    <string name="p2p_service_discovery_responder">Service Discovery Responder</string>
    <string name="p2p_service_discovery_requester">Service Discovery Requester</string>

    <string name="p2p_go_neg_responder_info">
        Go to the Wi-Fi settings and forget all remembered networks.  Then
        start the \"GO Negotiation Requester Test\" on the other device and follow
        the instructions.</string>
    <string name="p2p_accept_client_info">
        Go to the Wi-Fi settings and forget all remembered networks.  Then
        start the \"Group Client Test\" on the other device and follow
        the instructions.</string>
    <string name="p2p_service_discovery_responder_info">
        Start the \"Service Discovery Requester Test\" on the other device and follow
        the instructions.</string>

    <string name="p2p_go_neg_requester_info">
        Go to the Wi-Fi settings and forget all remembered networks.  Then
        start the \"GO Negotiation Responder Test\" on the other device.
        Then run each test individually by clicking on its name.</string>
    <string name="p2p_join_go_info">
        Go to the Wi-Fi settings and forget all remembered networks.  Then
        start the \"Group Owner Test\" on the other device.
        Then run each test individually by clicking on its name.</string>
    <string name="p2p_service_discovery_requester_info">
        Go to the Wi-Fi settings and forget all remembered networks.  Then
        start the \"Service Discovery Responder Test\" on the other device.
        Then run each test individually by clicking on its name.</string>

    <string name="p2p_not_enabled">Wi-Fi is not enabled</string>
    <string name="p2p_not_enabled_message">These tests require Wi-Fi to be enabled.
        Click the button below to go to system settings and enable Wi-Fi.</string>
    <string name="p2p_settings">Wi-Fi Direct Settings</string>

    <string name="p2p_result_success">Test passed successfully.</string>

    <string name="p2p_go_neg_responder_ready">
        The go negotiation responder is now ready to start.
        Go to the Wi-Fi settings and forget all remembered networks.  Then
        start the \"GO Negotiation Requester Test\" on the other device.
        Keep the screen here until all tests on the other device are
        finished.</string>
    <string name="p2p_go_ready">
        The group owner is now ready to start.
        Go to the Wi-Fi settings and forget all remembered networks.  Then
        start the \"Join Group Test\" on the other device.
        Keep the screen here until all tests on the other device are
        finished.</string>
    <string name="p2p_service_responder_ready">
        The service responder is now ready to start.
        Go to the Wi-Fi settings and forget all remembered networks.  Then
        start the \"Service Discovery Requester Test\" on the other device.
        Keep the screen here until all tests on the other device are
        finished.</string>

    <string name="p2p_setup_error">
        Test failed.\n\nSet up error. Check whether Wi-Fi can be enabled.</string>
    <string name="p2p_unexpected_error">
        Test failed.\n\nUnexpected error. Check logcat.</string>
    <string name="p2p_add_local_service_error">
        Test failed.\n\nFailed to add local service.</string>
    <string name="p2p_add_service_request_error">
        Test failed.\n\nFailed to add service request.</string>
    <string name="p2p_remove_service_request_error">
        Test failed.\n\nFailed to remove service request.</string>
    <string name="p2p_clear_service_requests_error">
        Test failed.\n\nFailed to clear service requests.</string>
    <string name="p2p_connect_error">
        Test failed.\n\nFailed to start a p2p connection to the target device.</string>
    <string name="p2p_remove_group_error">
        Test failed.\n\nFailed to remove a p2p group.</string>
    <string name="p2p_discover_peers_error">
        Test failed.\n\nFailed to discover peers.</string>
    <string name="p2p_discover_services_error">
        Test failed.\n\nFailed to discover services.</string>
    <string name="p2p_ceate_group_error">
        Test failed.\n\nFailed to start up group owner.</string>
    <string name="p2p_no_service_requests_error">
        Test failed.\n\n\"NO_SERVICE_REQUESTS\" error did not occur.</string>
    <string name="p2p_receive_invalid_response_error">
        Test failed.\n\nReceived an invalid message or could not receive
         the expected message.\n\n</string>
    <string name="p2p_target_not_found_error">Test failed.\n\n
        The target responder device was NOT found. Start up the responder
        test on the other device, then run the test again.</string>
    <string name="p2p_target_invalid_role_error">Test failed.\n\n
        The target responder must be p2p device. However, the target responder
        device was group owner. Check the test case on the other device.</string>
    <string name="p2p_target_invalid_role_error2">Test failed.\n\n
        The target responder must be group owner. However, the target responder
        device was p2p device. Check the test case on the other device.</string>
    <string name="p2p_connection_error">
        Test failed.\n\nFailed to establish a p2p connection.</string>
    <string name="p2p_detect_disconnection_error">
        Test failed.\n\nFailed to detect client disconnection.</string>
    <string name="p2p_disconnect_error">
        Test failed.\n\nFailed to disconnect a p2p connection.</string>

    <string name="p2p_search_target">Search Target</string>
    <string name="p2p_searching_target">Searching for target device ...</string>
    <string name="p2p_checking_serv_capab">Checking the service discovery
        capability ...</string>
    <string name="p2p_connecting_with_pbc">Trying to connect the target device ...\n\n
        Click the \"OK\" button on the other device to accept the connection
        request from this device.</string>
    <string name="p2p_connecting_with_pin">Trying to connect the target device ...\n\n
        Enter the pin number on the other device.</string>
    <string name="p2p_waiting_for_peer_to_connect">Waiting for peer to
        connect ...</string>
    <string name="p2p_waiting_for_peer_to_disconnect">Waiting for peer
        to disconnect ...</string>

    <string name="camera_fov_calibration">Camera FOV Calibration</string>
    <string name="camera_fov_calibration_done">Done</string>
    <string name="camera_fov_general_settings">General settings</string>
    <string name="camera_fov_label_options">Settings</string>
    <string name="camera_fov_tap_to_take_photo">Tap to calibrate</string>
    <string name="camera_fov_marker_distance">Marker distance (in cm)</string>
    <string name="camera_fov_marker_distance_description">The distance in centimeters between
        the solid lines on the target pattern.</string>
    <string name="camera_fov_target_distance">Target distance (in cm)</string>
    <string name="camera_fov_target_distance_description">The distance in centimeters from the
        device to the target pattern.</string>
    <string name="camera_fov_settings_button_text">Setup</string>
    <string name="camera_fov_change_preview_sizes_button_text">Preview Sizes</string>
    <string name="camera_fov_choose_preview_size_for_camera">Choose preview size for camera %1$s</string>
    <string name="camera_fov_displayed_fov_label">Displayed FOV : </string>
    <string name="camera_fov_reported_fov_label">Reported  FOV : </string>
    <string name="camera_fov_reported_fov_problem">Reported FOV problem</string>
    <string name="camera_fov_reported_fov_problem_message">The reported FOV before takePicture() is
        different from when onPictureTaken() is called.\nAs picture size has not been changed, the
        reported FOV should be identical at both times.\n\nFOV before/after: %1$f / %2$f</string>

    <string name="camera_fov_panorama_wallpaper_title">Photo Sphere Live Wallpaper</string>
    <string name="camera_fov_panorama_wallpaper_description">This live wallapper displays photo
        spheres.</string>
    <string name="camera_fov_select_panorama">Select panorama</string>
    <string name="camera_fov_select_panorama_description">Select a panorama to display in the
       live wallpaper.</string>
    <string name="camera_fov_reset_panorama">Reset panorama</string>
    <string name="camera_fov_reset_panorama_description">Resets the panorama to show the demo
        file.</string>
    <string name="camera_fov_enable_compass_mode">Enable compass mode</string>
    <string name="camera_fov_enable_compass_mode_description">If enabled, the panorama orients
        itself according to the current rotation of the device.</string>

    <string name="test_category_notifications">Notifications</string>
    <string name="package_priority_test">Notification Package Priority Test</string>
    <string name="package_priority_info">This test checks that the NotificationManagerService respects
        user preferences about relative package priorities.
    </string>
    <string name="package_priority_bot">Verifying that the CTS Robot helper package is installed.</string>
    <string name="package_priority_high">Find \"%s\" in the \"Notifications\" settings panel, and allow it to Override Do Not Disturb.</string>
    <string name="package_priority_default">Find \"%s\" in the \"Notifications\" settings panel, and disallow it to Override Do Not Disturb.</string>
    <string name="package_priority_user_order">Check that ranker respects user priorities.</string>

    <string name="shortcut_reset_test">Shortcut Reset Rate-limiting Test</string>
    <string name="shortcut_reset_info">This test checks that when an inline-reply happens, ShortcutManager\'s rate-limiting
        is reset.</string>
    <string name="shortcut_reset_bot">Verifying that the CTS Robot helper package is installed.</string>
    <string name="shortcut_reset_start">Showing the notification.</string>
    <string name="shortcut_reset_prompt_inline_reply">Open the notification shade,
        find the \"Shortcut Reset Rate-limiting Test\" notification, type something in the inline-reply field and
        press the send button.</string>
    <string name="shortcut_reset_check_result">Check ShortcutManager rate-limit has been reset.</string>

    <string name="attention_test">Notification Attention Management Test</string>
    <string name="attention_info">This test checks that the NotificationManagerService is
        respecting user preferences about notification ranking and filtering.
    </string>
    <string name="attention_ready">I\'m done</string>
    <string name="attention_filter_all">Please disable \"Do not disturb\" by tapping the Quick Settings tile.</string>
    <string name="attention_filter_priority">Please select \"Priority only\" in the dialog that appears
        when you tap the \"Do not disturb\" tile in Quick Settings, and customize the setting to allow messages from
        starred contacts only by tapping "More settings".</string>
    <string name="attention_filter_none">Please select \"Total silence\" in the dialog that appears
        when you tap the \"Do not disturb\" tile in Quick Settings.</string>
    <string name="attention_create_contacts">Create contacts for notification annotations.</string>
    <string name="attention_delete_contacts">Delete test contacts.</string>
    <string name="attention_default_order">Check that ranker defaults to time order.</string>
    <string name="attention_priority_order">Check that ranker respects developers priorities.</string>
    <string name="attention_ambient_bit">Check that the ambient bit is set appropriately.</string>
    <string name="attention_lookup_order">Check that ranker respects Lookup URIs for contacts.</string>
    <string name="attention_email_order">Check that ranker respects mailto URIs for contacts.</string>
    <string name="attention_phone_order">Check that ranker respects telephone URIs for contacts.</string>
    <string name="attention_interruption_order">Check that ranker temporarily boosts interruptions.
    This test takes 30 seconds to complete.</string>
    <string name="attention_none_are_filtered">Check that \"All\" mode doesn\'t filter any notifications.</string>
    <string name="attention_some_are_filtered">Check that \"Priority\" mode doesn\'t filter priority notifications.</string>
    <string name="attention_all_are_filtered">Check that \"None\" mode filters all notifications.</string>
    <string name="nls_test">Notification Listener Test</string>
    <string name="nas_test">Notification Assistant Test</string>
    <string name="nls_service_name">Notification Listener for CTS Verifier</string>
    <string name="nls_info">This test checks that a NotificationListenerService can be enabled
        and disabled, and that once enabled the service is able to receive notifications and
        dismiss them.
    </string>
    <string name="nas_service_name">Notification Assistant for CTS Verifier</string>
    <string name="nas_info">This test checks that a NotificationAssistantService can be enabled
        and disabled, and that once enabled the service is able to receive notifications and
        dismiss them.
    </string>
    <string name="msg_extras_preserved">Check that Message extras Bundle was preserved.</string>
    <string name="vr_tests">VR Tests</string>
    <string name="test_category_vr">VR</string>
    <string name="vr_test_title">VR Listener Test</string>
    <string name="vr_service_name">VR Listener for CTS Verifier</string>
    <string name="vr_info">This test checks that a VrListenerService can be enabled and disabled, and
        and that it receives the correct lifecycle callbacks when entering and exiting VR mode.
    </string>
    <string name="vr_start_settings">Launch Settings</string>
    <string name="vr_start_vr_activity">Launch VR mode activity</string>
    <string name="vr_start_double_vr_activity">Launch Two VR mode activities</string>
    <string name="vr_start_vr_activity_desc">Click the button to launch the VR mode activity.</string>
    <string name="vr_start_vr_double_activity_desc">Click the button to launch two consecutive VR mode activities.</string>
    <string name="vr_check_disabled">Check that the CTS VR helper service is disabled by default.</string>
    <string name="vr_enable_service">Please enable \"VR Listener for CTS Verifier\"
        under Apps > Gear Icon > Special Access > VR Helper Services and return here.</string>
        <string name="vr_disable_service">Please disable \"VR Listener for CTS Verifier\"
        under Apps > Gear Icon > Special Access > VR Helper Services and return here.</string>
    <string name="nas_enable_service">Please enable \"Notification Assistant for CTS Verifier\"
        under Apps > Gear Icon > Default > Notification Assistant and return here.</string>
    <string name="nas_disable_service">Please disable \"Notification Assistant for CTS Verifier\"
        under Apps > Gear Icon > Default > Notification Assistant and return here.</string>
    <string name="nls_enable_service">Please enable \"Notification Listener for CTS Verifier\"
        under Apps > Gear Icon > Special Access > Notification Access and return here.</string>
    <string name="nls_disable_service">Please disable \"Notification Listener for CTS Verifier\"
        under Apps > Gear Icon > Special Access > Notification Access and return here.</string>
    <string name="nls_start_settings">Launch Settings</string>
    <string name="nls_service_started">Service should start once enabled.</string>
    <string name="nas_note_enqueued_received">Check that notification was enqueued.</string>
    <string name="nls_note_received">Check that notification was received.</string>
    <string name="nls_payload_intact">Check that notification payload was intact.</string>
    <string name="nas_adjustment_payload_intact">Check that the Assistant can adjust notifications.</string>
    <string name="nas_adjustment_enqueue_payload_intact">Check that the Assistant can adjust notifications on enqueue.</string>
    <string name="nas_create_channel">Check that the Assistant can create a Notification Channel for another app.</string>
    <string name="nas_update_channel">Check that the Assistant can update a Notification Channel for another app.</string>
    <string name="nas_block_channel">Check that the Assistant can block a Notification Channel.</string>
    <string name="nas_delete_channel">Check that the Assistant can delete a Notification Channel for another app.</string>
    <string name="nas_snooze_context">Check that the Assistant can snooze a notification until a given context.</string>
    <string name="nls_clear_one">Check that service can clear a notification.</string>
    <string name="nls_clear_one_reason">Check that service can clear a notification and receive the correct reason for dismissal.</string>
    <string name="nls_clear_all">Check that service can clear all notifications.</string>
    <string name="nls_service_stopped">Service should stop once disabled.</string>
    <string name="nls_note_missed">Check that notification was not received.</string>
    <string name="nls_snooze">Check the service can be snoozed.</string>
    <string name="nls_unsnooze">Check the service can be unsnoozed.</string>
    <string name="nls_hints">Check that the listener can set hints.</string>
    <string name="nls_snooze_one">Check that service can snooze a notification.</string>
    <string name="nls_snooze_one_time">Check that service can snooze a notification for a given time.</string>
    <string name="nls_get_snoozed">Check that service can retrieve snoozed notifications.</string>
    <string name="nls_unsnooze_one">Check that service can unsnooze a notification.</string>
    <string name="nas_note_missed_enqueued">Check that notification was not enqueued.</string>
    <string name="cp_test">Condition Provider test</string>
    <string name="cp_service_name">Condition Provider for CTS Verifier</string>
    <string name="cp_info">This test checks that a ConditionProviderService can be enabled
        and disabled, and that once enabled the service is able to create, query, edit, and delete
        automatic zen rules.
    </string>
    <string name="cp_enable_service">Please enable \"CTS Verifier\" under Do Not Disturb access and return here.</string>
    <string name="cp_disable_service">Please disable \"CTS Verifier\" under Do Not Disturb access and return here.</string>
    <string name="cp_start_settings">Launch Settings</string>
    <string name="cp_create_rule">Creating Automatic Zen Rule</string>
    <string name="cp_update_rule">Updating Automatic Zen Rule</string>
    <string name="cp_subscribe_rule">Subscribing to Automatic Zen Rule</string>
    <string name="cp_service_started">Service should start once enabled.</string>
    <string name="cp_service_stopped">Service should stop once disabled.</string>
    <string name="cp_unsubscribe_rule">Unsubscribing to Automatic Zen Rule</string>
    <string name="cp_delete_rule">Deleting Automatic Zen Rule</string>
    <string name="cp_get_rules">Retrieving Automatic Zen Rules</string>
    <string name="cp_get_rule">Retrieving Automatic Zen Rule</string>

    <string name="location_mode_high_accuracy_test">High Accuracy Mode Test</string>
    <string name="location_mode_high_accuracy_info">
        This test checks that the Location Mode API is consistent with the
        Location Provider API when the device is in High Accuracy location mode.
    </string>
    <string name="location_mode_select_high_accuracy">
        Please select the \"High accuracy\" mode at Settings > Location
        (hint: tap the "Mode" item) and return here.
    </string>
    <string name="location_mode_battery_saving_test">Battery Saving Mode Test</string>
    <string name="location_mode_battery_saving_info">
        This test checks that the Location Mode API is consistent with the
        Location Provider API when the device is in Battery Saving location mode.
    </string>
    <string name="location_mode_select_battery_saving">
        Please select the \"Battery Saving\" mode at Settings > Location
        (hint: tap the "Mode" item) and return here.
    </string>
    <string name="location_mode_device_only_test">Device Only Mode Test</string>
    <string name="location_mode_device_only_info">
        This test checks that the Location Mode API is consistent with the
        Location Provider API when the device is in Device Only location mode.
    </string>
    <string name="location_mode_select_device_only">
        Please select the \"Device Only\" mode at
        Settings > Location (hint: tap the "Mode" item) and return here.
    </string>
    <string name="location_mode_off_test">Location Mode Off Test</string>
    <string name="location_mode_off_info">
        This test checks that the Location Mode API is consistent with the
        Location Provider API when the device is in the Off location mode.
    </string>

    <string name="location_mode_start_settings">Launch Settings</string>
    <string name="location_mode_turn_on">
        Please turn ON location access (the switch at the top of Settings > Location)
        and return here.
    </string>
    <string name="location_mode_turn_off">
        Please turn OFF location access (the switch at the top of Settings > Location)
        and return here.
    </string>
    <string name="location_mode_secure_gps_on">GPS provider should be ON in secure settings.</string>
    <string name="location_mode_secure_gps_off">GPS provider should be OFF in secure settings.</string>
    <string name="location_mode_secure_nlp_on">Network location provider should be ON in secure settings.</string>
    <string name="location_mode_secure_nlp_off">Network location provider should be OFF in secure settings.</string>
    <string name="location_mode_manager_gps_on">GPS provider should be ON in LocationManager.</string>
    <string name="location_mode_manager_gps_off">GPS provider should be OFF in LocationManager.</string>
    <string name="location_mode_manager_nlp_on">Network location provider should be ON in LocationManager.</string>
    <string name="location_mode_manager_nlp_off">Network location provider should be OFF in LocationManager.</string>

    <string name="cacert_test">CA Cert Notification Test</string>
    <string name="cacert_info">This test checks that when a CA Certificate is installed, the user is notified.</string>
    <string name="cacert_do_something">Do it</string>
    <string name="cacert_done">Done</string>
    <string name="cacert_install_cert">Use the CertInstaller to install the certificate "MyCA.cer" from device storage. When it opens, choose any name and tap "Okay". If this button does nothing, pass the test and move on.</string>
    <string name="cacert_check_cert_in_settings">Visit the user-installed trusted credentials page and confirm that the "Internet Widgits Pty Ltd" cert appears in the list.</string>
    <string name="cacert_remove_screen_lock">You may have been prompted to set a screen lock when installing the certificate. If so, remove it. If not, you may skip this step.</string>
    <string name="cacert_check_notification">Look at the system notifications. Confirm that:\n
1. There is a notification saying a certificate authority is installed.\n
2. Tapping that notification brings up a more detailed explanation and a button to check trusted credentials.\n
3. Tapping that button brings up the Trusted Credentials page you just visited.</string>
    <string name="cacert_dismiss_notification">Open the notification and follow the link to remove CA certificates. If removing CA certificates does not dismiss the notification, fail the test.</string>

    <string name="caboot_test">CA Cert Notification on Boot test</string>
    <string name="caboot_info">This test is to confirm that when the user has installed a trusted credential, the system notifies the user when it boots.</string>
    <string name="caboot_check_cert_installed">Please check here to see whether a certificate is already installed. (If this button does nothing, pass the test and move on.)</string>
    <string name="caboot_check_creds">Check Credentials</string>
    <string name="caboot_if_not_installed">Only if there is no credential currently installed, install one. (If this button does nothing, pass the test and move on.)</string>
    <string name="caboot_install_cert">Install credential</string>
    <string name="caboot_reboot_desc">Please reboot the device and return to this test.</string>
    <string name="caboot_after_boot">AFTER REBOOTING: Check that there is a notification that the network may be monitored. Opening that notification should show a dialog box giving more information, with a button to check trusted credentials. This should open up the same view of trusted credentials that you get via the "Check credentials" button.</string>

    <!-- Strings for KeyChain -->
    <string name="keychain_test">KeyChain Storage Test</string>
    <string name="keychain_info">This test checks that credentials installed to the system can be granted, retrieved, and used to create valid HTTPS connections.</string>
    <string name="keychain_reset">Reset</string>
    <string name="keychain_skip">Skip</string>
    <string name="keychain_setup_desc">The first step sets up an internal KeyStore and generates credentials to use for the remainder of the test.\n\n
 Tap \'Next\' to begin.</string>
    <string name="keychain_install_desc">Credentials generated. Tap \'Next\' to install them to the system keychain.\n\n
The container for the credentials will not be protected with a password; if prompted for one, leave that field blank.\n\n
During installation you may be prompted for a name - accept the default suggestion.\n\n
In the case that these credentials were already installed, you may skip this step.</string>
    <string name="keychain_https_desc">The last test involves setting up an HTTPS connection using credentials from the KeyChain.\n\n
You should be prompted to select credentials; choose the ones you just installed in the previous step.</string>
    <string name="keychain_reset_desc">Before marking this test as passed, tap \'Next\' to open security settings and reset the following items:\n
 1. Clear device credentials.\n
 2. Change the lock screen type to \'None\'.</string>

    <!-- Strings for Widget -->
    <string name="widget_framework_test">Widget Framework Test</string>
    <string name="widget_framework_test_info">This test checks some basic features of the widget
        framework. In order to perform the test, press the Home button. Add the widget
        titled "CTS Verifier" to the home screen. Follow the instructions in the widget.</string>
    <string name="widget_name">Widget Framework Test</string>
    <string name="widget_pass">Pass</string>
    <string name="widget_fail">Fail</string>

    <string name="provisioning_byod_nonmarket_allow">Enable non-market apps</string>
    <string name="provisioning_byod_nonmarket_allow_info">
        This test verifies that non-market apps can be installed if permitted.\n
        1. A package installation UI should appear.\n
        2. Accept the package and verify that it installs.
    </string>

    <string name="provisioning_byod_nonmarket_deny">Disable non-market apps</string>
    <string name="provisioning_byod_nonmarket_deny_info">
        This test verifies that non-market apps cannot be installed unless permitted.\n
        1. A package installation UI should appear.\n
        2. Verify that the installation of the package is refused.
    </string>

    <string name="provisioning_byod_capture_image_support">Camera support cross profile image capture</string>
    <string name="provisioning_byod_capture_image_support_info">
        This test verifies that images can be captured from the managed profile using the primary profile camera.\n
        1. Capture a picture using the camera.\n
        2. Verify that the captured picture is shown.\n
        3. Click on the close button.
    </string>
    <string name="provisioning_byod_capture_video_support_with_extra_output">Camera support cross profile video capture (with extra output path)</string>
    <string name="provisioning_byod_capture_video_support_info">
        This test verifies that videos can be captured from the managed profile using the primary profile camera.\n
        1. Capture a video using the camera.\n
        2. Click on the play button.\n
        3. Verify that the captured video is played.\n
        4. Click on the close button.
    </string>
    <string name="provisioning_byod_capture_video_support_without_extra_output">Camera support cross profile video capture (without extra output path)</string>
    <string name="provisioning_byod_capture_audio_support">Sound recorder support cross profile audio capture</string>
    <string name="provisioning_byod_capture_audio_support_info">
        This test verifies that audio can be captured from the managed profile using the primary profile sound recorder.\n
        1. Capture audio.\n
        2. Click on the play button.\n
        3. Verify that the captured audio is played.\n
        4. Click on the close button.\n
    </string>
    <string name="provisioning_byod_dismiss_result_dialog">Close</string>
    <string name="provisioning_byod_play">Play</string>
    <string name="provisioning_byod_verify_image_title">Verify captured image</string>
    <string name="provisioning_byod_verify_video_title">Verify captured video</string>
    <string name="provisioning_byod_verify_audio_title">Verify captured audio</string>
    <string name="provisioning_byod_no_image_capture_resolver">No image capture app present. Skip test.</string>
    <string name="provisioning_byod_no_video_capture_resolver">No video capture app present. Skip test.</string>
    <string name="provisioning_byod_no_audio_capture_resolver">No audio capture app present. Skip test.</string>
    <string name="provisioning_byod_capture_media_error">Error while capturing media from managed profile.</string>
    <string name="provisioning_byod_capture_image_error">Error while capturing image from managed profile.</string>

    <string name="provisioning_byod_auth_bound_key">Authentication-bound keys</string>
    <string name="provisioning_byod_auth_bound_key_info">
        This test verifies keystore cryptographic keys can be bound to device credentials.
        These keys should only be available if there was a recent enough authentication.
    </string>
    <string name="provisioning_byod_auth_bound_key_instruction">
        This test verifies keystore cryptographic keys can be bound to device lockscreen challenge or fingerprints (if available).
        These keys should only be available if there was a recent enough authentication. \n

        1. Press "Set up" to open Security settings. Create a lockscreen password and if available, enroll a fingerprint.\n
        2. Go through the list of tests.\n
        3. Mark the overall test pass or fail.\n
        4. Once the set of tests are completed, remove the lockscreen challenge.
    </string>
    <string name="provisioning_byod_auth_bound_key_set_up">Set up</string>
    <string name="provisioning_byod_lockscreen_bound_key">Lockscreen-bound key test</string>
    <string name="provisioning_byod_fingerprint_bound_key">Fingerprint-bound key test</string>
    <string name="provisioning_byod_vpn">VPN test</string>
    <string name="provisioning_byod_select_work_challenge">Select work lock test</string>
    <string name="provisioning_byod_select_work_challenge_description">
        This test verifies that a work lock can be chosen.\n

        1. Verify that you get sent to the page for Choosing a new work lock.\n
        2. Set a new work lock.
    </string>
    <string name="provisioning_byod_confirm_work_credentials">Confirm work lock test</string>
    <string name="provisioning_byod_confirm_work_credentials_description">
        This test verifies that work lock is shown when opening a work app,
        the work lock was set correctly and it is customized according to
        the policies set. You can only do this test after you have done the previous test.\n

        1. Open a work app.\n
        2. Verify that a screen asking you for your work credentials is shown.\n
        3. Verify that the background image contains an orange suitcase.\n
        4. Verify that the background color of the remaining image is blue.\n
        5. Verify that the header text says \"CtsVerifier\".\n
        6. Confirm your credentials and verify that the credentials you entered previously work.
    </string>
    <string name="provisioning_byod_confirm_work_credentials_header">
        CtsVerifier
    </string>

    <string name="provisioning_byod_recents">Recents redaction test</string>
    <string name="provisioning_byod_recents_info">
        This test verifies that if a work profile is locked with a separate password, Recents views
        for applications in the work profile are redacted.
    </string>
    <string name="provisioning_byod_recents_instructions">
        This test verifies that if a work profile is locked with a separate password, Recents views
        for applications in the work profile are redacted.\n
        Some devices may not lock as soon as the screen is turned off by default. On such devices,
        use the button below when requested to lock the work profile.
    </string>
    <string name="provisioning_byod_recents_lock_now">Lock now</string>

    <string name="provisioning_byod_recents_verify_redacted">
        Verify recents are redacted when locked.
    </string>
    <string name="provisioning_byod_recents_verify_redacted_instruction">
        1) Follow the instructions on-screen to set a work password.\n
        2) Turn the screen off and on again, or use the "lock now" button, to lock the work profile.\n
        3) Open Recents.\n
        4) Confirm that this "CTS Verifier" activity is shown in Recents.\n
        5) Confirm that the contents of the activity <b>are</b> hidden.\n
        6) Return to this page and pass the test.
    </string>
    <string name="provisioning_byod_recents_verify_not_redacted">
        Verify recents are not redacted when unlocked.
    </string>
    <string name="provisioning_byod_recents_verify_not_redacted_instruction">
        1) Follow the instructions on-screen to remove the work password.\n
        2) Open Recents.\n
        3) Confirm that this "CTS Verifier" activity is shown in Recents.\n
        4) Confirm that the contents of the activity <b>are not</b> hidden.\n
        5) Return to this page and pass the test.
    </string>
    <string name="provisioning_byod_recents_remove_password">
        The work profile still has a separate password. Please remove this before continuing.
    </string>

    <!-- Strings for DeskClock -->
    <string name="deskclock_tests">Alarms and Timers Tests</string>
    <string name="deskclock_tests_info">
        The Alarms and Timers tests verify that the Clock app implements the AlarmClock API properly.
    </string>
    <string name="deskclock_group_alarms">Alarms</string>
    <string name="deskclock_group_timers">Timers</string>

    <string name="dc_show_alarms_test">Show Alarms Test</string>
    <string name="dc_show_alarms_test_info">
        This test verifies that the SHOW_ALARMS API works.\n
        1. Press the "Show Alarms" button.\n
        2. Verify that a UI of the clock app is launched and displays the list of alarms\n
    </string>
    <string name="dc_show_alarms_button">Show Alarms</string>

    <string name="dc_set_alarm_with_ui_test">Set Alarm Test</string>
    <string name="dc_set_alarm_with_ui_test_info">
        This test verifies that the ACTION_SET_ALARM with no parameters API works.\n
        1. Press the "Set Alarm" button.\n
        2. Verify that the clock app is launched and displays a UI to manage alarms.\n
    </string>
    <string name="dc_set_alarm_button">Set Alarm</string>
    <string name="dc_set_alarm_verify_button">Verify</string>

    <string name="dc_start_alarm_test">Start Alarm Test</string>
    <string name="dc_start_alarm_test_info">
        This test verifies that the ACTION_SET_ALARM API actually starts an alarm.\n
        1. Press the "Start Alarm" button.\n
        2. Make sure the alarms UI is NOT shown\n
        3. Wait for the alarm to fire (may take up to 2 minutes)\n
        4. Verify that the alarm title is: "Start Alarm Test",\n
           the alarm is silent and vibrating (if the device supports vibrate).\n
        5. Dismiss the alarm.\n
        6. Verify that the alarm is not in the Clock\'s alarms list. The Verify button opens
           the alarm view.\n
    </string>
    <string name="dc_start_alarm_button">Start Alarm</string>

    <string name="dc_full_alarm_test">Full Alarm Test</string>
    <string name="dc_full_alarm_test_info">
        This test verifies that the ACTION_SET_ALARM API supports all extras.\n
        1. Press the "Create Alarm" button.\n
        2. Verify that you see one alarm with the following information:\n
           Name of alarm: Create Alarm Test. \n
           Vibrate: on. (if the device supports vibrate).\n
           Ringtone: silent. (if the device has a speaker).\n
           Time:  01:23. \n
           Repeating on: Monday and Wednesday. \n
    </string>
    <string name="dc_full_alarm_button">Create Alarm</string>

    <string name="dc_set_timer_with_ui_test">Set Timer Test</string>
    <string name="dc_set_timer_with_ui_test_info">
        This test verifies that the ACTION_SET_TIMER API with no paramters open the UI\n
        1. Press the "Set Timer" button.\n
        2. Verify that the an app is launched and displays a UI to manage timers.\n
    </string>
    <string name="dc_set_timer_with_ui_button">Set Timer</string>

    <string name="dc_start_timer_test">Start Timer Test</string>
    <string name="dc_start_timer_test_info">
        This test verifies that the ACTION_SET_TIMER API actually starts a timer\n
        1. Press the "Start Timer" button.\n
        2. Verify that a timer is started  and NO timers UI is shown.\n
        3. Verify that the timer named "Start Timer Test" rings after 30 seconds. Dismiss it.\n
        4. Verify that the timer is deleted after the dismissal.\n
    </string>
    <string name="dc_start_timer_button">Start Timer</string>

    <string name="dc_start_timer_with_ui_test">Start Timer With UI Test</string>
    <string name="dc_start_timer_with_ui_test_info">
        This test verifies that the ACTION_SET_TIMER API actually starts a timer with UI\n
        1. Press the "Start Timer" button.\n
        2. Verify that a timer is started  and the timers UI is shown with a timer named "Start Timer Test".\n
        3. Verify that the timer rings after 30 seconds.\n
    </string>
    <!-- Strings for LockConfirmBypassTest -->
    <string name="lock_confirm_test_title">Keyguard Password Verification</string>
    <string name="lock_set_button_text">Set password</string>
    <string name="lock_change_button_text">Change password</string>
    <string name="lock_confirm_message">
        This test verifies that the user is prompted for the current keyguard password before prompting for a new password.\n
        \nClick the \"Set password\" button if you currently don\'t have a password set.\n
        \nThen click the \"Change password\" button to change it. You should be prompted for the current password first. If you are not, then mark the test as failed.
    </string>

    <!-- String for Projection Tests -->
    <string name="test_category_projection">Projection Tests</string>
    <string name="projection_service_name">Projection Service</string>
    <string name="pca_info">This tests whether or not OpenGL projection works.\n
        You should see two "tumbling cubes." Tapping the screen should cause the cubes to explode.</string>
    <string name="pca_test">Projection Cube Test</string>
    <string name="pwa_info">This tests whether or displaying widets and keyfocus navigation works.\n
        You should see four buttons on the bottom of the screen.\n
        Pressing the "up" and "down" buttons should highlight different buttons.\n
        Furthermore, the highlight should disappear when any button is touched, and the touched button should behave as usual.\n</string>
    <string name="pwa_test">Projection Widget Test</string>
    <string name="pwa_button_up">Up</string>
    <string name="pwa_button_down">Down</string>
    <string name="pwa_button">Button</string>
    <string name="pla_test">Projection Scrolling List Test</string>
    <string name="pla_info">This tests whether a projected list view will scroll properly\n
        You should see 50 list items and be able to scroll up and down the list</string>
    <string name="pva_test">Projection Video Playback Test</string>
    <string name="pva_info">This tests whether video playback works when projected.\n
        You should see a blinking white box and here a beep that is synchronized with each blink</string>
    <string name="pta_test">Projection Multitouch Test</string>
    <string name="pta_info">This tests whether multitouch works.\n
        Touching the screen should render a dot at the location you touched.\n
        Touching with additional fingers will render additoinal dots and you should be able to drag them around.</string>
    <string name="poa_test">Projection Offscreen Activity</string>
    <string name="poa_info">This tests whether a virtual display will continue to respond to and render even when the screen is off.\n
        Simply follow the instructions and the test will detect the pass conditions.\n
        Note that turning on the screen too early will result in a failure.</string>

    <!-- Strings for RotationVectorTest and GameRotationVectorTest -->
    <string name="rotation_vector_test">Rotation Vector Accuracy Test</string>
    <string name="snsr_rotation_vector_set_reference">
        Place the mobile device in a reference position. Note: to provide an accurate reference,
        align the device along one edge of a notebook laying on a table.</string>
    <string name="snsr_rotation_vector_reference_set">Reference position set.</string>
    <string name="snsr_rotation_vector_move_info">Move, shake, and rotate the device.</string>
    <string name="snsr_rotation_vector_set_final">Place the device back to the reference position.</string>
    <string name="snsr_rotation_vector_verification">Angular deviation [%1$4.1f %2$4.1f %3$4.1f]. Current: %4$f deg. Max tolerated: %5$f.</string>

    <!-- Strings for device admin tests -->
    <string name="device_admin_notification">This is device admin notification</string>
    <string name="device_admin_keyguard_disable_camera">Disable camera</string>
    <string name="device_admin_keyguard_disable_camera_instruction">
        Please press the Go button to lock the screen. Then try to open the camera
        from the lower right corner of the screen. Expected result is you cannot
        open the camera from lock screen and it will ask for password instead.
    </string>
    <string name="device_admin_disable_notifications">Disable notifications</string>
    <string name="device_admin_disable_notifications_instruction">
        Please press the Go button to lock the screen. Wait a few seconds to see
        if a notification appears. Expected result is no notifications appear.
        You should be able to see one after unlocking.
    </string>
    <string name="device_admin_disable_unredacted_notifications">Disable unredacted notifications</string>
    <string name="device_admin_disable_unredacted_notifications_instruction">
        Please press the Go button to lock the screen. Wait a few seconds to see
        if a notification appears. Expected result is a notification appear with
        its content hidden. You should be able to see the content after unlocking.
    </string>

    <!-- Strings common for BYOD and DO managed provisioning tests. -->
    <string name="afw_device_admin">CTS Verifier</string>

    <string name="provisioning_tests_byod">BYOD Provisioning tests</string>

    <string name="provisioning_tests_byod_custom_color"> Custom provisioning color </string>
    <string name="provisioning_tests_byod_custom_color_info">
        Please press the Go button to start the provisioning.
        Check that the top status bar and "Accept and continue" button are colorized in green.
        Then hit back and stop the provisioning.
    </string>
    <string name="provisioning_tests_byod_custom_image"> Custom provisioning image </string>
    <string name="provisioning_tests_byod_custom_image_info">
        1. Please press the Go button to start the provisioning.\n
        2. Press \"Accept and continue\" button to start work profile provisioning\n
        3. Check that the CtsVerifier logo is displayed during provisioning\n
        4. After successful provisioning, you should be automatically redirected back to this page
    </string>
    <string name="provisioning_tests_byod_custom_terms">Custom terms</string>
    <string name="provisioning_tests_byod_custom_terms_instructions">
        1. Please press the Go button to start the provisioning.\n
        2. Click \"View Terms\" button\n
        3. Expand \"Company ABC\" section. Verify the section content is \"Company Terms Content.\"\n
        4. Then hit back twice and stop the provisioning.
    </string>
    <string name="provisioning_tests_byod_custom_term_header1">Company ABC</string>

    <!-- Strings for BYOD managed provisioning (ByodFlowTestActivity) -->
    <string name="test_category_managed_provisioning">Managed Provisioning</string>
    <string name="provisioning_byod">BYOD Managed Provisioning</string>
    <string name="provisioning_byod_info">
        This test exercises the BYOD managed provisioning flow.
        Start by pressing the button on screen and follow instructions to finish the managed provisioning process.
        If your device has not been encrypted before, it will be encrypted and rebooted.
        After the provisioning process completes, return to this page and carry out further verifications.
        Note: the device will remain encrypted after the test which can only be disabled by factory reset.
    </string>
    <string name="provisioning_byod_start">Start BYOD provisioning flow</string>
    <string name="provisioning_byod_instructions">
        1. Press the button below to start the managed provisioning flow.
        If your device has not been encrypted before, it will reboot to apply encryption.
        After reboot follow instructions in the notification area to complete the provisioning.\n
        2. After successful provisioning, you should be automatically redirected back to this page.
        Please press through the following verification steps.
        Allow a few seconds after returning from provisioning, as the profile owner test should automatically pass.\n
        \n
        If the device is being encrypted during step 1, it will remain encrypted After this test.
        The only way to disable the encryption is to factory reset the device.
    </string>
    <string name="provisioning_byod_profileowner">Profile owner installed</string>
    <string name="provisioning_byod_diskencryption">Full disk encryption enabled</string>
    <string name="provisioning_byod_profile_visible">Profile-aware accounts settings</string>
    <string name="provisioning_byod_admin_visible">Profile-aware device administrator settings</string>
    <string name="provisioning_byod_workapps_visible">Badged work apps visible in Launcher</string>
    <string name="provisioning_byod_cross_profile_from_personal">Open app cross profiles from the personal side</string>
    <string name="provisioning_byod_cross_profile_from_work">Open app cross profiles from the work side</string>
    <string name="provisioning_app_linking">App links from the work side</string>
    <string name="provisioning_byod_cross_profile_app_personal">You selected the personal option.</string>
    <string name="provisioning_byod_cross_profile_app_work">You selected the Work option.</string>
    <string name="provisioning_byod_cross_profile_app_ctsverifier"> You selected the ctsverifier option </string>
    <string name="provisioning_byod_cross_profile_from_personal_instruction">
        Please press the Go button to start an action.\n
        \n
        You should be asked to choose either \"CTS Verifier\" or \"Work\" to complete the action.
        Pressing either should bring up a page stating your choice.\n
        \n
        Verify that you are prompted with the above choices and both options work as intended. Then mark this test accordingly.
    </string>
    <string name="provisioning_byod_cross_profile_from_work_instruction">
        Please press the Go button to start an action.\n
        \n
        You should be asked to choose either \"CTS Verifier\" or \"Personal\" to complete the action.
        Pressing either should bring up a page stating your choice.\n
        \n
        Verify that you are prompted with the above choices and both options work as intended. Then mark this test accordingly.
    </string>
    <string name="provisioning_byod_app_linking_instruction">
        Please press the Go button to start an action.\n
        \n
        You should be asked to choose either \"CTS Verifier\" or \"Personal\" to complete the action.\n
        - If you choose \"CTS Verifier\", you should see a page stating your chose \"CTS Verifier\".\n
        - If you choose \"Personal\", you should be presented with another dialog between \"CTS Verifier\"
        and some other apps. In this case, you should choose \"CTS verifier\".\n
        You should then see a page stating you chose \"Personal\".\n
        \n
        Verify that you are prompted with the above choices and both options work as intended. Then mark this test accordingly.
    </string>
    <string name="provisioning_byod_keyguard_disabled_features">Keyguard disabled features</string>
    <string name="provisioning_byod_keyguard_disabled_features_info">
        This test exercises Keyguard Disabled Features. Follow instructions above.
    </string>
    <string name="provisioning_byod_keyguard_disabled_features_instruction">
        Please go to Settings &gt; Security &gt; Device administrators and set
        \"CTS Verifier\" as active admin.\n
        After that please go to Settings &gt; Security &gt; Screen lock and set
        your screen lock password to \"testpassword\".\n
        Then please press the \"Prepare test\" button to disable trust agents.\n
        Then please press through the following verification steps.\n
        Note: After leaving the screen active admin status will be cleared.
        Please go to Settings &gt; Security &gt; Screen lock and set your
        password type to \"None\".
    </string>
    <string name="provisioning_byod_keyguard_disabled_features_prepare_button">Prepare test</string>
    <string name="provisioning_byod_keyguard_disabled_features_not_admin">CtsVerifier is not active admin. Please follow instructions.</string>
    <string name="provisioning_byod_disable_trust_agents">Disable trust agents</string>
    <string name="provisioning_byod_disable_trust_agents_instruction">
        Please press the Go button to go to Settings > Security. Then go to Trusted agents and\n
        check if the agents are shown as disabled by the administrator.
        Then please press Back and mark the test as \"Pass\" or \"Fail\".
    </string>
    <string name="provisioning_byod_fingerprint_disabled_in_settings">Fingerprint is disabled in Settings</string>
    <string name="provisioning_byod_fingerprint_disabled_in_settings_instruction">
        Please press the Go button to go to Settings > Security. Then go to Fingerprint and\n
        check if the disclaimer at the bottom of screen is altered to warn the users for\n
        fingerprint being disabled in lock screen. Then please press Back and mark the \n
        test as \"Pass\" or \"Fail\".
    </string>
    <string name="provisioning_byod_disable_fingerprint">Fingerprint disabled on keyguard</string>
    <string name="provisioning_byod_disable_fingerprint_instruction">
        Please press the Go button to lock the screen. Then try to log in using the fingerprint reader.\n
        Expected result is you cannot log in using your fingerprint.\n
        After you log back in, please navigate back to CtsVerifier and mark the test as \"Pass\" or \"Fail\".
    </string>
    <string name="provisioning_byod_disable_unredacted_notifications">Unredacted notifications disabled on keyguard</string>
    <string name="provisioning_byod_disable_unredacted_notifications_instruction">
        Please press the Go button to lock the screen. Wait a couple of seconds and look out for a
        notification from CtsVerifier.\n
        Expected result is the notification is shown as \"Contents hidden by policy\", you can not see the contents
        (Which would read \"This is a notification\"). You should be seeing a work badge.\n
        After you log back in, please navigate back to CtsVerifier and mark the test as \"Pass\" or \"Fail\".
    </string>
    <string name="provisioning_byod_work_notification">Work notification is badged</string>
    <string name="provisioning_byod_work_notification_instruction">
        Please press the Go button to trigger a notification.\n
        \n
        Verify that the notification is badged (see sample badge below). Then mark this test accordingly.
    </string>
    <string name="provisioning_byod_notification_title">This is a notification</string>

    <string name="provisioning_byod_disallow_apps_control">Disallow apps control</string>
    <string name="provisioning_byod_disallow_apps_control_info">
        This test exercises Disallow Apps Control. Follow instructions above.
    </string>
    <string name="provisioning_byod_disallow_apps_control_instruction">
        Please press the \"Prepare test\" button to disallow apps control for managed apps.\n
        Then please press through the following verification steps.\n
        Note: After leaving the screen disallow apps control restriction will be cleared.
    </string>
    <string name="provisioning_byod_disallow_apps_control_prepare_button">Prepare test</string>
    <string name="provisioning_byod_disabled_uninstall_button">Disabled uninstall button</string>
    <string name="provisioning_byod_disabled_uninstall_button_instruction">
        Please press the Go button to go to Settings > Apps. Choose a managed app. Check that performing either \"Uninstall\" or \"Disable\" is not possible and triggers a support message when trying to do so.
        Then please press Back and mark the test as \"Pass\" or \"Fail\".
    </string>
    <string name="provisioning_byod_disabled_force_stop_button">Disabled force stop button</string>
    <string name="provisioning_byod_disabled_force_stop_button_instruction">
        Please press the Go button to go to Settings > Apps. Choose a managed app. Check that performing \"Force stop\" is not possible and triggers a support message when trying to do so.
        Then please press Back and mark the test as \"Pass\" or \"Fail\".
    </string>
    <string name="provisioning_byod_disabled_app_storage_buttons">Disabled app storage buttons</string>
    <string name="provisioning_byod_disabled_app_storage_buttons_instruction">
        Please press the Go button to go to Settings > Apps. Choose a managed (badged) app. Select \"Storage\". Check that performing \"Clear Data\" and \"Clear Cache\" is not possible and triggers a support message when trying to do so.
        Note: if an app has no data then tapping the clear data button has no effect anyway. Make sure you have selected
        the badged version of app with non-zero app data. Badged \"Settings\" may be a good candidate.
        Then please press Back and mark the test as \"Pass\" or \"Fail\".
    </string>

    <string name="provisioning_byod_work_status_icon">Work status icon is displayed</string>
    <string name="provisioning_byod_work_status_icon_instruction">
        Verify that the current status bar does not have a work status icon (see sample icon below).
        \n\n
        Please press the Go button to launch a work activity.
        \n\n
        Verify that the status bar now has a work status icon. Then mark this test accordingly.
    </string>
    <string name="provisioning_byod_work_status_icon_activity">
        Verify that the current status bar has a work status notification.
        \n\n
        Please press finish to return to the tests and then mark this test accordingly.
    </string>
    <string name="provisioning_byod_work_status_toast">Work status toast is displayed</string>
    <string name="provisioning_byod_work_status_toast_instruction">
        Please press the Go button to launch a work activity.
        \n\n
        Follow instructions and then return and mark this test accordingly.
    </string>
    <string name="provisioning_byod_work_status_toast_activity">
        Turn off the screen and wait a few seconds then turn on the screen again.
        \n\n
        Verify that a toast was displayed saying you are in the work profile.
        \n\n
        Please press finish to return to the tests and then mark this test accordingly.
    </string>
    <string name="provisioning_byod_profile_visible_instruction">
        Please press the Go button to open the Settings page.
        Navigate to Accounts and confirm that:\n
        \n
        - Both Personal and Work categories exist.\n
        - \"Remove work profile\" exists under the Work category.\n
        \n
        Furthermore, hit the action overflow button (3 dots) and verify that:\n
        - There are two auto-sync options present, one for personal and one for work data.\n
        - De-selecting either option prompts a warning dialog.\n
        \n
        Use the Back button to return to this page.
    </string>
    <string name="provisioning_byod_admin_visible_instruction">
        Please press the Go button to open the Security page in Settings.
        Navigate to Device administrators and confirm that:\n
        \n
        - Device administrators outside of the work profile (if any) appear in the list, and the managed profile administrators are badged correctly.\n
        - A badged \"CTS Verifier\" exists, and is activated.\n
        - Attempting to uncheck the badged \"CTS Verifier\" shows a page allowing the user to remove the managed profile.\n
        \n
        Use the Back button to return to this page.
    </string>
    <string name="provisioning_byod_workapps_visible_instruction">
        Please press the Go button to start the launcher.
        Go to All Apps screen and scroll through it to confirm that:\n
        \n
        - A new set of work apps including CTS Verifier appear in the list.\n
        - Work badge overlay appears on work app\'s icon (see example icon below).\n
        \n
        Then navigate back to this screen using Recents button.
    </string>

    <string name="provisioning_byod_app_settings">Profile-aware app settings</string>
    <string name="provisioning_byod_app_settings_instruction">
        Please press the Go button to open Apps page in settings.\n
        \n
        Verify that work profile exists in the dropdown list and selecting it will
        bring up apps setting in the work profile.\n
        \n
        Then use the Back button to return to this test and mark accordingly.
    </string>

    <string name="provisioning_byod_location_settings">Profile-aware location settings</string>
    <string name="provisioning_byod_location_settings_instruction">
        Please press the Go button to open Location page in settings.\n
        \n
        Verify that work profile entry exists in the page and it has a toggleable switch.\n
        Switch the main location switch at the top of the screen off. You should see the work profile location switch go disabled and into \'off\' state.\n
        Then switch the main location switch on again. You should see the work profile location switch go enabled and into its previous state.\n
        \n
        Then use the Back button to return to this test and mark accordingly.
    </string>

    <string name="provisioning_byod_wifi_data_usage_settings">Profile-aware data usage settings (Wi-Fi)</string>
    <string name="provisioning_byod_wifi_data_usage_settings_instruction">
        Please press the Go button to open the Settings page.\n
        \n
        Navigate to \"Data usage\" page and then into the \"Wi-Fi data usage\" category.\n
        Confirm that \"All work apps\" section is present and that the list includes badged apps.\n
        Confirm that tapping on \"All work apps\" section shows a list of only work profile apps data usage.\n
        \n
        Then use the Back button to return to this test and mark accordingly.
    </string>

    <string name="provisioning_byod_cellular_data_usage_settings">Profile-aware data usage settings (Cellular)</string>
    <string name="provisioning_byod_cellular_data_usage_settings_instruction">
        Please disable Wi-Fi connection on your device.\n
        Please make sure you have added a SIM card with data plan to your phone, have enabled data over cellular and in case of dual SIM devices, have selected the right SIM for data connection.\n
        Please carry out operations that will use mobile data using both badged and unbadged apps (e.g. visit a page in a browser).\n
        \n
        Please press the Go button to open the Settings page.\n
        \n
        Navigate to \"Data usage\" page and then into the \"Cellular data usage\" category.\n
        Confirm that \"All work apps\" section is present and that the list includes badged apps.\n
        Confirm that tapping on \"All work apps\" section shows a list of only work profile apps data usage.\n
        \n
        Then use the Back button to return to this test and mark accordingly.
    </string>

    <string name="provisioning_byod_cred_settings">Profile-aware trusted credential settings</string>
    <string name="provisioning_byod_cred_settings_instruction">
        Please press the Go button to open the Security settings.
        Navigate to "Trusted credentials" and wait for the UI to load.
        After the list is loaded, confirm that:\n
        \n
        The page list credentials for both "Personal" and "Work" profiles.\n
        \n
        Then use the Back button to return to this test and mark accordingly.
    </string>

    <string name="provisioning_byod_print_settings">Profile-aware printing settings</string>
    <string name="provisioning_byod_print_settings_instruction">
        Please press the Go button to open the Printing settings.
        \n
        Verify that work profile exists in the dropdown list and selecting it will
        bring up printing setting in the work profile.\n
        \n
        Then use the Back button to return to this test and mark accordingly.
    </string>

    <string name="provisioning_byod_cross_profile_intent_filters">Cross profile intent filters are set</string>

    <string name="provisioning_byod_nfc_beam">Disable Nfc beam</string>
    <string name="provisioning_byod_nfc_beam_allowed_instruction">
        Please press the Go button to test if Nfc beam can be triggered in the work profile.\n
        \n
        For the first test, press \"Send manual beam\" to trigger a beam, then bump into another device to send the file. Verify that the file is successfully received.\n
        \n
        For the second test, press \"Send share intent\" to trigger a beam, then bump into another device to send the file. Verify that the file is successfully received.\n
        \n
        Then use the Back button to return to this test and mark accordingly.
    </string>
    <string name="provisioning_byod_nfc_beam_disallowed_instruction">
        Please press the Go button to test if Nfc beam is disallowed by policy
        \n
        Verify that Nfc beam is not triggered when pressing the button.\n
        \n
        Then use the Back button to return to this test and mark accordingly.
    </string>
    <string name="provisioning_byod_send_manual_beam">Send manual beam</string>
    <string name="provisioning_byod_send_share_intent">Send share intent</string>
    <string name="provisioning_byod_cannot_resolve_beam_activity">Cannot find beam activity</string>

    <string name="test_failed_cannot_start_intent">Cannot start the given intent.</string>
    <string name="provisioning_byod_no_activity">Cannot communicate with activity in the work profile.</string>
    <string name="provisioning_byod_delete_profile">Initiate deletion of work profile.</string>
    <string name="provisioning_byod_profile_deleted">Work profile deleted.</string>
    <string name="provisioning_byod_disabled">Device provisioning is not enabled.</string>
    <string name="provisioning_button_finish">Finish</string>
    <string name="provisioning_cross_profile_chooser">Choose an app to complete action</string>

    <string name="provisioning_byod_no_gps_location_feature">No GPS feature present. Skip test.</string>
    <string name="provisioning_byod_location_mode_enable">Enable location</string>
    <string name="provisioning_byod_location_mode_enable_toast_location_change">Location changed</string>
    <string name="provisioning_byod_location_mode_enable_instruction">
        This test verifies that the location updates can be enabled for the managed profile apps.\n
        1. Press the go button to go to the location settings page, set both the main location switch and the work profile location switch enabled.\n
        2. Move your position a little bit, verify that location updates toast comes up.\n
        Please wait until the location updates or timeout toast message shows up before going back to the cts-verifier tests.\n
        3. Go back to the cts-verifier tests using the back button, then mark the test accordingly.\n
    </string>

    <string name="provisioning_byod_location_mode_disable">Disable location</string>
    <string name="provisioning_byod_location_mode_time_out_toast">Timeout waiting for gps location change</string>
    <string name="provisioning_byod_location_mode_disable_instruction">
        This test verifies that the location updates can be disabled for the managed profile apps through the main location switch.\n
        1. Press the go button to go to the location settings page, set the main location switch disabled.\n
        2. Move your position a little bit, verify that no location updates toast come up and that the timeout message show up after around 15 seconds.
        Please wait until the timeout or location updates toast message shows up before going back to the cts-verifier tests.\n
        3. Go back to the cts-verifier tests using the back button, then mark the test accordingly.\n
    </string>

    <string name="provisioning_byod_work_location_mode_disable">Disable location for work profile</string>
    <string name="provisioning_byod_work_location_mode_disable_instruction">
        This test verifies that the location updates can be disabled for the managed profile apps through work profile location switch.\n
        1. Press the go button to go to the location settings page, set the work location switch disabled while the main location switch is still enabled.\n
        2. Move your position a little bit, verify that no location updates toast come up and that the timeout message show up after around 15 seconds.
        Please wait until the timeout or location updates toast message shows up before going back to the cts-verifier tests.\n
        3. Go back to the cts-verifier tests using the back button, then mark the test accordingly.\n
    </string>
    <string name="provisioning_byod_primary_location_when_work_disabled">Primary receives updates while work location is disabled</string>
    <string name="provisioning_byod_primary_location_when_work_disabled_instruction">
        This test verifies that location updates are still received by primary profile when location updates are disabled for managed profile apps through work profile location switch.\n
        1. Press the go button to go to the location settings page, set the work location switch disabled while the main location switch is still enabled.\n
        2. Move your position a little bit, verify that location updates toast comes up.\n
        Please wait until the location updates or timeout toast message shows up before going back to the cts-verifier tests.\n
        3. Go back to the cts-verifier tests using the back button, then mark the test accordingly.\n
    </string>

    <string name="provisioning_byod_turn_off_work">Turn off work mode</string>
    <string name="provisioning_byod_turn_off_work_info">This test verifies device behaviors when turning off work mode.</string>
    <string name="provisioning_byod_turn_off_work_instructions">
        This test verifies the device behavior when work profile is turned off.\n
        Please exercise the following tests in sequence.\n
        The button below can be used to open the Settings page where you can toggle work mode.
    </string>
    <string name="provisioning_byod_turn_off_work_prepare_button">Open Settings to toggle work mode</string>

    <string name="provisioning_byod_turn_off_work_prepare_notifications">Prepare a work notification</string>
    <string name="provisioning_byod_turn_off_work_prepare_notifications_instruction">
        This is a test setup step.\n
        1. Press the go button to send a work notification.\n
        2. Verify that the notification is displayed and mark this test as passed.\n
        (Note: in the following test, you will be asked to verify the notification disappears after work mode is turned off.)
    </string>

    <string name="provisioning_byod_turn_off_work_turned_off">Please turn off work mode</string>
    <string name="provisioning_byod_turn_off_work_turned_off_toast">Open settings to turn off work mode, using the button above.</string>

    <string name="provisioning_byod_turn_off_work_notifications">Notifications when work mode is off</string>
    <string name="provisioning_byod_turn_off_work_notifications_instruction">
        Verify that the previously-shown work notification has now disappeared.
    </string>

    <string name="provisioning_byod_turn_off_work_icon">Status bar icon when work mode is off</string>
    <string name="provisioning_byod_turn_off_work_icon_instruction">
        Now that work mode is off, please verify that the status bar shows an icon indicating that work mode is off.\n
    </string>

    <string name="provisioning_byod_turn_off_work_launcher">Starting work apps when work mode is off</string>
    <string name="provisioning_byod_turn_off_work_launcher_instruction">
        This test verifies that work applications cannot be started if work mode is off.\n
        1. Press home to go to the launcher.\n
        2. Verify that work applications are greyed out.\n
        3. Tap on a work application.\n
        4. Verify that the application does not start.\n
    </string>

    <string name="provisioning_byod_turn_off_work_turned_on">Please turn work mode back on</string>
    <string name="provisioning_byod_turn_off_work_turned_on_toast">Open settings to turn work mode back on, using the button above.</string>

    <string name="provisioning_byod_turn_on_work_icon">Status bar icon when work mode is on</string>
    <string name="provisioning_byod_turn_on_work_icon_instruction">
        Now that work mode is back on, please verify that the status bar icon for work mode off is no longer visible.
    </string>

    <string name="provisioning_byod_turn_on_work_launcher">Starting work apps when work mode is on</string>
    <string name="provisioning_byod_turn_on_work_launcher_instruction">
        Now that work mode is back on, please go to the launcher and verify that you can start a work application.
    </string>

    <string name="provisioning_byod_organization_info">Organization Info</string>
    <string name="provisioning_byod_organization_name_hint">Name</string>
    <string name="provisioning_byod_organization_color_hint">#FF00FF</string>
    <string name="provisioning_byod_set_organization_info_button_text">Set</string>
    <string name="provisioning_byod_organization_info_instructions">
    This test verifies that the Organization Info was set correctly.
    You can only do this test after you have done "select work lock" test.\n
        1. Enter your organization name.\n
        2. Enter a valid color code.\n
        3. Press the Set button to set organization Info.\n
        4. Press the Go button to open a dialog to confirm work credentials.\n
        5. Verify that the background color of the resulting dialog is as set by you.\n
        6. Verify that the header text has organization name as set by you.\n
    </string>
    <string name="provisioning_byod_parent_profile_password">Personal password test</string>
    <string name="provisioning_byod_parent_profile_password_description">
        This test verifies that the password on the personal side can be chosen from within a managed profile.\n

        1. Press the Go button to set a new password for the personal side.\n
        2. Lock and unlock the screen to verify that the personal side password was set correctly.\n
    </string>

    <!-- Strings for DeviceOwnerNegativeTestActivity -->
    <string name="negative_device_owner">No Device Owner Tests</string>
    <string name="device_owner_negative_category">No Device Owner Tests</string>
    <string name="device_owner_provisioning_negative">Device owner provisioning</string>
    <string name="device_owner_provisioning_negative_info">The device owner provisioning test verifies that setting up a corporate owned device can only be done on a factory reset device.\n\nPlease click the "Start provisioning" button, and when you see a warning dialog telling the device is already set up, select "pass". Otherwise, select "fail".</string>
    <string name="start_device_owner_provisioning_button">Start provisioning</string>
    <string name="enterprise_privacy_quick_settings_negative">Quick settings disclosure</string>
    <string name="enterprise_privacy_quick_settings_negative_info">
        Please do the following:\n
        1) Open and fully expand Quick Settings.\n
        2) Verify that at the bottom of Quick Settings, you are not told the device is managed.\n
        3) Close Quick Settings.
    </string>
    <string name="enterprise_privacy_keyguard_negative">Keyguard disclosure</string>
    <string name="enterprise_privacy_keyguard_negative_info">
        Please do the following:\n
        1) Press the Go button to open Settings.\n
        2) Navigate to \"Security\" &gt; \"Screen lock\" and select the first screen lock type that is not \"None\".\n
        3) Use the Back button to return to this page.\n
        4) Lock the device.\n
        5) Verify that on the lock screen, you are not told the device is managed.\n
        6) Unlock the device.\n
        7) Repeat steps (1) through (6) for each screen lock type other than \"None\".
    </string>
    <string name="enterprise_privacy_add_account_negative">Add account disclosure</string>
    <string name="enterprise_privacy_add_account_negative_info">
        Please do the following:\n
        1) Press the Go button to open Settings.\n
        2) In the screen that opens, verify that you are not told that the device is managed.\n
        3) Use the Back button to return to this page.
    </string>

    <!-- Strings for DeviceOwnerPositiveTestActivity -->
    <string name="positive_device_owner">Device Owner Tests</string>
    <string name="device_owner_positive_tests">Device Owner positive tests</string>
    <string name="device_owner_positive_tests_instructions">
            The positive device owner tests verify policies on a corporate owned device.\n
            Press below button first, follow steps described in the dialog that pops up,
            then proceed to the test cases.\n
            Pressing \'back\', \'pass\' or \'fail\' on this test page will remove the device owner.\n
            Alternatively, you can run the \'Remove device owner\' test. Ideally, that test should
            be run last so that it does not interfere with other tests.
    </string>
    <string name="device_owner_positive_tests_info">
            The positive device owner tests verify policies on a corporate owned device.\n
            Press below button first, follow steps described in the dialog that pops up,
            then proceed to the test cases.\n
            Pressing \'back\', \'pass\' or \'fail\' on this test page will remove the device owner.\n
            Alternatively, you can run the \'Remove device owner\' test. Ideally, that test should
            be run last so that it does not interfere with other tests.
    </string>
    <string name="device_owner_positive_category">Device Owner Tests</string>
    <string name="set_device_owner_button_label">Set up device owner</string>
    <string name="set_device_owner_dialog_title">Set up device owner</string>
    <string name="set_device_owner_dialog_text">
            Please set the device owner by enabling USB debugging on the device and issuing the following command on the host:\n
            adb shell dpm set-device-owner \'com.android.cts.verifier/com.android.cts.verifier.managedprovisioning.DeviceAdminTestReceiver\'
    </string>
    <string name="device_owner_remove_device_owner_test">Remove device owner</string>
    <string name="device_owner_remove_device_owner_test_info">
            Please check in Settings &gt; Security &gt; Device Administrators if CTSVerifier is
            Device Owner. Then press the button below, and check that CTSVerifier is NOT Device
            Owner anymore.
    </string>
    <string name="remove_device_owner_button">Remove device owner</string>
    <string name="device_owner_check_device_owner_test">Check device owner</string>
    <string name="device_owner_incorrect_device_owner">Missing or incorrect device owner: CTSVerifier is not DO!</string>
    <string name="device_owner_wifi_lockdown_test">WiFi configuration lockdown</string>
    <string name="device_owner_wifi_lockdown_info">
            Please enter the SSID and auth method of an available WiFi Access Point and press the button to create a
            WiFi configuration. This configuration can be seen on Settings &gt; WiFi. The test cases
            are going to use this config. Please go through test cases in order (from top to bottom).
    </string>
    <string name="switch_wifi_lockdown_off_button">WiFi config lockdown off</string>
    <string name="switch_wifi_lockdown_on_button">WiFi config lockdown on</string>
    <string name="wifi_lockdown_go_settings_wifi_button">Go to WiFi Settings</string>
    <string name="device_owner_wifi_key_management_none_button">None</string>
    <string name="device_owner_wifi_key_management_wpa_button">WPA</string>
    <string name="device_owner_wifi_key_management_wep_button">WEP</string>
    <string name="create_wifi_config_button_label">Create WiFi configuration</string>
    <string name="wifi_lockdown_add_network_failed_dialog_title">WiFi configuration could not be created</string>
    <string name="wifi_lockdown_add_network_failed_dialog_text">
            There was an error during creation of WiFi configuration. Check if WiFi is switched on.
    </string>
    <string name="device_owner_wifi_config_unlocked_modification_test">Unlocked config is modifiable in Settings</string>
    <string name="device_owner_wifi_config_unlocked_modification_test_info">
            Please press the button to ensure WiFi config lockdown is NOT in effect. Then go to
            Settings &gt; WiFi and see if the CTSVerifier created WiFi configuration can be edited.
            Please make sure you can connect to it. The test is successful if the config is editable
            and can be connected to.
    </string>
    <string name="device_owner_wifi_config_locked_modification_test">Locked config is not modifiable in Settings</string>
    <string name="device_owner_wifi_config_locked_modification_test_info">
            Please press the button to ensure WiFi config lockdown is in effect. Then go to
            Settings &gt; WiFi and see if the CTSVerifier created WiFi configuration can NOT be edited
            or removed. The test is successful if the config is NOT modifiable.
    </string>
    <string name="device_owner_wifi_config_locked_connection_test">Locked config can be connected to</string>
    <string name="device_owner_wifi_config_locked_connection_test_info">
            Please press the button to ensure WiFi config lockdown is in effect. Then go to
            Settings &gt; WiFi and see if the CTSVerifier created WiFi configuration can be connected
            to manually. The test is successful if the connection can be established.
    </string>
    <string name="device_owner_wifi_config_unlocked_removal_test">Unlocked config can be forgotten in Settings</string>
    <string name="device_owner_wifi_config_unlocked_removal_test_info">
            Please press the button to ensure WiFi config lockdown is NOT in effect. Then go to
            Settings &gt; WiFi and see if the CTSVerifier created WiFi configuration can be forgotten.
            The test is successful if the config could be forgotten and is removed from the list of saved configs.
    </string>
    <string name="device_owner_disable_statusbar_test">Disable status bar</string>
    <string name="device_owner_disable_statusbar_test_info">
            Please press the below button to disable the status bar and verify that quick settings, notifications
            and the assist gesture are no longer available.\n
            Next, press the button to reenable the status bar and verify that quick settings, notification
            and the assist gesture are available again.\n
            Please mark the test accordingly.
    </string>
    <string name="device_owner_disable_statusbar_button">Disable status bar</string>
    <string name="device_owner_reenable_statusbar_button">Reenable status bar</string>
    <string name="device_owner_disable_keyguard_test">Disable keyguard</string>
    <string name="device_owner_disable_keyguard_test_info">
            Note that any device passwords that you might have set will be deleted during this test.\n
            Please press the below button to disable the keyguard. Press the power button on your device to
            switch off the screen. Then press the power button to switch the screen back on and verify that
            no keyguard was shown.\n
            Next, press the button to reenable the keyguard and repeat the above steps, this time verifying that
            a keyguard was shown again.\n
            Please mark the test accordingly.
    </string>
    <string name="device_owner_disable_keyguard_button">Disable keyguard</string>
    <string name="device_owner_reenable_keyguard_button">Reenable keyguard</string>
    <string name="device_profile_owner_permission_lockdown_test">Permissions lockdown</string>
    <string name="device_profile_owner_permission_lockdown_test_instructions">
            Select each of the three grant states for the permission shown below in turn.\n
            Now open application settings, select Permissions, and verify if the following behavior is observed.\n
            <b>Grant:</b> Permission is granted to the app and cannot be changed through the settings UI. Trying to change it triggers a support message.\n
            <b>Let user decide:</b> Permission state can be changed through the settings UI.\n
            <b>Deny:</b> Permission is denied to the app and cannot be changed through the settings UI. Trying to change it triggers a support message.\n
            Please mark the test accordingly.
    </string>
    <string name="device_owner_permission_lockdown_test_info">
        This test checks if the permissions state in settings UI is locked down according to the state set by the device owner.
    </string>
    <string name="device_owner_disallow_usb_file_transfer_test">Disallow USB file transfer</string>
    <string name="device_owner_disallow_usb_file_transfer_test_info">
            Please press below button to set the \"disallow USB file transfer\" restriction.\n
            If a USB notification appears, open the notification and check that the
            \"Transfer files (MTP)\" and \"Transfer photos (PTP)\" cannot be selected and trigger a
            support message when trying to select them.\n
            Check if you can mount the device as a USB drive on your desktop computer. The test is
            successful if you cannot mount the device, and files from your phone cannot be
            downloaded through USB.\n
            Please mark the test accordingly.
    </string>
    <string name="device_owner_set_user_icon">Setting the user icon</string>
    <string name="device_owner_set_user_icon_instruction">
        This test verifies that the user icon can be set.\n
        1. Press the set user icon button.\n
        2. Press the go button to go to Settings.\n
        3a. If there is a \"users\" section in Settings, check that the icon of the user \"owner\" is the CtsVerifier one and mark this test accordingly.\n
        3b. If there is no \"users\" section, mark this test as passed.\n
    </string>
    <string name="device_owner_set_user_icon_button">Set user icon</string>

    <string name="profile_owner_permission_lockdown_test_info">
        <b>
        Before proceeding, check if com.android.cts.permissionapp (aka CtsPermissionApp) is installed in work profile by going to Settings &gt; Apps. If not, please install the app before proceeding.\n\n
        </b>
        This test checks if the permissions state in settings UI is locked down correctly depending on the state set by the profile owner.
    </string>
    <string name="package_not_found">You must install %s (aka CtsPermissionApp).</string>
    <string name="permission_allow">Grant</string>
    <string name="permission_default">Let user decide</string>
    <string name="permission_deny">Deny</string>
    <string name="not_profile_owner">%s is not profile owner.</string>
    <string name="not_device_owner">%s is not device owner.</string>
    <string name="activity_not_found">No activity found to handle intent: %s</string>
    <string name="open_settings_button_label">Open Application Settings</string>
    <string name="finish_button_label">Finish</string>
    <string name="device_owner_device_admin_visible">Device administrator settings</string>
    <string name="device_owner_device_admin_visible_info">
        Please press the Go button to open the Security page in Settings.
        Navigate to Device administrators and confirm that:\n
        \n
        - \"CTS Verifier\" exists and is activated.\n
        - \"CTS Verifier\" cannot be disabled.\n
        \n
        Use the Back button to return to this page.
    </string>
    <string name="device_owner_disallow_config_bt">Disallow configuring Bluetooth</string>
    <string name="device_owner_disallow_config_bt_info">
        Please press the Set restriction button to set the user restriction.
        Then press Go to open the Bluetooth page in Settings.
        Confirm that:\n
        \n
        - You cannot view Bluetooth devices in range.\n
        - Trying to edit, add or remove any already paired devices triggers a support message.\n
        \n
        Use the Back button to return to this page.
    </string>
    <string name="device_owner_disallow_config_wifi">Disallow configuring WiFi</string>
    <string name="device_owner_disallow_config_wifi_info">
        Please press the Set restriction button to set the user restriction.
        Then press Go to open the WiFi page in Settings.
        Confirm that:\n\n
        - You cannot view WiFi networks in range.\n
        - Trying to edit, add or remove any existing WiFi configs triggers a support message.\n
        \n
        Use the Back button to return to this page.
    </string>
    <string name="device_owner_disallow_data_roaming">Disallow data roaming</string>
    <string name="device_owner_disallow_data_roaming_info">
        Device should have a sim card to perform this test.
        Please press the Set restriction button to set the user restriction.
        Then press Go to open the Cellular network page in Settings.
        Confirm that:\n\n
        - Data roaming is disabled.\n
        - Enabling data roaming is not possible and triggers a support message.\n\n
        Use the Back button to return to this page.
    </string>
    <string name="device_owner_disallow_factory_reset">Disallow factory reset</string>
    <string name="device_owner_disallow_factory_reset_info">
        Please press the Set button to set the user restriction.\n
        1. Go to the factory reset settings. It is often located in \"Backup &amp; reset\" settings.\n
        Confirm that:\n
           - Factory data reset is disabled.\n
           - Pressing factory data reset is not possible and triggers a support message.\n\n
        2. Go to OEM unlocking settings, if this device has this Settings option. It is often located under \"Developer options\".\n
        Confirm that:\n
           - Oem Unlocking is disabled.\n
           - Enabling Oem unlocking is not possible and triggers a support message.\n\n
        Return back to this page.
    </string>
    <string name="device_owner_user_restriction_set">Set restriction</string>
    <string name="device_owner_settings_go">Go</string>

    <string name="device_owner_vpn_connection">
        VPN connection has been established.\n
        This is not as expected.\n
        Mark this test as failed.\n
    </string>
    <string name="device_owner_vpn_connection_close_failed">
        Established vpn connection cannot be closed.\n
        This is not as expected.\n
        Mark this test as failed.\n
    </string>
    <string name="device_owner_no_vpn_connection">
        Cannot establish a VPN connection.\n
        This was expected.\n
        Mark this test as passed.\n
    </string>
    <string name="device_owner_vpn_test">Check VPN</string>
    <string name="device_owner_vpn_info_default">VPN test message</string>

    <string name="device_owner_disallow_config_vpn">Disallow configuring VPN</string>
    <string name="device_owner_disallow_config_vpn_info">
        Please press the Set VPN restriction button to set the VPN restriction.
        Perform tests in order. Mark test as passed if both test cases pass\n\n
<<<<<<< HEAD
        1. Press Go to open the VPN settings page.\n
        Confirm that:\n
        - You cannot add a new VPN network.\n
        - You cannot edit, add or remove any existing VPNs.\n
        - Trying to perform any of the above actions will trigger a support message.\n\n
        2. Press Check VPN to check programmatic VPN test.\n
        - Check VPN setup is not allowed\n
=======
        1. Press Go to attempt to open the VPN settings page.\n
        You should either see (a) the VPN settings page or (b) that the Intent
        android.settings.VPN_SETTINGS fails to resolve.\n
        In the case of (a), confirm that:\n
        - You cannot add a new VPN network.\n
        - You cannot edit, add or remove any existing VPNs.\n
        - Trying to perform any of the above actions will trigger a support message.\n
        In the case of (b) this step is successful.\n\n
        2. Press Check VPN to check programmatic Vpn test.\n
        - Check Vpn setup is not allowed\n
>>>>>>> 48a3b4c2
        - If prompted to allow a VPN connection, press OK.\n\n
        Use the Back button to return to this page.
    </string>
    <string name="device_owner_user_vpn_restriction_set">Set VPN restriction</string>

    <!-- Strings for DeviceOwnerBugreportTest -->
    <string name="device_owner_requesting_bugreport_tests">Device Owner Requesting Bugreport Tests</string>
    <string name="device_owner_requesting_bugreport_category">Device Owner Requesting Bugreport Tests</string>
    <string name="device_owner_requesting_bugreport_tests_info">
            The device owner requesting bugreport tests verify that a bugreport can be requested on a corporate owned device.\n
            Press below button first, follow steps described in the dialog that pops up,
            then proceed to the test cases.\n
            Pressing \'back\', \'pass\' or \'fail\' on this test page will remove the device owner.\n
            Alternatively, you can run the \'Remove device owner\' test. Ideally, that test should
            be run last so that it does not interfere with other tests.
    </string>
    <string name="device_owner_request_bugreport">Request bugreport</string>
    <string name="bugreport_sharing_declined">Bugreport sharing declined</string>
    <string name="bugreport_shared_successfully">Bugreport shared successfully</string>
    <string name="bugreport_already_in_progress">Bugreport is already being collected on this device</string>
    <string name="bugreport_failed_completing">Bugreport collection operation failed</string>
    <string name="device_owner_bugreport_sharing_declined_while_being_taken">Sharing of requested bugreport declined while being taken</string>
    <string name="device_owner_bugreport_sharing_declined_while_being_taken_info">
        Please press the \"Request bugreport\" button to invoke the bugreport sharing operation.
        Open the notifications panel and verify that:\n
        \n
        - Notification titled \"Taking bugreport...\" with an indefinite progress bar is present.\n
        \n
        Press the \"Request bugreport\" button again to try to invoke a second bugreport sharing operation.
        Open the notifications panel and verify that:\n
        \n
        - Notification titled \"Device Owner Requesting Bugreport Tests\" with message \"Bugreport is already being collected on this device\" is present. Dismiss that notification.\n
        - Tapping on the \"Taking bugreport...\" notification opens a dialog titled \"Share bug report?\", that contains a message \"Your IT admin requested a bug report to help troubleshoot this device. Apps and data may be shared, and your device may temporarily slow down.\" and two buttons - \"DECLINE\" and \"SHARE\".\n
        \n
        Tap the \"DECLINE\" button and verify that:\n
        \n
        - \"Taking bugreport...\" notification with an indefinite progress bar is no longer present.\n
        - Notification titled \"Device Owner Requesting Bugreport Tests\" with message \"Bugreport sharing declined\" is present.\n
        \n
        Dismiss the notifications and mark test as passed or failed.
    </string>
    <string name="device_owner_bugreport_sharing_accepted_while_being_taken">Sharing of requested bugreport accepted while being taken</string>
    <string name="device_owner_bugreport_sharing_accepted_while_being_taken_info">
        Please press the \"Request bugreport\" button to invoke the bugreport sharing operation.
        Open the notifications panel and verify that:\n
        \n
        - Notification titled \"Taking bugreport...\" with an indefinite progress bar is present.\n
        - Tapping on the \"Taking bugreport...\" notification opens a dialog titled \"Share bug report?\", that contains a message \"Your IT admin requested a bug report to help troubleshoot this device. Apps and data may be shared, and your device may temporarily slow down.\" and two buttons - \"DECLINE\" and \"SHARE\".\n
        \n
        Tap the \"SHARE\" button and verify that:\n
        \n
        - \"Taking bugreport...\" notification with an indefinite progress bar is no longer present.\n
        - Notification titled \"Sharing bugreport...\" with an indefinite progress bar is present.\n
        - After a few minutes (time necessary to wait for bugreport being collected) notification titled \"Sharing bugreport...\" is automatically dismissed and notification titled \"Device Owner Requesting Bugreport Tests\" with message \"Bugreport shared successfully\" is present.\n
        \n
        Dismiss the notifications and mark test as passed or failed.
    </string>
    <string name="device_owner_bugreport_sharing_declined_after_having_been_taken">Sharing of requested bugreport declined after having been taken</string>
    <string name="device_owner_bugreport_sharing_declined_after_having_been_taken_info">
        Please press the \"Request bugreport\" button to invoke the bugreport sharing operation.
        Open the notifications panel and verify that:\n
        \n
        - Notification titled \"Taking bugreport...\" with an indefinite progress bar is present.\n
        \n
        Wait for a few minutes (time necessary for bugreport to be collected) and verify that:\n
        \n
        - \"Taking bugreport...\" notification with an indefinite progress bar is dismissed.\n
        - Notification titled \"Share bug report?\", that contains a message \"Your IT admin requested a bug report to help troubleshoot this device. Apps and data may be shared.\" and two buttons - \"DECLINE\" and \"SHARE\" is shown.\n
        \n
        Tap the \"DECLINE\" button and verify that:\n
        \n
        - Notification titled \"Share bug report?\" is dismissed.\n
        - Notification titled \"Device Owner Requesting Bugreport Tests\" with message \"Bugreport sharing declined\" is present.\n
        \n
        Dismiss the notifications and mark test as passed or failed.
    </string>
    <string name="device_owner_bugreport_sharing_accepted_after_having_been_taken">Sharing of requested bugreport accepted after having been taken</string>
    <string name="device_owner_bugreport_sharing_accepted_after_having_been_taken_info">
        Please press the \"Request bugreport\" button to invoke the bugreport sharing operation.
        Open the notifications panel and verify that:\n
        \n
        - Notification titled \"Taking bugreport...\" with an indefinite progress bar is present.\n
        \n
        Wait for a few minutes (time necessary for bugreport to be collected) and verify that:\n
        \n
        - \"Taking bugreport...\" notification with an indefinite progress bar is dismissed.\n
        - Notification titled \"Share bug report?\", that contains a message \"Your IT admin requested a bug report to help troubleshoot this device. Apps and data may be shared.\" and two buttons - \"DECLINE\" and \"SHARE\" is shown.\n
        \n
        Tap the \"SHARE\" button and verify that:\n
        \n
        - Notification titled \"Share bug report?\" is dismissed.\n
        - Notification titled \"Device Owner Requesting Bugreport Tests\" with message \"Bugreport shared successfully\" is present.\n
        \n
        Dismiss the notifications and mark test as passed or failed.
    </string>

    <!-- Strings used for policy transparency test -->
    <string name="device_profile_owner_policy_transparency_test">Policy transparency test</string>
    <string name="device_profile_owner_policy_transparency_test_info">
        This test checks that if an admin has enforced a policy, we let the user know about this.\nSet the short and long support messages before proceeding with the tests.
    </string>
    <string name="policy_transparency_open_settings_label">Open settings</string>
    <string name="policy_transparency_short_support_msg_label">Set short support message</string>
    <string name="policy_transparency_long_support_msg_label">Set long support message</string>
    <string name="policy_transparency_set_msg">Set message</string>
    <string name="policy_transparency_clear_msg">Clear message</string>
    <string name="policy_transparency_set_default_msg">Set default message</string>
    <string name="policy_transparency_default_short_msg">
        This action is disabled by your administrator. Contact someone@example.com for support.
    </string>
    <string name="policy_transparency_default_long_msg">
        This profile or device is managed by CtsVerifier. You can contact tech
        support on:\n\n
        America: +1 555-0100\n\n
        APAC: +1 555-0100\n\n
        Europe: +1 555-0100\n\n
        Email: someone@example.com
    </string>
    <string name="policy_transparency_update_button_label">Update</string>
    <string name="dummy_input_method_label">Dummy input method</string>
    <string name="dummy_accessibility_service_label">Dummy accessibility service</string>
    <string name="policy_transparency_test_instructions">
        1. <xliff:g id="set_step" example="Set policy by turning the switch on">%1$s</xliff:g>\n
        2. Open Settings app by clicking the "Open settings" button below.\n
        3. Verify that performing the following action will trigger a support dialog:\n
           <xliff:g id="user_action" example="Adding an account">%2$s</xliff:g>.\n
        4. Verify that the support dialog displays the short support message set earlier.\n
        5. Verify that clicking the "More details" link will redirect to Device administrators
           page in Settings app which displays the long support message set earlier.\n
    </string>
    <string name="user_restriction_set_step">
        Set \'%s\' user restriction by turning on the switch below.
    </string>
    <string name="disallow_add_user">Disallow add user</string>
    <string name="disallow_add_user_action">Adding a new user</string>
    <string name="disallow_adjust_volume">Disallow adjust volume</string>
    <string name="disallow_adjust_volume_action">Adjusting the volume</string>
    <string name="disallow_apps_control">Disallow controlling apps</string>
    <string name="disallow_apps_control_action">DISABLE/UNINSTALL/FORCE STOP-ing any app in the managed device/profile other than CtsVerifier</string>
    <string name="disallow_config_cell_broadcasts">Disallow config cell broadcasts</string>
    <string name="disallow_config_cell_broadcasts_action">Configuring cell broadcasts</string>
    <string name="disallow_config_credentials">Disallow config credentials</string>
    <string name="disallow_config_credentials_action">Configuring user credentials</string>
    <string name="disallow_config_mobile_networks">Disallow config mobile networks</string>
    <string name="disallow_config_mobile_networks_action">Configuring mobile networks</string>
    <string name="disallow_config_tethering">Disallow config tethering</string>
    <string name="disallow_config_tethering_action">Configuring tethering and portable hotspots</string>
    <string name="disallow_config_wifi">Disallow config Wi-Fi</string>
    <string name="disallow_config_wifi_action">Modifying Wi-Fi configuration</string>
    <string name="disallow_debugging_features">Disallow debugging features</string>
    <string name="disallow_debugging_features_action">Enabling developer options</string>
    <string name="disallow_factory_reset">Disallow factory reset</string>
    <string name="disallow_factory_reset_action">Factory resetting the device</string>
    <string name="disallow_fun">Disallow fun</string>
    <string name="disallow_fun_action">Opening android easter egg game by tapping repeatedly on the \'Android version\' option</string>
    <string name="disallow_install_unknown_sources">Disallow install unknown sources</string>
    <string name="disallow_install_unknown_sources_action">Enabling \'Unknown sources\' setting</string>
    <string name="disallow_modify_accounts">Disallow modify accounts</string>
    <string name="disallow_modify_accounts_action">Adding an account or removing an account (if you have already added one)</string>
    <string name="disallow_network_reset">Disallow network reset</string>
    <string name="disallow_network_reset_action">Resetting network settings</string>
    <string name="disallow_outgoing_beam">Disallow outgoing beam</string>
    <string name="disallow_outgoing_beam_action">Switching on android beam</string>
    <string name="disallow_remove_user">Disallow remove user</string>
    <string name="disallow_remove_user_action">Removing other users</string>
    <string name="disallow_remove_managed_profile">Disallow remove managed profile</string>
    <string name="disallow_remove_managed_profile_action">Removing the work profile. It shouldn\'t be possible neither from the Accounts screen nor the Device Administrators screen (after selecting the Device Administrator that corresponds to the badged version of \"CTS Verifier\")</string>
    <string name="disallow_share_location">Disallow share location</string>
    <string name="disallow_share_location_action">Turning on location sharing</string>
    <string name="disallow_uninstall_apps">Disallow uninstall apps</string>
    <string name="disallow_uninstall_apps_action">Uninstalling applications other CtsVerifier</string>
    <string name="disallow_keyguard_unredacted_notifications">Disallow lockscreen unredacted notification</string>
    <string name="disallow_keyguard_unredacted_notifications_set_step">Disallow unredacted notifications when device is locked by turning on the switch below</string>
    <string name="disallow_keyguard_unredacted_notifications_action">Selecting show all notification content when device is locked</string>
    <string name="disallow_keyguard_unredacted_notifications_widget_label">@string/disallow_keyguard_unredacted_notifications</string>
    <string name="set_auto_time_required">Set auto (network) time required</string>
    <string name="auto_time_required_set_step">Set auto time required policy by turning on the switch below</string>
    <string name="set_auto_time_required_action">Modifying date and time</string>
    <string name="set_auto_time_required_widget_label">@string/set_auto_time_required</string>
    <string name="set_lock_screen_info">Set lock screen info</string>
    <string name="lock_screen_info_set_step">Select a lock screen info by setting a non-empty message in the edittext below.</string>
    <string name="set_lock_screen_info_action">Modifying lock screen message</string>
    <string name="set_lock_screen_info_widget_label">@string/set_lock_screen_info</string>
    <string name="set_maximum_time_to_lock">Set maximum time to lock</string>
    <string name="maximum_time_to_lock_set_step">
        Select a non-zero maximum time to lock value by setting a value in the edittext box below.
    </string>
    <string name="set_maximum_time_to_lock_action">Selecting maximum time to lock greater than the set value below</string>
    <string name="set_maximum_time_to_lock_widget_label">Set maximum time to lock (in Sec):</string>
    <string name="set_password_quality">Set password quality</string>
    <string name="password_quality_set_step">Set minimum password quality by selecting an option in the spinner below.</string>
    <string name="set_password_quality_action">Setting a password which does not meet the requirements of the password quality selected</string>
    <string name="set_password_quality_widget_label">@string/set_password_quality</string>
    <string name="password_quality_unspecified">Unspecified</string>
    <string name="password_quality_something">Something</string>
    <string name="password_quality_numeric">Numeric</string>
    <string name="password_quality_numeric_complex">Numeric (Complex)</string>
    <string name="password_quality_alphabetic">Alphabetic</string>
    <string name="password_quality_alphanumeric">Alphanumeric</string>
    <string name="password_quality_complex">Complex</string>
    <string name="set_permitted_accessibility_services">Set permitted accessibility services</string>
    <string name="permitted_accessibility_services_set_step">
        Check that \'Dummy Accessibility service\' is not enabled in Settings and disallow \'Dummy Accessibility service\' from permitted accessibility services by turning on
        the switch below.
    </string>
    <string name="set_permitted_accessibility_services_action">
        Enabling \'Dummy Accessibility service\' in the list of accessibility services
    </string>
    <string name="set_permitted_accessibility_services_widget_label">
        Allow only system accessibility services:
    </string>
    <string name="set_permitted_input_methods">Set permitted input methods</string>
    <string name="permitted_input_methods_set_step">
        Check that \'Dummy Input method\' is not enabled in Settings and disallow \'Dummy Input method\' from permitted input methods by turning on the switch below.
    </string>
    <string name="set_permitted_input_methods_action">
        Enabling \'Dummy Input method\' in the list of accessibility services
    </string>
    <string name="set_permitted_input_methods_widget_label">
        Allow only system input methods:
    </string>

    <!-- Strings used for enterprise privacy tests -->
    <string name="enterprise_privacy_test">Privacy info test</string>
    <string name="enterprise_privacy_page">Privacy info page</string>
    <string name="enterprise_privacy_page_info">
        Please press the Go button to open Settings. Verify that:\n
        1) There is an entry for system privacy.\n
        2) Tapping that entry opens a screen.\n
        3) In this screen, you are told your organization can:\n
        * Change settings on this device.\n
        * See data associated with your work account.\n
        * See the list of all apps on your device.\n
        * See usage of each app on your device.\n
        * Lock the device and change the password.\n
        * Wipe the device.\n
        \n
        Use the Back button to return to this page.
    </string>
    <string name="enterprise_privacy_open_settings">Open Settings</string>
    <string name="enterprise_privacy_network_logging">Retrieve traffic logs</string>
    <string name="enterprise_privacy_network_logging_info">
        Please do the following:\n
        1) Press the Retrieve Traffic Logs button and record the time at which you did this.\n
        2) Wait one minute.\n
        3) Press the Open Settings button.\n
        4) In the screen that opens, verify that you are told traffic logs were last retrieved at the time you pressed the Retrieve Traffic Logs button in step (1).\n
        \n
        Use the Back button to return to this page.
    </string>
    <string name="enterprise_privacy_retrieve_network_logs">Retrieve Traffic Logs</string>
    <string name="enterprise_privacy_bug_report">Request bug report</string>
    <string name="enterprise_privacy_bug_report_info">
        Please do the following:\n
        1) Press the Request Bug Report button and record the time at which you did this.\n
        2) Wait one minute.\n
        3) Press the Open Settings button.\n
        4) In the screen that opens, verify that you are told a bug report was last requested at the time you pressed the Request Bug Report button in step (1).\n
        \n
        Use the Back button to return to this page.
    </string>
    <string name="enterprise_privacy_request_bug_report">Request Bug Report</string>
    <string name="enterprise_privacy_security_logging">Retrieve security logs</string>
    <string name="enterprise_privacy_security_logging_info">
        Please do the following:\n
        1) Press the Retrieve Security Logs button and record the time at which you did this.\n
        2) Wait one minute.\n
        3) Press the Open Settings button.\n
        4) In the screen that opens, verify that you are told security logs were last retrieved at the time you pressed the Retrieve Security Logs button in step (1).\n
        \n
        Use the Back button to return to this page.
    </string>
    <string name="enterprise_privacy_retrieve_security_logs">Retrieve Security Logs</string>
    <string name="enterprise_privacy_clear_organization">Clear Org</string>
    <string name="enterprise_privacy_set_organization">Set Org</string>
    <string name="enterprise_privacy_enterprise_installed_apps">Enterprise-installed apps</string>
    <string name="enterprise_privacy_enterprise_installed_apps_info">
        Please do the following:\n
        1) You should have received NotificationBot.apk together with the CTS verifier. If you built the CTS verifier yourself, build the NotificationBot.apk by issuing the following command on the host:\n
            make NotificationBot\n
        2) Upload the NotificationBot.apk to your device by issuing the following command on the host:\n
            adb push /path/to/NotificationBot.apk /sdcard\n
        3) Press the Uninstall button.\n
        4) Press the Open Settings button.\n
        5) In the screen that opens, verify that you are not told that your administrator installed any apps.\n
        6) Use the Back button to return to this page.\n
        7) Press the Install button.\n
        8) Repeat steps (4) through (6), verifying that in step (5), you are told now that your administrator installed one app.\n
        9) Press the Uninstall button.\n
        10) Issue the following command on the host:\n
            adb shell rm /sdcard/NotificationBot.apk
    </string>
    <string name="enterprise_privacy_install">Install</string>
    <string name="enterprise_privacy_uninstall">Uninstall</string>
    <string name="enterprise_privacy_admin_granted_location_access">Location access permission</string>
    <string name="enterprise_privacy_admin_granted_location_access_info">
        Please do the following:\n
        1) Press the Reset button.\n
        2) Press the Open Settings button.\n
        3) In the screen that opens, verify that you are not told that your administrator has allowed any apps to access your location.\n
        4) Use the Back button to return to this page.\n
        5) Press the Grant button.\n
        6) Repeat steps (2) through (4), verifying that in step (3), you are told now that your administrator has allowed one app to access your location.\n
        7) Press the Reset button.
    </string>
    <string name="enterprise_privacy_reset">Reset</string>
    <string name="enterprise_privacy_grant">Grant</string>
    <string name="enterprise_privacy_admin_granted_microphone_access">Microphone access permission</string>
    <string name="enterprise_privacy_admin_granted_microphone_access_info">
        Please do the following:\n
        1) Press the Reset button.\n
        2) Press the Open Settings button.\n
        3) In the screen that opens, verify that you are not told that your administrator has allowed any apps to access your microphone.\n
        4) Use the Back button to return to this page.\n
        5) Press the Grant button.\n
        6) Repeat steps (2) through (4), verifying that in step (3), you are told now that your administrator has allowed one app to access your microphone.\n
        7) Press the Reset button.
    </string>
    <string name="enterprise_privacy_admin_granted_camera_access">Camera access permission</string>
    <string name="enterprise_privacy_admin_granted_camera_access_info">
        Please do the following:\n
        1) Press the Reset button.\n
        2) Press the Open Settings button.\n
        3) In the screen that opens, verify that you are not told that your administrator has allowed any apps to access your camera.\n
        4) Use the Back button to return to this page.\n
        5) Press the Grant button.\n
        6) Repeat steps (2) through (4), verifying that in step (3), you are told now that your administrator has allowed one app to access your camera.\n
        7) Press the Reset button.
    </string>
    <string name="enterprise_privacy_default_apps">Default apps</string>
    <string name="enterprise_privacy_default_apps_info">
        Please do the following:\n
        1) Press the Reset button.\n
        2) Press the Open Settings button.\n
        3) In the screen that opens, verify that you are not told that your administrator set any default apps.\n
        4) Use the Back button to return to this page.\n
        5) Press the Set Default Apps button.\n
        6) Repeat steps (2) through (4), verifying that in step (3), you are told now that your administrator has set seven default apps.\n
        7) Press the Reset button.
    </string>
    <string name="enterprise_privacy_set_default_apps">Set Default Apps</string>
    <string name="enterprise_privacy_default_ime">Default keyboard</string>
    <string name="enterprise_privacy_default_ime_info">
        Please do the following:\n
        1) Press the Open Settings button.\n
        2) In the screen that opens, verify that you are not told the default keyboard has been set.\n
        3) Use the Back button to return to this page.\n
        4) Press the Set Keyboard button to set the default keyboard.\n
        5) Repeat steps (1) through (3), verifying that in step (2), you are told now that the default keyboard has been set to CTS Verifier.\n
        6) Press the Finish button to clear the default keyboard.
    </string>
    <string name="enterprise_privacy_set_keyboard">Set Keyboard</string>
    <string name="enterprise_privacy_finish">Finish</string>
    <string name="enterprise_privacy_always_on_vpn">Always-on VPN</string>
    <string name="enterprise_privacy_always_on_vpn_info">
        Please do the following:\n
        1) Press the Open Settings button.\n
        2) In the screen that opens, verify that you are not told that an always-on VPN is set.\n
        3) Use the Back button to return to this page.\n
        4) Press the Set VPN button to set an always-on VPN.\n
        5) Repeat steps (1) through (3), verifying that in step (2), you are told now that an always-on VPN is set.\n
        6) Press the Finish button to clear the always-on VPN.
    </string>
    <string name="enterprise_privacy_set_always_on_vpn">Set VPN</string>
    <string name="enterprise_privacy_comp_always_on_vpn">Always-on VPN (managed profile)</string>
    <string name="enterprise_privacy_comp_always_on_vpn_info">
        Please do the following:\n
        1) Press the Start button to create a work profile.\n
        2) Press the Open Settings button.\n
        3) In the screen that opens, verify that you are not told that an always-on VPN is set.\n
        4) Use the Back button to return to this page.\n
        5) Press the Set VPN button to set an always-on VPN in your work profile.\n
        6) Repeat steps (2) through (4), verifying that in step (3), you are told now that an always-on VPN is set in your work profile.\n
        7) Press the Finish button to remove the work profile and always-on VPN.
    </string>
    <string name="enterprise_privacy_start">Start</string>
    <string name="enterprise_privacy_global_http_proxy">Global HTTP Proxy</string>
    <string name="enterprise_privacy_global_http_proxy_info">
        Please do the following:\n
        1) Press the Open Settings button.\n
        2) In the screen that opens, verify that you are not told that a global HTTP proxy has been set.\n
        3) Use the Back button to return to this page.\n
        4) Press the Set Proxy button.\n
        5) Repeat steps (1) through (3), verifying that in step (2), you are told now that a global HTTP proxy has been set.\n
        6) Press the Clear Proxy button.
    </string>
    <string name="enterprise_privacy_ca_certs">Trusted CA certs</string>
    <string name="enterprise_privacy_ca_certs_info">
        Please do the following:\n
        1) Press the Open Settings button.\n
        2) In the screen that opens, verify that you are not told that your administrator installed trusted CA certs.\n
        3) Use the Back button to return to this page.\n
        4) Press the Install Cert button to install a trusted CA cert.\n
        5) Repeat steps (1) through (3), verifying that in step (2), you are told now that the administrator has installed a trusted CA cert.\n
        6) Press the Finish button to clear the cert.
    </string>
    <string name="enterprise_privacy_install_cert">Install Cert</string>
    <string name="enterprise_privacy_comp_ca_certs">Trusted CA certs (managed profile)</string>
    <string name="enterprise_privacy_comp_ca_certs_info">
        Please do the following:\n
        1) Press the Start button to create a work profile.\n
        2) Press the Settings button.\n
        3) In the screen that opens, verify that you are not told that your administrator installed trusted CA certs.\n
        4) Use the Back button to return to this page.\n
        5) Press the Install Cert button to install a trusted CA cert in your work profile.\n
        6) Repeat steps (2) through (4), verifying that in step (3), you are told now that the administrator has installed a trusted CA cert in your work profile.\n
        7) Press the Finish button to remove the work profile and cert.
    </string>
    <string name="enterprise_privacy_settings">Settings</string>
    <string name="enterprise_privacy_set_proxy">Set Proxy</string>
    <string name="enterprise_privacy_clear_proxy">Clear Proxy</string>
    <string name="enterprise_privacy_failed_password_wipe">Wipe on authentication failure</string>
    <string name="enterprise_privacy_failed_password_wipe_info">
        Please do the following:\n
        1) Press the Open Settings button.\n
        2) In the screen that opens, verify that you are not told all device data will be deleted if you mistype your password too many times.\n
        3) Use the Back button to return to this page.\n
        4) Press the Set Limit button to set the maximum number of password attempts.\n
        5) Repeat steps (1) through (3), verifying that in step (2), you are told now that all device data will be deleted if you mistype your password 100 times.\n
        6) Press the Finish button to clear the maximum number of password attempts.
    </string>
    <string name="enterprise_privacy_set_limit">Set Limit</string>
    <string name="enterprise_privacy_comp_failed_password_wipe">Wipe on authentication failure (managed profile)</string>
    <string name="enterprise_privacy_comp_failed_password_wipe_info">
        Please do the following:\n
        1) Press the Start button to create a work profile.\n
        2) Press the Open Settings button.\n
        3) In the screen that opens, verify that you are not told work profile data will be deleted if you mistype your password too many times.\n
        4) Use the Back button to return to this page.\n
        5) Press the Set Limit button to set the maximum number of password attempts.\n
        6) Repeat steps (2) through (4), verifying that in step (3), you are told now that work profile device data will be deleted if you mistype your password 100 times.\n
        7) Press the Finish button to remove the work profile.
    </string>
    <string name="enterprise_privacy_quick_settings">Quick settings disclosure</string>
    <string name="enterprise_privacy_quick_settings_info">
        Please do the following:\n
        1) Press the Clear Org button.\n
        2) Open and fully expand Quick Settings.\n
        3) Verify that at the bottom of Quick Settings, you are told the device is managed.\n
        4) Close Quick Settings.\n
        5) Press the Set Org button.\n
        6) Open and fully expand Quick Settings.\n
        7) Verify that at the bottom of Quick Settings, you are told the device is managed by \"Foo, Inc.\".\n
        8) Tap on the information.\n
        9) Verify that a dialog informing you about device monitoring opens.\n
        10) Tap the \"Learn more\" link.\n
        11) Verify that a screen informing you what your managing organization can do is shown.\n
        \n
        Use the Back button to return to this page.
    </string>
    <string name="enterprise_privacy_keyguard">Keyguard disclosure</string>
    <string name="enterprise_privacy_keyguard_info">
        Please do the following:\n
        1) Press the Open Settings button to open Settings.\n
        2) Navigate to \"Security\" &gt; \"Screen lock\" and select the first screen lock type that is not \"None\".\n
        3) Use the Back button to return to this page.\n
        4) Press the Clear Org button.\n
        5) Lock the device.\n
        6) Verify that on the lock screen, you are told the device is managed.\n
        7) Unlock the device.\n
        8) Press the Set Org button.\n
        9) Lock the device.\n
        10) Verify that on the lock screen, you are told the device is managed by \"Foo, Inc.\".\n
        11) Unlock the device.\n
        12) Repeat steps (1) through (11) for each screen lock type other than \"None\".
    </string>
    <string name="enterprise_privacy_add_account">Add account disclosure</string>
    <string name="enterprise_privacy_add_account_info">
        Please do the following:\n
        1) Press the Clear Org button.\n
        2) Press the Open Settings button.\n
        3) In the screen that opens, verify that you are told that the device is managed.\n
        4) Use the Back button to return to this page.\n
        5) Press the Set Org button.\n
        6) Press the Open Settings button.\n
        7) In the screen that opens, verify that you are told that the device is managed by \"Foo, Inc.\".\n
        8) Tap the \"Learn more\" link.\n
        9) Verify that a screen informing you what your managing organization can do is shown.\n
        11) Use the Back button to return to this page.
    </string>
    <string name="enterprise_privacy_default_app">CTS Verifier Test</string>

    <!-- Strings for Network Logging Tests -->
    <string name="device_owner_network_logging_ui">Network Logging UI</string>
    <string name="device_owner_network_logging_ui_info">Please do the following:\n
        1) Open and fully expand Quick Settings.\n
        2) Check that you are told that your device is managed.\n
        3) Close Quick Settings.\n
        4) Enable network logging by tapping on the left button below.\n
        5) Open Quick Settings again. Check that an icon appeared next to the text about device management.\n
        6) Verify that a notification including the same icon popped up, informing you that network logging has been enabled.\n
        7) Tap the notification.\n
        8) Verify that a dialog about device monitoring opens, and informs you about: the name of the app that manages this device, details about the device owner\'s capabilities, and information that the admin has activated network logging and can see all network traffic.\n
        9) Close the dialog.\n
        10) Tap the right button below to disable network logging.\n
        11) Verify that the notification disappeared.\n
    </string>
    <string name="device_owner_enable_network_logging_button">Enable Network Logging</string>
    <string name="device_owner_disable_network_logging_button">Disable Network Logging</string>

    <string name="comp_test">Corporate Owned Managed Profile</string>
    <string name="comp_provision_profile_dialog_title">Provision work profile</string>
    <string name="comp_provision_profile_dialog_text">Press the OK button to start the managed provisioning flow, and complete the flow to create a work profile</string>

    <!-- Strings for JobScheduler Tests -->
    <string name="js_test_description">This test is mostly automated, but requires some user interaction. You can pass this test once the list items below are checked.</string>

    <string name="js_idle_test">Idle Mode Constraints</string>
    <string name="js_start_test_text">Start test</string>
    <string name="js_idle_instructions">Verify the behavior of the JobScheduler API for when the device is in idle mode. Simply follow the on-screen instructions.</string>
    <string name="js_idle_description_1">Turn the screen off and then back on in order to begin.</string>
    <string name="js_idle_continue_instruction">
        Switch off screen and wait for it to turn on to continue.
    </string>
    <string name="js_idle_item_idle_off">Idle job does not execute when device is not idle.</string>
    <string name="js_idle_item_idle_on">Idle job does execute when device is forced into idle.</string>

    <string name="js_charging_test">Charging Constraints</string>
    <string name="js_charging_instructions">Verify the behavior of the JobScheduler API for when the device is on power and unplugged from power. Simply follow the on-screen instructions.</string>
    <string name="js_charging_description_1">Plug in the charger if it isn\'t already plugged in.</string>
    <string name="js_charging_off_test">Device not charging will not execute a job with a charging constraint.</string>
    <string name="js_charging_on_test">Device when charging will execute a job with a charging constraint.</string>
    <string name="js_charging_description_2">After the above test has passed, remove the charger to continue. If the above failed, you can simply fail this test.</string>
    <string name="js_charging_description_3">Device is plugged in. Please wait while it gets into stable charging state.</string>
    <string name="js_charging_description_4">There seems to be a problem with your charger. Please try again.</string>

    <string name="js_connectivity_test">Connectivity Constraints</string>
    <string name="js_connectivity_instructions">Verify the behavior of the JobScheduler API for when the device has no access to data connectivity. Simply follow the on-screen instructions.</string>
    <string name="js_connectivity_description_1">Disable WiFi and Cellular data to begin.</string>
    <string name="js_unmetered_connectivity_test">Device with no connectivity will not execute a job with an unmetered connectivity constraint.</string>
    <string name="js_any_connectivity_test">Device with no connectivity will not execute a job with an unmetered connectivity constraint.</string>
    <string name="js_no_connectivity_test">Device with no connectivity will still execute a job with no connectivity constraints.</string>

    <!-- String for the bundled TV app Tests -->

    <string name="tv_input_discover_test">3rd-party TV input test</string>
    <string name="tv_input_discover_test_info">
    Verify that the bundled TV app launches via Intent and calls the proper API to discover
    3rd-party TV inputs.
    </string>
    <string name="tv_input_discover_test_go_to_setup">
    Select the \"Launch TV app\" button and set up the newly installed TV input:
    \"CTS Verifier\".
    </string>
    <string name="tv_input_discover_test_verify_setup">
    Setup activity must have been started.
    </string>
    <string name="tv_input_discover_test_tune_to_channel">
    Select the \"Launch TV app\" button and tune to the \"Dummy\" channel from \"CTS Verifier\"
    input. If necessary, configure the channel to be visible.
    </string>
    <string name="tv_input_discover_test_verify_tune">
    Tune command must be called.
    </string>
    <string name="tv_input_discover_test_verify_overlay_view">
    Verify that the overlay appears and displays the text \"Overlay View Dummy Text\" when you tune
    to the \"Dummy\" channel.
    </string>
    <string name="tv_input_discover_test_verify_size_changed">
    Verify that video layout changes correctly according to the provided video track information,
    including pixel aspect ratio.
    </string>
    <string name="tv_input_discover_test_verify_global_search">
    Verify the TV app provides query results for 3rd-party input\'s channels and programs in
    global search results.
    </string>
    <string name="tv_input_discover_test_go_to_epg">
    Select the \"Launch EPG\" button and locate the \"Dummy\" channel.
    </string>
    <string name="tv_input_discover_test_verify_epg">
    Do you see the programs named \"Dummy Program\" and their descriptions
    "Dummy Program Description" in the EPG?
    </string>
    <string name="tv_input_discover_test_trigger_setup">
    Select the \"Launch setup\" button and verify if the bundled TV app shows the list of installed
    TV inputs for setup.
    </string>
    <string name="tv_input_discover_test_verify_trigger_setup">
    Do you see the \"CTS Verifier\" input in the list?
    </string>

    <string name="tv_parental_control_test">TV app parental controls test</string>
    <string name="tv_parental_control_test_info">
    Verify that the bundled TV app calls the parental controls API.
    </string>
    <string name="tv_parental_control_test_turn_on_parental_control">
    Select the \"Launch TV app\" button and turn on the parental controls. If parental controls are
    on already, turn it off and on again.
    </string>
    <string name="tv_parental_control_test_verify_receive_broadcast1">
    TV input service must have received ACTION_PARENTAL_CONTROLS_ENABLED_CHANGED broadcast.
    </string>
    <string name="tv_parental_control_test_check_parental_controls_switch">
    Is there an option to turn off parental controls on this device?
    </string>
    <string name="tv_parental_control_test_block_tv_ma">
    Select the \"Launch TV app\" button and block the \"Custom Rating\" for \"CtsVerifier\" rating
    system in the parental control settings. If the rating system is disabled by default, enable it.
    If the \"Custom Rating\" is already blocked, unblock it, save, and then block again.
    </string>
    <string name="tv_parental_control_test_verify_receive_broadcast2">
    TV input service must have received ACTION_BLOCKED_RATINGS_CHANGED broadcast.
    </string>
    <string name="tv_parental_control_test_block_unblock">
    Select the \"Launch TV app\" button; verify that the channel is blocked.
    Try to unblock the screen by entering PIN; verify that it\'s unblocked.
    </string>

    <string name="tv_parental_control_turn_off_disabled">No</string>
    <string name="tv_parental_control_turn_off_enabled">Yes</string>
    <string name="tv_launch_tv_app">Launch TV app</string>
    <string name="tv_launch_epg">Launch EPG</string>
    <string name="tv_launch_setup">Launch setup</string>
    <string name="tv_channel_not_found">
    CtsVerifier channel is not set up. Please set up before proceeding.
    </string>

    <string name="tv_multiple_tracks_test">TV app closed captions and multi-audio test</string>
    <string name="tv_multiple_tracks_test_info">
    Verify that the bundled TV app calls the multi-track API.
    </string>
    <string name="tv_multiple_tracks_test_select_subtitle">
    Select the \"Launch TV app\" button. Verify that closed captions are off by default. Set closed
    caption language to English.
    </string>
    <string name="tv_multiple_tracks_test_verify_set_caption_enabled">
    Captions are enabled.
    </string>
    <string name="tv_multiple_tracks_test_verify_select_subtitle">
    The English closed caption track should be selected.
    </string>
    <string name="tv_multiple_tracks_test_select_audio">
    Select the \"Launch TV app\" button. Verify that the audio track is English by default.
    Select Spanish audio track.
    </string>
    <string name="tv_multiple_tracks_test_verify_select_audio">
    The Spanish audio track should be selected.
    </string>

    <string name="tv_time_shift_test">TV app time shift test</string>
    <string name="tv_time_shift_test_info">
    This test verifies that the TV app invokes proper time shift APIs in the framwork.
    </string>
    <string name="tv_time_shift_test_pause_resume">
    Press the \"Launch TV app\" button. Verify that the playback control is available.
    Pause the playback and then resume it.
    </string>
    <string name="tv_time_shift_test_verify_resume_after_pause">
    The playback should resume after pause.
    </string>
    <string name="tv_time_shift_test_verify_position_tracking">
    The playback position tracking should be activated.
    </string>
    <string name="tv_time_shift_test_speed_rate">
    Press the \"Launch TV app\" button. Verify that the playback control is available.
    Rewind the playback and in a few seconds fast-forward it.
    </string>
    <string name="tv_time_shift_test_verify_rewind">
    The playback should rewind.
    </string>
    <string name="tv_time_shift_test_verify_fast_forward">
    The playback should fast-forward.
    </string>
    <string name="tv_time_shift_test_seek">
    Press the \"Launch TV app\" button. Verify that the playback control is available.
    Seek to previous and then seek to next.
    </string>
    <string name="tv_time_shift_test_verify_seek_to_previous">
    The playback position should be moved to the previous position.
    </string>
    <string name="tv_time_shift_test_verify_seek_to_next">
    The playback position should be moved to the next position.
    </string>

    <string name="tv_app_link_test">TV app app-link test</string>
    <string name="tv_app_link_test_info">
    Verify that the bundled TV app supports linking to channel apps. If a TV input service provides
    links for its specific channels, the TV app should show the links in a proper format.
    </string>
    <string name="tv_app_link_test_select_app_link">
    Select the \"Launch TV app\" button, then check if you can see a menu with \"Cts App-Link Text\"
    text in red background. If you see the link, select it to follow the link.
    </string>
    <string name="tv_app_link_test_verify_link_clicked">
    The app-link must have been clicked and the activity should be changed correctly.
    </string>
    <string name="tv_input_link_test_verify_link_interface">
    Do you see the app-link card similar to the image on the left?\n
    1) You should see the poster art image, but the color may be different.\n
    2) You should see the text \"Cts App-Link Text\".\n
    </string>

    <string name="overlay_view_text">Overlay View Dummy Text</string>
    <string name="custom_rating">Example of input app specific custom rating.</string>

    <!-- A list of fully-qualified test classes that should not be run. -->
    <string-array name="disabled_tests" />

    <!-- Strings for screen pinning test -->
    <string name="screen_pinning_test">Screen Pinning Test</string>
    <string name="screen_pin_instructions">Pressing next will prompt you to enter screen pinning, allow this app to enter screen pinning.</string>
    <string name="screen_pin_check_pinned">Press Next to verify the app is pinned.</string>
    <string name="screen_pin_no_exit">Try to leave the app without unpinning the screen. Press next once you have verified you cannot leave.</string>
    <string name="screen_pin_exit">Use interactions defined by your device to unpin such as long pressing the back and overview button, then press next.</string>
    <string name="screen_pinning_done">All tests completed successfully.</string>

    <string name="error_screen_no_longer_pinned">The screen was no longer pinned.</string>
    <string name="error_screen_already_pinned">Cannot start the test with the screen already pinned.</string>
    <string name="error_screen_pinning_did_not_start">Screen was not pinned.</string>
    <string name="error_screen_pinning_did_not_exit">Screen was not unpinned.</string>
    <string name="error_screen_pinning_couldnt_exit">Could not exit screen pinning through API.</string>

    <!--  Audio Devices Notifcations Tests -->
    <string name="audio_out_devices_notifications_test">Audio Output Devices Notifications Test</string>
    <string name="audio_out_devices_notification_instructions">
          Click the "Clear Messages" button then connect and disconnect a wired headset.
          Note if the appropriate notification messages appear below.
    </string>
    <string name="audio_in_devices_notifications_test">Audio Input Devices Notifications Test</string>
    <string name="audio_in_devices_notification_instructions">
          Click the "Clear Messages" button then connect and disconnect a microphone or wired headset.
          Note if the appropriate notification messages appear below.
    </string>
    <string name="audio_dev_notification_clearmsgs">Clear Messages</string>
    <string name="audio_dev_notification_connectMsg">CONNECT DETECTED</string>
    <string name="audio_dev_notification_disconnectMsg">DISCONNECT DETECTED</string>

    <string name="audio_input_routingnotifications_test">Audio Input Routing Notifications Test</string>
    <string name="audio_input_routingnotification_instructions">
          Click on the "Record" button in the AudioRecord Routing Notifications section below to
          start recording. Insert a wired headset or microphone. Observe a message acknowledging the
          rerouting event below. Remove the wired headset and observe the new routing message.
          Click on the "Stop" button to stop recording.\n
    </string>
    <string name="audio_output_routingnotifications_test">Audio Output Routing Notifications Test</string>
    <string name="audio_output_routingnotification_instructions">
          Click on the "Play" button in the AudioTrack Routing Notifications section below to
          start (silent) playback. Insert a wired headset. Observe a message acknowledging the
          rerouting event below. Remove the wired headset and observe the new routing message.
          Click on the "Stop" button to stop playback.\n
    </string>
    <string name="audio_routingnotification_playBtn">Play</string>
    <string name="audio_routingnotification_playStopBtn">Stop</string>
    <string name="audio_routingnotification_recBtn">Record</string>
    <string name="audio_routingnotification_recStopBtn">Stop</string>
    <string name="audio_routingnotification_playHeader">AudioTrack Routing Notifications</string>
    <string name="audio_routingnotification_recHeader">AudioRecord Routing Notifications</string>
    <string name="audio_routingnotification_trackRoutingMsg">AudioTrack rerouting</string>
    <string name="audio_routingnotification_recordRoutingMsg">AudioRecord rerouting</string>

    <!-- USB Audio Peripheral Tests -->
    <string name="profileLabel">Profile</string>
    <string name="connectedPeripheral">Connected Peripheral</string>
    <string name="audio_uap_attribs_test">USB Audio Peripheral Attributes Test</string>
    <string name="uapPeripheralProfileStatus">Peripheral Profile Status</string>

    <string name="audio_uap_play_test">USB Audio Peripheral Play Test</string>
    <string name="uapPlayTestInstructions">Connect the USB Audio Interface Peripheral and press the
        PLAY button below. Verify that a tone is correctly played.</string>
    <string name="audio_uap_play_playBtn">Play</string>
    <string name="audio_uap_play_stopBtn">Stop</string>

    <string name="audio_uap_record_test">USB Audio Peripheral Record Test</string>
    <string name="uapRecordTestInstructions">Connect the USB Audio Peripheral and press the RECORD or
        RECORD LOOPBACK button below. Verify that a tone is correctly played.</string>
    <string name="audio_uap_record_recordBtn">Record</string>
    <string name="audio_uap_record_recordLoopbackBtn">Record Loopback</string>
    <string name="audio_uap_record_stopBtn">Stop</string>

    <string name="audio_uap_buttons_test">USB Audio Peripheral Buttons Test</string>
    <string name="uapButtonTestInstructions">Connect the USB Audio headset with buttons
        and press each transport/media button in turn.</string>

    <string name="uapButtonsBtnALbl">Button A - play/pause</string>
    <string name="uapButtonsBtnBLbl">Button B - volume up (+)</string>
    <string name="uapButtonsBtnCLbl">Button C - volume down (-)</string>
    <string name="uapButtonsBtnDLbl">Button D - voice assist</string>
    <string name="uapButtonsRecognized">Recognized</string>
    <string name="uapButtonsNotRecognized">Not Recognized</string>

    <!-- Audio general text -->
    <string name="audio_general_headset_port_exists">Does this device have a headset port?</string>
    <string name="audio_general_headset_no">No</string>
    <string name="audio_general_headset_yes">Yes</string>
    <string name="audio_general_deficiency_found">WARNING: Some results show potential deficiencies on the system.
    Please consider addressing them for a future release.</string>
    <string name="audio_general_test_passed">Test Result: Successful</string>
    <string name="audio_general_test_failed">Test Result: Not Optimal</string>
    <string name="audio_general_default_false_string">false</string>
    <string name="audio_general_default_true_string">true</string>
    <string name="audio_general_warning">Warning</string>
    <string name="audio_general_ok">Ok</string>
    <string name="audio_general_level_not_max">Audio Level is not maximum. Please check your device
          is set to max level for audio playback.</string>

    <!-- Audio Loopback Latency Test -->
    <string name="audio_loopback_test">Audio Loopback Latency Test</string>
     <string name="audio_loopback_info">
          This test requires the Loopback Plug. Please connect a Loopback Plug into the headset
          connector, and proceed with the instructions on the screen.
          The system will measure the input-output audio latency by injecting a pulse on the output,
          and computing the distance between replicas of the pulse.
          You can vary the Audio Level slider to ensure the pulse will feed back at adequate levels.
          Repeat until a confidence level >= 0.6 is achieved.
    </string>
    <string name="audio_loopback_instructions">
          Please connect a "Loopback Plug" and press "Loopback Plug Ready".
    </string>
    <string name="audio_loopback_plug_ready_btn">Loopback Plug Ready</string>
    <string name="audio_loopback_instructions2">
          Set the audio level to a suitable value, then press Test button.
          It might require multiple tries until a confidence >= 0.6 is achieved.
    </string>
    <string name="audio_loopback_level_text">Audio Level</string>
    <string name="audio_loopback_test_btn">Test</string>
    <string name="audio_loopback_results_text">Results...</string>

   <!-- Audio Frequency Line Test -->
    <string name="audio_frequency_line_test">Audio Frequency Line Test</string>
    <string name="audio_frequency_line_info">
        The system will measure the frequency response of the left and right line outputs,
        by feeding them back thru the microphone conection with the loopback jack.
        This test requires the Loopback Plug. Please connect a Loopback Plug on the headset
        connector, and proceed with the instructions on the screen.
        </string>
    <string name="audio_frequency_line_instructions">
          Please connect a "Loopback Plug" and press "Loopback Plug Ready".
    </string>
    <string name="audio_frequency_line_plug_ready_btn">Loopback Plug Ready</string>

    <string name="audio_frequency_line_test_btn">Test</string>
    <string name="audio_frequency_line_results_text">Results...</string>

    <!-- Audio Frequency Speaker Test -->
    <string name="audio_frequency_speaker_test">Audio Frequency Speaker Test</string>
    <string name="audio_frequency_speaker_info">
        This test requires an external USB reference microphone. Please connect the USB microphone and proceed with the instructions on the screen.
        The system will measure frequency response of the left and right speakers (if there are two speakers), or the response of the mono speaker twice.
       </string>
    <string name="audio_frequency_speaker_instructions">
          Please connect an USB reference microphone and press "USB Reference microphone ready"
    </string>
    <string name="audio_frequency_speaker_usb_status">Waiting for USB microphone...</string>
    <string name="audio_frequency_speaker_mic_ready_btn">USB Reference microphone ready</string>
    <string name="audio_frequency_speaker_mic_ready_text">USB Audio device detected\n\nPlease set up Device Under test
    in quiet room, and Microphone 20 cms perpendicular to center of screen, then press TEST</string>
    <string name="audio_frequency_speaker_mic_not_ready_text">"No USB Audio device detected. Please reconnect."</string>
    <string name="audio_frequency_speaker_test_btn">Test</string>
    <string name="audio_frequency_speaker_results_text">Results...</string>

    <!-- Audio Frequency Microphone Test -->
    <string name="audio_frequency_mic_test">Audio Frequency Microphone Test</string>
    <string name="audio_frequency_mic_info">
        This test requires an external USB reference microphone and external speakers.
        Please use the headphone connector to connect external speakers. Position the device 40 cms
        from the speakers and proceed with the instructions on the screen.
        The system will measure frequency response of the built in microphone.
       </string>
    <string name="audio_frequency_mic_instructions">
          Please connect external speakers using the headphone connector. Please unplug any USB audio device (if any)
    </string>
    <string name="audio_frequency_mic_speakers_ready_btn">External speakers ready</string>
    <string name="audio_frequency_mic_speakers_ready_status">...</string>
    <string name="audio_frequency_mic_instructions2">
          Please position the speakers 40 cms from the device under test and press TEST 1
    </string>
    <string name="audio_frequency_mic_test1_btn">Test 1</string>
    <string name="audio_frequency_mic_usb_status">Waiting for USB microphone...</string>
    <string name="audio_frequency_mic_connect_mic">Please Connect USB microphone, position it next to
    the built in microphone in the device and press USB reference microphone</string>
    <string name="audio_frequency_mic_mic_ready_btn">USB Reference microphone ready</string>
    <string name="audio_frequency_mic_mic_ready_text">USB Audio device detected\n\nPlease set up Device Under test
    in quiet room, and Microphone 20 cms perpendicular to center of screen, then press TEST</string>
    <string name="audio_frequency_mic_mic_not_ready_text">"No USB Audio device detected. Please reconnect."</string>
    <string name="audio_frequency_mic_test2_btn">Test 2</string>
    <string name="audio_frequency_mic_results_text">Results...</string>

     <!-- Audio Frequency Unprocessed Test -->
    <string name="audio_frequency_unprocessed_test">Audio Frequency Unprocessed Test</string>
    <string name="audio_frequency_unprocessed_info">
    This test requires an external USB reference microphone, external speakers and a Sound Pressure Level meter.
    You can play the test signals from the device under test or from a secondary device.
    Follow the instructions on the screen to measure the frequency response for the built in microphone
    using UNPROCESSED audio source.
    If the Audio Frequency Unprocessed feature is defined in this system, success in all tests is mandatory to pass.
    If the feature is not defined, measurements are still needed, but success in all of them is not mandatory to pass.
       </string>
    <string name="audio_frequency_unprocessed_defined">Audio Frequency Unprocessed feature is defined. Success in all tests is mandatory to pass</string>
    <string name="audio_frequency_unprocessed_not_defined">Audio Frequency Unprocessed feature is NOT defined. Success in all test is NOT mandatory to pass</string>

    <string name="unprocessed_play">Play</string>
    <string name="unprocessed_stop">Stop</string>

    <string name="unprocessed_test_tone_instructions">TEST TONE: Press [PLAY] to play tone at 1 Khz. Measure sound SPL to be 94 dB
    right next to microphone under test. Press [TEST]</string>
    <string name="unprocessed_test_tone_btn">Test</string>
    <string name="unprocessed_test_tone_result">Results...</string>

    <string name="unprocessed_test_noise_instructions">TEST NOISE: Position speakers 40 cms from device under test.
    Press [PLAY] to play broadband white noise. Press [TEST]</string>
    <string name="unprocessed_test_noise_btn">Test</string>
    <string name="unprocessed_test_noise_result">Results...</string>

    <string name="unprocessed_test_usb_background_instructions">TEST USB BACKGROUND: Connect USB microphone and position it right next to microphone under test.
    No source of noise should be active during this test. Press [TEST]</string>
    <string name="unprocessed_test_usb_background_btn">Test</string>
    <string name="unprocessed_test_usb_background_result">Results...</string>

    <string name="unprocessed_test_usb_noise_instructions">TEST USB NOISE: Connect USB microphone and position it right next to microphone under test.
    Position speakers 40 cms from device under test. Press [PLAY] to play broadband white noise. Press [TEST]</string>
    <string name="unprocessed_test_usb_noise_btn">Test</string>
    <string name="unprocessed_test_usb_noise_result">Results...</string>

    <string name="unprocessed_test_global_result">Global Results...</string>

    <!-- Strings for 6DoF test -->
    <string name="six_dof_test">6DoF Test</string>
    <string name="action_settings">Settings</string>
    <string name="start">Start</string>
    <string name="motion_tracking_permission">"Motion Tracking permission needed!"</string>
    <string name="translations">Translations:</string>
    <string name="rotations">Rotations:</string>
    <string name="action_place_marker">Place Marker</string>
    <string name="markers">Markers:\n</string>
    <string name="title_activity_cts">CTSActivity</string>
    <string name="stop">Stop!</string>
    <string name="stop_message">Mark where you are standing with something like a piece of card and
        then press ready to record this waypoint
    </string>
    <string name="ready">Ready</string>
    <string name="initial">First Waypoint</string>
    <string name="phase1_initial_message">When you are ready to place your first waypoint, place a
        marker at the devices current location. Use something that will allow you to put the device
        in the exact same position and orientation on the second lap. Then, while the device is on
        the marker, click the turquoise action button to record the first waypoint.\n\nStart walking
        in a direction. The button will appear again when you have walked far enough. Place a marker
        at the device\'s location and press the button to record a waypoint. You cannot place
        waypoints in a straight line, so for your 3rd waypoint turn 90 degrees and walk in a
        direction that will make a triangle out of your 3 waypoints.
    </string>
    <string name="phase2_initial_message">You now need to visit each waypoint, clicking the
        turquoise action button at each one. You need to reach each waypoint in 20 seconds. While
        you are on your way to the waypoints, the camera preview will rotate. You will need to
        rotate the device to match the rotation of the camera preview. A box will be shown to help
        you. It shows the device\'s current rotation and will change color based on whether you are
        close enough to the required rotation. Red if you are failing, green if you are passing.
        When you have reached the next waypoint, the device can be returned to its original
        rotation.
    </string>
    <string name="last">Go back to the first waypoint</string>
    <string name="last_message">Now go back to the first waypoint and press ready to finish the
        first lap.
    </string>
    <string name="got_it">Got it!</string>
    <string name="lap2_instructions">Now, go to each waypoint (including your initial
        one) and click the turquoise action button. Then move on to the next waypoint and do the
        same.\nThe last waypoint should be the first waypoint again.
    </string>
    <string name="test1_pass2">Pass 2</string>
    <string name="results">Results</string>
    <string name="overall_instructions">These tests are designed to verify the correctness and
        accuracy of a 6DoF enabled device. There will be 3 phases to these tests, each testing a
        different part of 6DoF functionality.
    </string>
    <string name="phase1_description">This first test will test the accuracy of the device. It will
        ask you to mark out 4 waypoints and then return to the original waypoint to complete the
        lap. After this you will then need to do another lap without any HUD information. At the
        end, the pairs of waypoints and the path you travelled will be compared and you will be
        given a result.
    </string>
    <string name="phase2_description">This test will test the robustness of the device. Using the
        same 4 waypoints as before, you will need to do a lap, reaching each waypoint in the
        allotted time.\nWhile you are on your way to the waypoints, the camera preview will rotate.
        You will need to rotate the device to match the rotation of the camera preview. A box will
        be shown to help you. It shows the device\'s current rotation and will change color based
        on whether you are close enough to the required rotation. Red if you are failing, green if
        you are passing. When you have reached the next waypoint, the device can be returned to
        its original rotation.
    </string>
    <string name="phase3_description">Now we will test the AR capability of the device. Again, you
        will need to do a lap of the waypoints, but this time between each waypoint the device will
        overlay hoops that you must pass the device through as you go along.
    </string>
    <string name="distance">Distance from last waypoint:</string>
    <string name="obj_return_to_initial_waypoint">Return to initial waypoint</string>
    <string name="waypointPlaced">Waypoint placed!</string>
    <string name="undo">undo</string>
    <string name="distance_remaining">Distance Remaining:\n</string>
    <string name="waypoint_differences">Waypoints</string>
    <string name="path_differences">Paths</string>
    <string name="error_distance">Not far away enough from other waypoints!</string>
    <string name="error_area">Not enough area covered.</string>
    <string name="passed">Passed!</string>
    <string name="failed">Failed!</string>
    <string name="test_failed">Test Failed!</string>
    <string name="error_start_point">Not close enough to initial waypoint!</string>
    <string name="waypoint_distance">Waypoint %1$s: %2$s</string>
    <string name="total">Total %1$s</string>
    <string name="path">Path %1$s: %2$s</string>
    <string name="fail">Fail</string>
    <string name="pass">Pass</string>
    <string name="info">Info</string>
    <string name="coming_soon">Coming soon!</string>
    <string name="motion_tracking_invalid_state">Motion Tracking has entered an invalid state
    </string>
    <string name="action_xml">XML</string>
    <string name="error_null_fragment">UI fragment was null, couldn\'t do callback to listener
    </string>
    <string name="error_retained_fragment_null">DataFragment is null</string>
    <string name="time_remaining">%1$s seconds remaining to get to next waypoint</string>
    <string name="action_skip_to_2nd">Skip to 2nd Test</string>
    <string name="failed_pause_resume">Test Failed because Test Activity was paused</string>
    <string name="action_overlapping_outlines">Overlapping Outlines</string>
    <string name="action_overlapping_filled">Overlapping Filled</string>
    <string name="time">Time</string>
    <string name="rotation_result">Rotation</string>
    <string name="action_separate_outlines">Separate Outlines</string>
    <string name="action_separate_filled">Separate Filled</string>
    <string name="action_one">One Rectangle</string>
    <string name="rotation_mode">Change rotation mode</string>
    <string name="phase3_initial_message">Go through the rings as you visit waypoints.</string>
    <string name="rings">Rings</string>
    <string name="rings_entered">Rings collected %1$s/%2$s</string>
    <string name="error_rings_not_entered">You haven\'t collected all the rings in this path!
    </string>
    <string name="save">Save</string>

    <string-array name="initial_waypoint">
        <item>Find a place for your first waypoint</item>
        <item>Go to initial waypoint</item>
    </string-array>

    <string-array name="next_waypoint">
        <item>Find a suitable place for waypoint 0</item>
        <item>Go to waypoint 0</item>
    </string-array>

    <string-array name="phase">
        <item>Phase 1</item>
        <item>Phase 2</item>
        <item>Phase 3</item>
    </string-array>

    <string-array name="phase_descriptions">
        <item>@string/phase1_description</item>
        <item>@string/phase2_description</item>
        <item>@string/phase3_description</item>
    </string-array>

    <!-- Strings for setting and restoring default dialer for voicemail tests -->
    <string name="voicemail_restore_default_dialer_description">(Optional) restore the default dialer setting</string>
    <string name="voicemail_restore_default_dialer_no_default_description">(Optional) restore the default dialer by going to settings-> apps -> cogwheel -> Phone app</string>
    <string name="voicemail_restore_default_dialer_button">Restore the default dialer"</string>
    <string name="voicemail_default_dialer_already_set">Default dialer already set</string>
    <string name="voicemail_default_dialer_already_restored">Default dialer already restored</string>
    <string name="voicemail_set_default_dialer_description">Before the test, the CTS verifier should be set to the default dialer</string>
    <string name="voicemail_set_default_dialer_button">Set CTS verifier as default dialer"</string>

    <!-- Strings for voicemail broadcast test -->
    <string name="voicemail_broadcast_test">Voicemail Broadcast Test</string>
    <string name="voicemail_broadcast_instructions">This test verifies that the default dialer can intercept the voicemail notification. The test must be conducted on a SIM with visual voicemail disabled</string>
    <string name="voicemail_leave_voicemail">Send a voicemail to the device, CTS verifier should receive a voicemail notification broadcast</string>
    <string name="voicemail_broadcast_received">Voicemail broadcast Received</string>

    <!-- Strings for VisualVoicemailService test -->
    <string name="visual_voicemail_service_test">VisualVoicemailService Test</string>
    <string name="visual_voicemail_service_instructions">This test verifies that the VisualVoicemailService can receive SIM inserted and removed events</string>
    <string name="visual_voicemail_service_remove_sim_before_test">Removed the SIM before starting the test. This test only applies to devices with hotswap-able SIM</string>
    <string name="visual_voicemail_service_remove_sim_ok">Ok</string>
    <string name="visual_voicemail_service_remove_sim_not_applicable">Not applicable</string>
    <string name="visual_voicemail_service_insert_sim">Insert SIM</string>
    <string name="visual_voicemail_service_insert_sim_received">Service connection event received</string>
    <string name="visual_voicemail_service_remove_sim">Remove SIM</string>
    <string name="visual_voicemail_service_remove_sim_received">SIM removal event received</string>

    <!-- Strings for CallSettingsCheck test -->
    <string name="call_settings_check_test">Hide voicemail in call settings test</string>
    <string name="call_settings_check_instructions">This test verifies that the default dialer can
        hide voicemail settings in the call settings menu by using
        TelephonyManager.METADATA_HIDE_VOICEMAIL_SETTINGS_MENU
    </string>
    <string name="open_call_settings_explanation">Tap the button, and verify that \"voicemail\" does
        not exist in the call settings
    </string>
    <string name="open_call_settings">Open call settings</string>
    <string name="voicemail_hidden">\"Voicemail\" does not exist</string>
    <string name="voicemail_not_hidden">\"Voicemail\" exists</string>


    <!-- Strings for VoicemailSettingsCheck test -->
    <string name="ringtone_settings_check_test">Hide settings in voicemail test</string>
    <string name="ringtone_settings_check_instructions">This test verifies that voicemail settings
        accessible with public API can be hidden when launching
        TelephonyManager.ACTION_CONFIGURE_VOICEMAIL with EXTRA_HIDE_PUBLIC_SETTINGS.
    </string>
    <string name="open_voicemail_settings_explanation">Tap the button, ringtone and virbration
        settings does not exist in the voicemail settings.
    </string>
    <string name="open_voicemail_settings">Open voicemail settings</string>
    <string name="ringtone_hidden">Ringtone settings does not exist</string>
    <string name="ringtone_not_hidden">Ringtone settings exists</string>

    <!-- USB Audio Peripheral Tests -->
    <string name="usbaudio_results_text">Results...</string>

    <!-- USB Audio Peripheral Attributes Test -->
    <string name="usbaudio_attribs_test"> USB Audio Peripheral Attributes Test</string>
    <string name="usbaudio_attribs_info">
        This test requires that you have connected a mandated USB Audio Interface peripheral.
        If the discovered attributes of the peripheral matches the known attributes of the
        peripheral the test passes and the \"pass\" button will be enabled.
       </string>

    <!-- USB Audio Peripheral Play Test -->
    <string name="usbaudio_play_test"> USB Audio Peripheral Play Test</string>
    <string name="usbaudio_play_info">
        This test requires that you have connected a mandated USB Audio Interface peripheral and
        some way to monitor the output. Press the \"Play\" button and verify that a tone is produced.
       </string>

    <!-- USB Audio Peripheral Record Test -->
    <string name="usbaudio_record_test"> USB Audio Peripheral Record Test</string>
    <string name="usbaudio_record_info">
        This test requires that you have connected a mandated USB Audio Interface peripheral.
        Connect the outputs to the inputs (with patch cables). Start playback by pressing the
        \"Record Loopback\" button and verify that the recorded signal is displayed in the wave
        display view. ()It may be necessary to adjust the input controls on the peripheral).
       </string>

    <!-- USB Audio Peripheral Buttons Test -->
    <string name="usbaudio_buttons_test"> USB Audio Peripheral Buttons Test</string>
    <string name="usbaudio_buttons_info">
        This test requires that you have connected a mandated USB Audio headset. Press each
        \"transport\" button and verify that it is recognized by the test.
       </string>
</resources><|MERGE_RESOLUTION|>--- conflicted
+++ resolved
@@ -2581,26 +2581,14 @@
     <string name="device_owner_disallow_config_vpn_info">
         Please press the Set VPN restriction button to set the VPN restriction.
         Perform tests in order. Mark test as passed if both test cases pass\n\n
-<<<<<<< HEAD
-        1. Press Go to open the VPN settings page.\n
-        Confirm that:\n
-        - You cannot add a new VPN network.\n
-        - You cannot edit, add or remove any existing VPNs.\n
-        - Trying to perform any of the above actions will trigger a support message.\n\n
-        2. Press Check VPN to check programmatic VPN test.\n
-        - Check VPN setup is not allowed\n
-=======
         1. Press Go to attempt to open the VPN settings page.\n
         You should either see (a) the VPN settings page or (b) that the Intent
         android.settings.VPN_SETTINGS fails to resolve.\n
         In the case of (a), confirm that:\n
-        - You cannot add a new VPN network.\n
-        - You cannot edit, add or remove any existing VPNs.\n
         - Trying to perform any of the above actions will trigger a support message.\n
         In the case of (b) this step is successful.\n\n
         2. Press Check VPN to check programmatic Vpn test.\n
         - Check Vpn setup is not allowed\n
->>>>>>> 48a3b4c2
         - If prompted to allow a VPN connection, press OK.\n\n
         Use the Back button to return to this page.
     </string>
