<?xml version="1.0" encoding="utf-8"?>

<!-- Copyright (C) 2010 The Android Open Source Project

     Licensed under the Apache License, Version 2.0 (the "License");
     you may not use this file except in compliance with the License.
     You may obtain a copy of the License at

          http://www.apache.org/licenses/LICENSE-2.0

     Unless required by applicable law or agreed to in writing, software
     distributed under the License is distributed on an "AS IS" BASIS,
     WITHOUT WARRANTIES OR CONDITIONS OF ANY KIND, either express or implied.
     See the License for the specific language governing permissions and
     limitations under the License.
-->

<manifest xmlns:android="http://schemas.android.com/apk/res/android"
      package="com.android.cts.verifier"
      android:versionCode="5"
      android:versionName="5.0_r1.91">

    <uses-sdk android:minSdkVersion="19" android:targetSdkVersion="21"/>

    <uses-permission android:name="android.permission.ACCESS_FINE_LOCATION" />
    <uses-permission android:name="android.permission.ACCESS_NETWORK_STATE" />
    <uses-permission android:name="android.permission.ACCESS_WIFI_STATE" />
    <uses-permission android:name="android.permission.BLUETOOTH" />
    <uses-permission android:name="android.permission.BLUETOOTH_ADMIN" />
    <uses-permission android:name="android.permission.BODY_SENSORS"/>
    <uses-permission android:name="android.permission.CAMERA" />
    <uses-permission android:name="android.permission.CHANGE_NETWORK_STATE" />
    <uses-permission android:name="android.permission.CHANGE_WIFI_STATE" />
    <uses-permission android:name="android.permission.FULLSCREEN" />
    <uses-permission android:name="android.permission.INTERNET" />
    <uses-permission android:name="android.permission.NFC" />
    <uses-permission android:name="android.permission.VIBRATE" />
    <uses-feature android:name="android.hardware.camera" android:required="false"/>
    <uses-feature android:name="android.hardware.camera.flash" android:required="false"/>
    <uses-feature android:name="android.hardware.sensor.accelerometer" android:required="false" />
    <uses-feature android:name="android.hardware.sensor.compass" android:required="false" />
    <uses-feature android:name="android.hardware.sensor.gyroscope" android:required="false" />
    <uses-feature android:name="android.hardware.camera.front"
                  android:required="false" />
    <uses-feature android:name="android.hardware.camera.autofocus"
                  android:required="false" />
    <uses-permission android:name="android.permission.READ_EXTERNAL_STORAGE" />
    <uses-permission android:name="android.permission.RECORD_AUDIO" />
    <uses-permission android:name="android.permission.WAKE_LOCK" />
    <uses-permission android:name="android.permission.WRITE_EXTERNAL_STORAGE" />
    <uses-permission android:name="com.android.alarm.permission.SET_ALARM" />
    <uses-feature android:name="android.hardware.usb.accessory" />
    <uses-permission android:name="android.permission.CALL_PHONE" />
    <uses-permission android:name="android.permission.READ_PHONE_STATE" />
    <uses-permission android:name="android.permission.READ_CONTACTS"/>
    <uses-permission android:name="android.permission.WRITE_CONTACTS"/>
    <uses-permission android:name="android.permission.ACCESS_NETWORK_STATE"/>
    <uses-permission android:name="com.android.providers.tv.permission.READ_EPG_DATA" />
    <uses-permission android:name="com.android.providers.tv.permission.WRITE_EPG_DATA" />

    <!-- Needed by the Audio Quality Verifier to store the sound samples that will be mailed. -->
    <uses-permission android:name="android.permission.WRITE_EXTERNAL_STORAGE" />

    <application android:label="@string/app_name"
            android:icon="@drawable/icon"
            android:backupAgent="VerifierBackupAgent"
            android:debuggable="true"
            android:largeHeap="true">

        <meta-data android:name="com.google.android.backup.api_key"
                android:value="AEdPqrEAAAAIbK6ldcOzoeRtQ1u1dFVJ1A7KetRhit-a1Xa82Q" />

        <uses-library android:name="android.test.runner"/>

        <activity android:name=".TestListActivity" android:label="@string/app_name">
            <!--
                TestListActivity will have the USB accessory Test in its test list, but it
                does not have any code to handle the USB accessory. The test has to be started
                from TestListActivity or the pass/fail status won't be properly recorded. Also
                this is to prevent the dialog saying there is no application able to support the
                accessory from being shown.
            -->
            <intent-filter>
                <action android:name="android.hardware.usb.action.USB_ACCESSORY_ATTACHED" />
            </intent-filter>
            <meta-data android:name="android.hardware.usb.action.USB_ACCESSORY_ATTACHED"
                    android:resource="@xml/accessory_filter" />
        </activity>

        <activity android:name=".ReportViewerActivity"
                android:configChanges="keyboardHidden|orientation|screenSize"
                android:label="@string/report_viewer" />

        <provider android:name=".TestResultsProvider"
                android:authorities="com.android.cts.verifier.testresultsprovider" />

        <activity android:name=".admin.PolicySerializationTestActivity"
                android:label="@string/da_policy_serialization_test"
                android:configChanges="keyboardHidden|orientation|screenSize">
            <intent-filter>
                <action android:name="android.intent.action.MAIN" />
                <category android:name="android.cts.intent.category.MANUAL_TEST" />
            </intent-filter>
            <meta-data android:name="test_category" android:value="@string/test_category_device_admin" />
            <meta-data android:name="test_required_features"
                    android:value="android.software.device_admin" />
        </activity>

        <!-- A generic activity for intent based tests -->
        <activity android:name=".IntentDrivenTestActivity"/>

        <activity android:name=".admin.ScreenLockTestActivity"
                android:label="@string/da_screen_lock_test"
                android:configChanges="keyboardHidden|orientation|screenSize">
            <intent-filter>
                <action android:name="android.intent.action.MAIN" />
                <category android:name="android.cts.intent.category.MANUAL_TEST" />
            </intent-filter>
            <meta-data android:name="test_category" android:value="@string/test_category_device_admin" />
            <meta-data android:name="test_excluded_features"
                       android:value="android.hardware.type.television:android.software.leanback:android.hardware.type.watch" />
        </activity>

        <receiver android:name=".admin.TestDeviceAdminReceiver"
                android:permission="android.permission.BIND_DEVICE_ADMIN">
            <meta-data android:name="android.app.device_admin"
                    android:resource="@xml/device_admin" />
            <intent-filter>
                <action android:name="android.app.action.DEVICE_ADMIN_ENABLED" />
            </intent-filter>
        </receiver>

        <activity android:name=".backup.BackupTestActivity" android:label="@string/backup_test">
            <intent-filter>
                <action android:name="android.intent.action.MAIN" />
                <category android:name="android.cts.intent.category.MANUAL_TEST" />
            </intent-filter>
            <meta-data android:name="test_required_features"
                    android:value="android.software.backup" />
        </activity>

        <activity android:name=".bluetooth.BluetoothTestActivity"
                android:label="@string/bluetooth_test"
                android:configChanges="keyboardHidden|orientation|screenSize">
            <intent-filter>
                <action android:name="android.intent.action.MAIN" />
                <category android:name="android.cts.intent.category.MANUAL_TEST" />
            </intent-filter>
            <meta-data android:name="test_category" android:value="@string/test_category_networking" />
            <meta-data android:name="test_required_features" android:value="android.hardware.bluetooth" />
        </activity>

        <activity android:name=".bluetooth.BluetoothToggleActivity"
                android:label="@string/bt_toggle_bluetooth"
                android:configChanges="keyboardHidden|orientation|screenSize">
            <intent-filter>
                <action android:name="android.intent.action.MAIN" />
                <category android:name="android.cts.intent.category.MANUAL_TEST" />
            </intent-filter>
            <meta-data android:name="test_category" android:value="@string/bt_control" />
            <meta-data android:name="test_parent" android:value="com.android.cts.verifier.bluetooth.BluetoothTestActivity" />
            <meta-data android:name="test_excluded_features" android:value="android.software.leanback" />
        </activity>

        <activity android:name=".bluetooth.SecureServerActivity"
                android:label="@string/bt_secure_server"
                android:configChanges="keyboardHidden|orientation|screenSize">
            <intent-filter>
                <action android:name="android.intent.action.MAIN" />
                <category android:name="android.cts.intent.category.MANUAL_TEST" />
            </intent-filter>
            <meta-data android:name="test_category" android:value="@string/bt_device_communication" />
            <meta-data android:name="test_parent" android:value="com.android.cts.verifier.bluetooth.BluetoothTestActivity" />
        </activity>

        <activity android:name=".bluetooth.InsecureServerActivity"
                android:label="@string/bt_insecure_server"
                android:configChanges="keyboardHidden|orientation|screenSize">
            <intent-filter>
                <action android:name="android.intent.action.MAIN" />
                <category android:name="android.cts.intent.category.MANUAL_TEST" />
            </intent-filter>
            <meta-data android:name="test_category" android:value="@string/bt_device_communication" />
            <meta-data android:name="test_parent" android:value="com.android.cts.verifier.bluetooth.BluetoothTestActivity" />
        </activity>

        <activity android:name=".bluetooth.SecureClientActivity"
                android:label="@string/bt_secure_client"
                android:configChanges="keyboardHidden|orientation|screenSize">
            <intent-filter>
                <action android:name="android.intent.action.MAIN" />
                <category android:name="android.cts.intent.category.MANUAL_TEST" />
            </intent-filter>
            <meta-data android:name="test_category" android:value="@string/bt_device_communication" />
            <meta-data android:name="test_parent" android:value="com.android.cts.verifier.bluetooth.BluetoothTestActivity" />
        </activity>

        <activity android:name=".bluetooth.InsecureClientActivity"
                android:label="@string/bt_insecure_client"
                android:configChanges="keyboardHidden|orientation|screenSize">
            <intent-filter>
                <action android:name="android.intent.action.MAIN" />
                <category android:name="android.cts.intent.category.MANUAL_TEST" />
            </intent-filter>
            <meta-data android:name="test_category" android:value="@string/bt_device_communication" />
            <meta-data android:name="test_parent" android:value="com.android.cts.verifier.bluetooth.BluetoothTestActivity" />
        </activity>

        <activity android:name=".bluetooth.ConnectionAccessServerActivity"
                android:label="@string/bt_connection_access_server"
                android:configChanges="keyboardHidden|orientation|screenSize">
            <intent-filter>
                <action android:name="android.intent.action.MAIN" />
            </intent-filter>
            <meta-data android:name="test_category" android:value="@string/bt_device_communication" />
            <meta-data android:name="test_parent" android:value="com.android.cts.verifier.bluetooth.BluetoothTestActivity" />
        </activity>

        <activity android:name=".bluetooth.ConnectionAccessClientActivity"
                android:label="@string/bt_connection_access_client"
                android:configChanges="keyboardHidden|orientation|screenSize">
            <intent-filter>
                <action android:name="android.intent.action.MAIN" />
            </intent-filter>
            <meta-data android:name="test_category" android:value="@string/bt_device_communication" />
            <meta-data android:name="test_parent" android:value="com.android.cts.verifier.bluetooth.BluetoothTestActivity" />
        </activity>

        <activity android:name=".bluetooth.DevicePickerActivity"
                android:label="@string/bt_device_picker"
                android:configChanges="keyboardHidden|orientation|screenSize" />

        <service android:name=".bluetooth.BleClientService"
                android:label="@string/ble_client_service_name" />

        <service android:name=".bluetooth.BleServerService"
                android:label="ble_server_service_name" />

        <service android:name=".bluetooth.BleAdvertiserService"
                android:label="@string/ble_advertiser_service_name" />

        <service android:name=".bluetooth.BleScannerService"
                android:label="@string/ble_scanner_service_name" />

        <!-- Uncomment until b/15657182, b/18283088 fixed
        <activity android:name=".bluetooth.BleClientStartActivity"
                android:label="@string/ble_client_test_name"
                android:configChanges="keyboardHidden|orientation|screenSize">
            <intent-filter>
                <action android:name="android.intent.action.MAIN" />
                <category android:name="android.cts.intent.category.MANUAL_TEST" />
            </intent-filter>
            <meta-data android:name="test_category" android:value="@string/bt_le" />
            <meta-data android:name="test_parent" android:value="com.android.cts.verifier.bluetooth.BluetoothTestActivity" />
            <meta-data android:name="test_required_features"
                       android:value="android.hardware.bluetooth_le"/>
        </activity>

        <activity android:name=".bluetooth.BleServerStartActivity"
                android:label="@string/ble_server_start_name"
                android:configChanges="keyboardHidden|orientation|screenSize">
            <intent-filter>
                <action android:name="android.intent.action.MAIN" />
                <category android:name="android.cts.intent.category.MANUAL_TEST" />
            </intent-filter>
            <meta-data android:name="test_category" android:value="@string/bt_le" />
            <meta-data android:name="test_parent" android:value="com.android.cts.verifier.bluetooth.BluetoothTestActivity" />
            <meta-data android:name="test_required_features"
                       android:value="android.hardware.bluetooth_le"/>
        </activity> -->

        <activity android:name=".bluetooth.BleScannerTestActivity"
                android:label="@string/ble_scanner_test_name"
                android:configChanges="keyboardHidden|orientation|screenSize">
            <intent-filter>
                <action android:name="android.intent.action.MAIN" />
                <category android:name="android.cts.intent.category.MANUAL_TEST" />
            </intent-filter>
            <meta-data android:name="test_category" android:value="@string/bt_le" />
            <meta-data android:name="test_parent" android:value="com.android.cts.verifier.bluetooth.BluetoothTestActivity" />
            <meta-data android:name="test_required_features"
                       android:value="android.hardware.bluetooth_le"/>
        </activity>

        <activity android:name=".bluetooth.BleScannerPowerLevelActivity"
                android:label="@string/ble_power_level_name"
                android:configChanges="keyboardHidden|orientation|screenSize">
            <intent-filter>
                <action android:name="android.intent.action.MAIN" />
                <category android:name="android.cts.intent.category.MANUAL_TEST" />
            </intent-filter>
            <meta-data android:name="test_category" android:value="@string/bt_le" />
            <meta-data android:name="test_parent" android:value="com.android.cts.verifier.bluetooth.BleScannerTestActivity" />
        </activity>

        <!-- Comment out until we have a better way to validate the hardware scan filter
        <activity android:name=".bluetooth.BleScannerHardwareScanFilterActivity"
                android:label="@string/ble_scanner_scan_filter_name"
                android:configChanges="keyboardHidden|orientation|screenSize">
            <intent-filter>
                <action android:name="android.intent.action.MAIN" />
                <category android:name="android.cts.intent.category.MANUAL_TEST" />
            </intent-filter>
            <meta-data android:name="test_category" android:value="@string/bt_le" />
            <meta-data android:name="test_parent" android:value="com.android.cts.verifier.bluetooth.BleScannerTestActivity" />
        </activity>
        -->

        <activity android:name=".bluetooth.BleAdvertiserTestActivity"
                android:label="@string/ble_advertiser_test_name"
                android:configChanges="keyboardHidden|orientation|screenSize">
            <intent-filter>
                <action android:name="android.intent.action.MAIN" />
                <category android:name="android.cts.intent.category.MANUAL_TEST" />
            </intent-filter>
            <meta-data android:name="test_category" android:value="@string/bt_le" />
            <meta-data android:name="test_parent" android:value="com.android.cts.verifier.bluetooth.BluetoothTestActivity" />
            <meta-data android:name="test_required_features"
                       android:value="android.hardware.bluetooth_le"/>
         </activity>

        <activity android:name=".bluetooth.BleAdvertiserPowerLevelActivity"
                android:label="@string/ble_power_level_name"
                android:configChanges="keyboardHidden|orientation|screenSize">
            <intent-filter>
                <action android:name="android.intent.action.MAIN" />
                <category android:name="android.cts.intent.category.MANUAL_TEST" />
            </intent-filter>
            <meta-data android:name="test_category" android:value="@string/bt_le" />
            <meta-data android:name="test_parent" android:value="com.android.cts.verifier.bluetooth.BleAdvertiserTestActivity" />
        </activity>

        <!-- Comment out until we have a better way to validate the hardware scan filter
        <activity android:name=".bluetooth.BleAdvertiserHardwareScanFilterActivity"
                android:label="@string/ble_advertiser_scan_filter_name"
                android:configChanges="keyboardHidden|orientation|screenSize">
            <intent-filter>
                <action android:name="android.intent.action.MAIN" />
                <category android:name="android.cts.intent.category.MANUAL_TEST" />
            </intent-filter>
            <meta-data android:name="test_category" android:value="@string/bt_le" />
            <meta-data android:name="test_parent" android:value="com.android.cts.verifier.bluetooth.BleAdvertiserTestActivity" />
        </activity>
        -->

        <activity android:name=".suid.SuidFilesActivity"
                android:label="@string/suid_files"
                android:configChanges="keyboardHidden|orientation|screenSize">
            <intent-filter>
                <action android:name="android.intent.action.MAIN" />
                <category android:name="android.cts.intent.category.MANUAL_TEST" />
            </intent-filter>
            <meta-data android:name="test_category" android:value="@string/test_category_security" />
        </activity>

        <activity android:name=".security.LockConfirmBypassTest"
                android:label="@string/lock_confirm_test_title"
                android:configChanges="keyboardHidden|orientation|screenSize" >
            <intent-filter>
                <action android:name="android.intent.action.MAIN" />
                <category android:name="android.cts.intent.category.MANUAL_TEST" />
            </intent-filter>
            <meta-data android:name="test_category" android:value="@string/test_category_security" />
            <meta-data android:name="test_excluded_features"
                       android:value="android.hardware.type.television:android.software.leanback:android.hardware.type.watch" />
        </activity>

        <activity android:name=".streamquality.StreamingVideoActivity"
                android:label="@string/streaming_video"
                android:configChanges="keyboardHidden|orientation|screenSize">
            <intent-filter>
                <action android:name="android.intent.action.MAIN" />
                <category android:name="android.cts.intent.category.MANUAL_TEST" />
            </intent-filter>
            <meta-data android:name="test_category" android:value="@string/test_category_streaming" />
            <meta-data android:name="test_excluded_features"
                    android:value="android.hardware.type.watch" />
        </activity>

        <activity android:name=".streamquality.PlayVideoActivity"
                android:label="@string/streaming_video"
                android:configChanges="keyboardHidden|orientation|screenSize"
                android:screenOrientation="nosensor" />

        <activity android:name=".features.FeatureSummaryActivity" android:label="@string/feature_summary">
            <intent-filter>
                <action android:name="android.intent.action.MAIN" />
                <category android:name="android.cts.intent.category.MANUAL_TEST" />
            </intent-filter>
            <meta-data android:name="test_category" android:value="@string/test_category_features" />
        </activity>

        <activity android:name=".location.GpsTestActivity"
                android:label="@string/location_gps_test"
                android:configChanges="keyboardHidden|orientation|screenSize">
            <intent-filter>
                <action android:name="android.intent.action.MAIN" />
                <category android:name="android.cts.intent.category.MANUAL_TEST" />
            </intent-filter>
            <meta-data android:name="test_category" android:value="@string/test_category_hardware" />
            <meta-data android:name="test_required_features" android:value="android.hardware.location.gps" />
        </activity>

        <activity android:name=".nfc.NfcTestActivity"
                android:label="@string/nfc_test"
                android:configChanges="keyboardHidden|orientation|screenSize">
            <intent-filter>
                <action android:name="android.intent.action.MAIN" />
                <category android:name="android.cts.intent.category.MANUAL_TEST" />
            </intent-filter>
            <meta-data android:name="test_category" android:value="@string/test_category_hardware" />
            <meta-data android:name="test_required_features" android:value="android.hardware.nfc" />
        </activity>

        <activity android:name="com.android.cts.verifier.nfc.hce.HceReaderTestActivity"
                android:label="@string/nfc_hce_reader_tests"
                android:configChanges="keyboardHidden|orientation|screenSize">
        </activity>

        <activity android:name="com.android.cts.verifier.nfc.hce.HceEmulatorTestActivity"
                android:label="@string/nfc_hce_emulator_tests"
                android:configChanges="keyboardHidden|orientation|screenSize">
        </activity>

        <activity android:name=".nfc.NdefPushSenderActivity"
                android:label="@string/nfc_ndef_push_sender"
                android:configChanges="keyboardHidden|orientation|screenSize" />

        <activity android:name=".nfc.NdefPushReceiverActivity"
                android:label="@string/nfc_ndef_push_receiver"
                android:configChanges="keyboardHidden|orientation|screenSize" />

        <activity android:name=".nfc.TagVerifierActivity"
                android:label="@string/nfc_tag_verifier"
                android:configChanges="keyboardHidden|orientation|screenSize" />

        <activity android:name=".nfc.hce.DefaultRouteEmulatorActivity"
                android:label="@string/nfc_hce_default_route_emulator"
                android:configChanges="keyboardHidden|orientation|screenSize" />

        <activity android:name=".nfc.hce.ProtocolParamsEmulatorActivity"
                android:label="@string/nfc_hce_protocol_params_emulator"
                android:configChanges="keyboardHidden|orientation|screenSize" />

        <activity android:name=".nfc.hce.SinglePaymentEmulatorActivity"
                android:label="@string/nfc_hce_single_payment_emulator"
                android:configChanges="keyboardHidden|orientation|screenSize" />

        <activity android:name=".nfc.hce.SimpleReaderActivity"
                android:label="@string/nfc_hce_single_payment_reader"
                android:configChanges="keyboardHidden|orientation|screenSize" />

        <activity android:name=".nfc.hce.ProtocolParamsReaderActivity"
                android:label="@string/nfc_hce_protocol_params_reader"
                android:configChanges="keyboardHidden|orientation|screenSize" />

        <activity android:name=".nfc.hce.DualPaymentEmulatorActivity"
                android:label="@string/nfc_hce_dual_payment_emulator"
                android:configChanges="keyboardHidden|orientation|screenSize" />

        <activity android:name=".nfc.hce.ChangeDefaultEmulatorActivity"
                android:label="@string/nfc_hce_change_default_emulator"
                android:configChanges="keyboardHidden|orientation|screenSize" />

        <activity android:name=".nfc.hce.SingleNonPaymentEmulatorActivity"
                android:label="@string/nfc_hce_single_non_payment_emulator"
                android:configChanges="keyboardHidden|orientation|screenSize" />

        <activity android:name=".nfc.hce.DualNonPaymentEmulatorActivity"
                android:label="@string/nfc_hce_dual_non_payment_emulator"
                android:configChanges="keyboardHidden|orientation|screenSize" />

        <activity android:name=".nfc.hce.ConflictingNonPaymentEmulatorActivity"
                android:label="@string/nfc_hce_conflicting_non_payment_emulator"
                android:configChanges="keyboardHidden|orientation|screenSize" />

        <activity android:name=".nfc.hce.ForegroundNonPaymentEmulatorActivity"
                android:label="@string/nfc_hce_foreground_non_payment_emulator"
                android:configChanges="keyboardHidden|orientation|screenSize" />

        <activity android:name=".nfc.hce.ForegroundPaymentEmulatorActivity"
                android:label="@string/nfc_hce_foreground_payment_emulator"
                android:configChanges="keyboardHidden|orientation|screenSize" />

        <activity android:name=".nfc.hce.OffHostEmulatorActivity"
                android:label="@string/nfc_hce_offhost_service_emulator"
                android:configChanges="keyboardHidden|orientation|screenSize" />

        <activity android:name=".nfc.hce.OnAndOffHostEmulatorActivity"
                android:label="@string/nfc_hce_on_and_offhost_service_emulator"
                android:configChanges="keyboardHidden|orientation|screenSize" />

        <activity android:name=".nfc.hce.ThroughputEmulatorActivity"
                android:label="@string/nfc_hce_throughput_emulator"
                android:configChanges="keyboardHidden|orientation|screenSize" />

        <activity android:name=".nfc.hce.TapTestEmulatorActivity"
                android:label="@string/nfc_hce_tap_test_emulator"
                android:configChanges="keyboardHidden|orientation|screenSize" />

        <activity android:name=".nfc.hce.DynamicAidEmulatorActivity"
                android:label="@string/nfc_hce_payment_dynamic_aids_emulator"
                android:configChanges="keyboardHidden|orientation|screenSize" />

        <activity android:name=".nfc.hce.LargeNumAidsEmulatorActivity"
                  android:label="@string/nfc_hce_large_num_aids_emulator"
                  android:configChanges="keyboardHidden|orientation|screenSize" />

        <activity android:name=".nfc.hce.PrefixPaymentEmulatorActivity"
                android:label="@string/nfc_hce_payment_prefix_aids_emulator"
                android:configChanges="keyboardHidden|orientation|screenSize" />

        <activity android:name=".nfc.hce.PrefixPaymentEmulator2Activity"
                android:label="@string/nfc_hce_payment_prefix_aids_emulator_2"
                android:configChanges="keyboardHidden|orientation|screenSize" />

        <activity android:name=".nfc.hce.DualNonPaymentPrefixEmulatorActivity"
                android:label="@string/nfc_hce_other_prefix_aids_emulator"
                android:configChanges="keyboardHidden|orientation|screenSize" />

        <activity android:name=".nfc.hce.ConflictingNonPaymentPrefixEmulatorActivity"
                android:label="@string/nfc_hce_other_conflicting_prefix_aids_emulator"
                android:configChanges="keyboardHidden|orientation|screenSize" />

        <!-- services used for testing NFC host-based card emulation -->
        <service android:name=".nfc.hce.PaymentService1" android:exported="true"
                 android:permission="android.permission.BIND_NFC_SERVICE"
                 android:enabled="false">
            <intent-filter>
                <action android:name="android.nfc.cardemulation.action.HOST_APDU_SERVICE"/>
                <category android:name="android.intent.category.DEFAULT"/>
            </intent-filter>
            <meta-data android:name="android.nfc.cardemulation.host_apdu_service" android:resource="@xml/payment_aid_list_1"/>
        </service>
        <service android:name=".nfc.hce.PaymentService2" android:exported="true"
                 android:permission="android.permission.BIND_NFC_SERVICE"
                 android:enabled="false">
            <intent-filter>
                <action android:name="android.nfc.cardemulation.action.HOST_APDU_SERVICE"/>
                <category android:name="android.intent.category.DEFAULT"/>
            </intent-filter>
            <meta-data android:name="android.nfc.cardemulation.host_apdu_service" android:resource="@xml/payment_aid_list_2"/>
        </service>
        <service android:name=".nfc.hce.TransportService1" android:exported="true"
                 android:permission="android.permission.BIND_NFC_SERVICE"
                 android:enabled="false">
            <intent-filter>
                <action android:name="android.nfc.cardemulation.action.HOST_APDU_SERVICE"/>
                <category android:name="android.intent.category.DEFAULT"/>
            </intent-filter>
            <meta-data android:name="android.nfc.cardemulation.host_apdu_service" android:resource="@xml/transport_aid_list_1"/>
        </service>
        <service android:name=".nfc.hce.TransportService2" android:exported="true"
                 android:permission="android.permission.BIND_NFC_SERVICE"
                 android:enabled="false">
            <intent-filter>
                <action android:name="android.nfc.cardemulation.action.HOST_APDU_SERVICE"/>
                <category android:name="android.intent.category.DEFAULT"/>
            </intent-filter>
            <meta-data android:name="android.nfc.cardemulation.host_apdu_service" android:resource="@xml/transport_aid_list_2"/>
        </service>
        <service android:name=".nfc.hce.AccessService" android:exported="true"
                 android:permission="android.permission.BIND_NFC_SERVICE"
                 android:enabled="false">
            <intent-filter>
                <action android:name="android.nfc.cardemulation.action.HOST_APDU_SERVICE"/>
                <category android:name="android.intent.category.DEFAULT"/>
            </intent-filter>
            <meta-data android:name="android.nfc.cardemulation.host_apdu_service" android:resource="@xml/access_aid_list"/>
        </service>
        <service android:name=".nfc.hce.ThroughputService" android:exported="true"
                 android:permission="android.permission.BIND_NFC_SERVICE"
                 android:enabled="false">
            <intent-filter>
                <action android:name="android.nfc.cardemulation.action.HOST_APDU_SERVICE"/>
                <category android:name="android.intent.category.DEFAULT"/>
            </intent-filter>
            <meta-data android:name="android.nfc.cardemulation.host_apdu_service" android:resource="@xml/throughput_aid_list"/>
        </service>

        <service android:name=".nfc.hce.OffHostService" android:exported="true"
                 android:permission="android.permission.BIND_NFC_SERVICE"
                 android:enabled="false">
            <intent-filter>
                <action android:name="android.nfc.cardemulation.action.OFF_HOST_APDU_SERVICE"/>
                <category android:name="android.intent.category.DEFAULT"/>
            </intent-filter>
            <meta-data android:name="android.nfc.cardemulation.off_host_apdu_service" android:resource="@xml/offhost_aid_list"/>
        </service>
        <service android:name=".nfc.hce.PaymentServiceDynamicAids" android:exported="true"
                 android:permission="android.permission.BIND_NFC_SERVICE"
                 android:enabled="false">
            <intent-filter>
                <action android:name="android.nfc.cardemulation.action.HOST_APDU_SERVICE"/>
                <category android:name="android.intent.category.DEFAULT"/>
            </intent-filter>
            <meta-data android:name="android.nfc.cardemulation.host_apdu_service" android:resource="@xml/payment_aid_list_1"/>
        </service>
        <service android:name=".nfc.hce.PrefixPaymentService1" android:exported="true"
                 android:permission="android.permission.BIND_NFC_SERVICE"
                 android:enabled="false">
            <intent-filter>
                <action android:name="android.nfc.cardemulation.action.HOST_APDU_SERVICE"/>
                <category android:name="android.intent.category.DEFAULT"/>
            </intent-filter>
            <meta-data android:name="android.nfc.cardemulation.host_apdu_service" android:resource="@xml/payment_prefix_aid_list"/>
        </service>
        <service android:name=".nfc.hce.PrefixPaymentService2" android:exported="true"
                 android:permission="android.permission.BIND_NFC_SERVICE"
                 android:enabled="false">
            <intent-filter>
                <action android:name="android.nfc.cardemulation.action.HOST_APDU_SERVICE"/>
                <category android:name="android.intent.category.DEFAULT"/>
            </intent-filter>
            <meta-data android:name="android.nfc.cardemulation.host_apdu_service" android:resource="@xml/payment_prefix_aid_list_2"/>
        </service>
        <service android:name=".nfc.hce.PrefixTransportService1" android:exported="true"
                 android:permission="android.permission.BIND_NFC_SERVICE"
                 android:enabled="false">
            <intent-filter>
                <action android:name="android.nfc.cardemulation.action.HOST_APDU_SERVICE"/>
                <category android:name="android.intent.category.DEFAULT"/>
            </intent-filter>
            <meta-data android:name="android.nfc.cardemulation.host_apdu_service" android:resource="@xml/transport_prefix_aid_list_1"/>
        </service>
        <service android:name=".nfc.hce.PrefixTransportService2" android:exported="true"
                 android:permission="android.permission.BIND_NFC_SERVICE"
                 android:enabled="false">
            <intent-filter>
                <action android:name="android.nfc.cardemulation.action.HOST_APDU_SERVICE"/>
                <category android:name="android.intent.category.DEFAULT"/>
            </intent-filter>
            <meta-data android:name="android.nfc.cardemulation.host_apdu_service" android:resource="@xml/transport_prefix_aid_list_2"/>
        </service>
        <service android:name=".nfc.hce.PrefixAccessService" android:exported="true"
                 android:permission="android.permission.BIND_NFC_SERVICE"
                 android:enabled="false">
            <intent-filter>
                <action android:name="android.nfc.cardemulation.action.HOST_APDU_SERVICE"/>
                <category android:name="android.intent.category.DEFAULT"/>
            </intent-filter>
            <meta-data android:name="android.nfc.cardemulation.host_apdu_service" android:resource="@xml/access_prefix_aid_list"/>
        </service>
        <service android:name=".nfc.hce.LargeNumAidsService" android:exported="true"
                 android:permission="android.permission.BIND_NFC_SERVICE"
                 android:enabled="false">
            <intent-filter>
                <action android:name="android.nfc.cardemulation.action.HOST_APDU_SERVICE"/>
                <category android:name="android.intent.category.DEFAULT"/>
            </intent-filter>
            <meta-data android:name="android.nfc.cardemulation.host_apdu_service" android:resource="@xml/payment_aid_list_1"/>
        </service>

        <!-- Service used for Camera ITS tests -->
        <service android:name=".camera.its.ItsService" >
            <intent-filter>
                <action android:name="com.android.cts.verifier.camera.its.START"/>
                <category android:name="android.intent.category.DEFAULT" />
                <data android:mimeType="text/plain" />
            </intent-filter>
        </service>

        <!--
            A DeviceAdmin receiver for sensor tests, it allows sensor tests to turn off the screen.
        -->
        <receiver android:name=".sensors.helpers.SensorDeviceAdminReceiver"
                android:label="@string/snsr_device_admin_receiver">
            <meta-data android:name="android.app.device_admin"
                       android:resource="@xml/sensor_device_admin" />
            <intent-filter>
                <action android:name="android.app.action.DEVICE_ADMIN_ENABLED"/>
            </intent-filter>
        </receiver>

        <activity android:name=".sensors.AccelerometerMeasurementTestActivity"
                  android:label="@string/snsr_accel_m_test"
                  android:screenOrientation="locked">
            <intent-filter>
                <action android:name="android.intent.action.MAIN"/>
                <category android:name="android.cts.intent.category.MANUAL_TEST"/>
            </intent-filter>
            <meta-data android:name="test_category" android:value="@string/test_category_sensors"/>
            <meta-data android:name="test_required_features"
                       android:value="android.hardware.sensor.accelerometer"/>
        </activity>

        <activity android:name=".sensors.GyroscopeMeasurementTestActivity"
                  android:label="@string/snsr_gyro_m_test"
                  android:screenOrientation="locked">
            <intent-filter>
                <action android:name="android.intent.action.MAIN"/>
                <category android:name="android.cts.intent.category.MANUAL_TEST"/>
            </intent-filter>
            <meta-data android:name="test_category" android:value="@string/test_category_sensors"/>
            <meta-data android:name="test_required_features"
                       android:value="android.hardware.sensor.gyroscope"/>
        </activity>

        <activity android:name=".sensors.HeartRateMonitorTestActivity"
                  android:label="@string/snsr_heartrate_test"
                  android:screenOrientation="nosensor">
            <intent-filter>
                <action android:name="android.intent.action.MAIN" />
                <category android:name="android.cts.intent.category.MANUAL_TEST" />
            </intent-filter>
            <meta-data android:name="test_category" android:value="@string/test_category_sensors" />
            <meta-data android:name="test_required_features"
                       android:value="android.hardware.sensor.heartrate" />
        </activity>

        <activity android:name=".sensors.MagneticFieldMeasurementTestActivity"
                  android:label="@string/snsr_mag_m_test"
                  android:screenOrientation="locked">
            <intent-filter>
                <action android:name="android.intent.action.MAIN" />
                <category android:name="android.cts.intent.category.MANUAL_TEST" />
            </intent-filter>
            <meta-data android:name="test_category" android:value="@string/test_category_sensors" />
            <meta-data android:name="test_required_features"
                       android:value="android.hardware.sensor.compass" />
        </activity>

        <activity
            android:name=".sensors.RVCVXCheckTestActivity"
            android:keepScreenOn="true"
            android:label="@string/snsr_rvcvxchk_test"
            android:screenOrientation="locked" >
            <intent-filter>
                <action android:name="android.intent.action.MAIN" />
                <category android:name="android.cts.intent.category.MANUAL_TEST"/>
            </intent-filter>

            <meta-data
                android:name="test_category"
                android:value="@string/test_category_sensors" />
            <meta-data
                android:name="test_required_features"
                android:value="android.hardware.sensor.accelerometer:android.hardware.sensor.gyroscope:android.hardware.sensor.compass:android.hardware.camera.any" />
            <meta-data android:name="test_excluded_features"
                    android:value="android.hardware.type.television" />
        </activity>
        <activity
            android:name=".sensors.RVCVRecordActivity"
            android:keepScreenOn="true"
            android:label="@string/snsr_rvcvxchk_test_rec"
            android:screenOrientation="locked" >
        </activity>


        <!-- TODO: enable when a full set of verifications can be implemented -->
        <!--activity android:name=".sensors.RotationVectorTestActivity"
                  android:label="@string/snsr_rot_vec_test"
                  android:screenOrientation="locked">
            <intent-filter>
                <action android:name="android.intent.action.MAIN" />
                <category android:name="android.cts.intent.category.MANUAL_TEST" />
            </intent-filter>
            <meta-data android:name="test_category" android:value="@string/test_category_sensors" />
            <meta-data android:name="test_required_features"
                       android:value="android.hardware.sensor.gyroscope" />
        </activity-->

        <activity android:name=".sensors.BatchingTestActivity"
                  android:label="@string/snsr_batch_test"
                  android:screenOrientation="locked">
            <intent-filter>
                <action android:name="android.intent.action.MAIN" />
                <category android:name="android.cts.intent.category.MANUAL_TEST" />
            </intent-filter>
            <meta-data android:name="test_category" android:value="@string/test_category_sensors" />
            <meta-data android:name="test_applicable_features"
                       android:value="android.hardware.sensor.stepcounter:android.hardware.sensor.stepdetector:android.hardware.sensor.proximity:android.hardware.sensor.light" />
        </activity>

        <!-- TODO: enable when a more reliable way to identify time synchronization is available -->
        <!--activity android:name=".sensors.SensorSynchronizationTestActivity"
                  android:label="@string/snsr_synch_test"
                  android:screenOrientation="locked">
            <intent-filter>
                <action android:name="android.intent.action.MAIN" />
                <category android:name="android.cts.intent.category.MANUAL_TEST" />
            </intent-filter>
            <meta-data android:name="test_category" android:value="@string/test_category_sensors" />
            <meta-data android:name="test_required_features"
                       android:value="android.hardware.sensor.gyroscope" />
        </activity-->

        <activity android:name=".sensors.SingleSensorTestsActivity"
                  android:label="@string/snsr_single_sensor_tests"
                  android:screenOrientation="locked">
            <intent-filter>
                <action android:name="android.intent.action.MAIN"/>
                <category android:name="android.cts.intent.category.MANUAL_TEST"/>
            </intent-filter>
            <meta-data android:name="test_category" android:value="@string/test_category_sensors"/>
            <meta-data android:name="test_applicable_features"
                       android:value="android.hardware.sensor.accelerometer:android.hardware.sensor.compass:android.hardware.sensor.gyroscope:android.hardware.sensor.barometer" />
        </activity>

        <activity android:name=".sensors.SensorBatchingTestsActivity"
                  android:label="@string/snsr_sensor_batching_tests"
                  android:screenOrientation="locked">
            <intent-filter>
                <action android:name="android.intent.action.MAIN"/>
                <category android:name="android.cts.intent.category.MANUAL_TEST"/>
            </intent-filter>
            <meta-data android:name="test_category" android:value="@string/test_category_sensors"/>
            <meta-data android:name="test_applicable_features"
                       android:value="android.hardware.sensor.accelerometer:android.hardware.sensor.compass:android.hardware.sensor.gyroscope:android.hardware.sensor.barometer" />
        </activity>

        <activity android:name=".sensors.SensorIntegrationTestsActivity"
                  android:label="@string/snsr_sensor_integration_tests"
                  android:screenOrientation="locked">
            <intent-filter>
                <action android:name="android.intent.action.MAIN"/>
                <category android:name="android.cts.intent.category.MANUAL_TEST"/>
            </intent-filter>
            <meta-data android:name="test_category" android:value="@string/test_category_sensors"/>
            <meta-data android:name="test_applicable_features"
                       android:value="android.hardware.sensor.accelerometer:android.hardware.sensor.compass:android.hardware.sensor.gyroscope" />
        </activity>

        <activity android:name=".sensors.SensorTestActivity"
                  android:label="@string/snsr_sensor_test"
                  android:screenOrientation="locked">
            <intent-filter>
                <action android:name="android.intent.action.MAIN"/>
                <category android:name="android.cts.intent.category.MANUAL_TEST"/>
            </intent-filter>
            <meta-data android:name="test_category" android:value="@string/test_category_sensors"/>
            <meta-data android:name="test_applicable_features"
                       android:value="android.hardware.sensor.accelerometer:android.hardware.sensor.stepcounter:android.hardware.sensor.stepdetector:android.hardware.sensor.heartrate:android.hardware.sensor.compass:android.hardware.sensor.ambient_temperature" />
        </activity>

        <!-- End sensor tests definitions -->

        <activity android:name=".location.LocationModeOffTestActivity"
                android:label="@string/location_mode_off_test">
            <intent-filter>
                <action android:name="android.intent.action.MAIN" />
                <category android:name="android.cts.intent.category.MANUAL_TEST" />
            </intent-filter>
            <meta-data android:name="test_category" android:value="@string/test_category_location" />
            <meta-data android:name="test_excluded_features"
                    android:value="android.hardware.type.television" />
            <meta-data android:name="test_excluded_features"
                    android:value="android.software.leanback" />
        </activity>
        <activity android:name=".location.LocationModeHighAccuracyTestActivity"
                android:label="@string/location_mode_high_accuracy_test">
            <intent-filter>
                <action android:name="android.intent.action.MAIN" />
                <category android:name="android.cts.intent.category.MANUAL_TEST" />
            </intent-filter>
            <meta-data android:name="test_category" android:value="@string/test_category_location" />
            <meta-data android:name="test_required_features"
                    android:value="android.hardware.location.network:android.hardware.location.gps" />
            <meta-data android:name="test_excluded_features"
                    android:value="android.hardware.type.television" />
            <meta-data android:name="test_excluded_features"
                    android:value="android.software.leanback" />
        </activity>
        <activity android:name=".location.LocationModeBatterySavingTestActivity"
                android:label="@string/location_mode_battery_saving_test">
            <intent-filter>
                <action android:name="android.intent.action.MAIN" />
                <category android:name="android.cts.intent.category.MANUAL_TEST" />
            </intent-filter>
            <meta-data android:name="test_category" android:value="@string/test_category_location" />
            <meta-data android:name="test_required_features" android:value="android.hardware.location.network" />
            <meta-data android:name="test_excluded_features"
                    android:value="android.hardware.type.television" />
            <meta-data android:name="test_excluded_features"
                    android:value="android.software.leanback" />
        </activity>
        <activity android:name=".location.LocationModeDeviceOnlyTestActivity"
                android:label="@string/location_mode_device_only_test">
            <intent-filter>
                <action android:name="android.intent.action.MAIN" />
                <category android:name="android.cts.intent.category.MANUAL_TEST" />
            </intent-filter>
            <meta-data android:name="test_category" android:value="@string/test_category_location" />
            <meta-data android:name="test_required_features" android:value="android.hardware.location.gps" />
            <meta-data android:name="test_excluded_features"
                    android:value="android.hardware.type.television" />
            <meta-data android:name="test_excluded_features"
                    android:value="android.software.leanback" />
        </activity>

        <activity android:name=".camera.formats.CameraFormatsActivity"
                 android:label="@string/camera_format"
                 android:screenOrientation="landscape">
            <intent-filter>
                <action android:name="android.intent.action.MAIN" />
                <category android:name="android.cts.intent.category.MANUAL_TEST" />
            </intent-filter>
            <meta-data android:name="test_category" android:value="@string/test_category_camera" />

            <meta-data android:name="test_required_features" android:value="android.hardware.camera.any"/>
        </activity>

        <activity android:name=".camera.intents.CameraIntentsActivity"
                 android:label="@string/camera_intents">
            <intent-filter>
                <action android:name="android.intent.action.MAIN" />
                <category android:name="android.cts.intent.category.MANUAL_TEST" />
            </intent-filter>
            <meta-data android:name="test_category" android:value="@string/test_category_camera" />

            <meta-data android:name="test_required_features" android:value="android.hardware.camera.any"/>
        </activity>


        <activity android:name=".camera.orientation.CameraOrientationActivity"
                 android:label="@string/camera_orientation"
                 android:screenOrientation="landscape">
            <intent-filter>
                <action android:name="android.intent.action.MAIN" />
                <category android:name="android.cts.intent.category.MANUAL_TEST" />
            </intent-filter>
            <meta-data android:name="test_category" android:value="@string/test_category_camera" />

            <meta-data android:name="test_required_features" android:value="android.hardware.camera.any"/>
        </activity>

        <activity
            android:name=".camera.fov.PhotoCaptureActivity"
            android:label="@string/camera_fov_calibration"
            android:screenOrientation="landscape"
            android:theme="@android:style/Theme.Holo.NoActionBar.Fullscreen" >
            <intent-filter android:label="@string/camera_fov_calibration" >
                <action android:name="android.intent.action.MAIN" />
                <category android:name="android.cts.intent.category.MANUAL_TEST" />
            </intent-filter>
            <meta-data android:name="test_category" android:value="@string/test_category_camera" />
            <meta-data android:name="test_required_features" android:value="android.hardware.sensor.gyroscope" />
            <meta-data android:name="test_required_features" android:value="android.hardware.camera.any"/>
        </activity>
        <activity
            android:name=".camera.fov.DetermineFovActivity"
            android:label="@string/camera_fov_calibration"
            android:screenOrientation="landscape"
            android:theme="@android:style/Theme.Holo.NoActionBar.Fullscreen" >
        </activity>
        <activity
            android:name=".camera.fov.CalibrationPreferenceActivity"
            android:label="@string/camera_fov_label_options" >
        </activity>


        <activity android:name=".camera.video.CameraVideoActivity"
                 android:label="@string/camera_video"
                 android:screenOrientation="landscape">
            <intent-filter>
                <action android:name="android.intent.action.MAIN" />
                <category android:name="android.cts.intent.category.MANUAL_TEST" />
            </intent-filter>
            <meta-data android:name="test_category" android:value="@string/test_category_camera" />
            <meta-data android:name="test_required_features"
                    android:value="android.hardware.camera.any"/>
        </activity>

        <activity android:name=".camera.its.ItsTestActivity"
                  android:label="@string/camera_its_test"
                  android:configChanges="keyboardHidden|orientation|screenSize">
            <intent-filter>
                <action android:name="android.intent.action.MAIN" />
                <category android:name="android.cts.intent.category.MANUAL_TEST" />
            </intent-filter>
            <meta-data android:name="test_category" android:value="@string/test_category_camera" />
            <meta-data android:name="test_required_features" android:value="android.hardware.camera.any" />
        </activity>

        <activity android:name=".usb.UsbAccessoryTestActivity"
                android:label="@string/usb_accessory_test"
                android:configChanges="keyboardHidden|orientation|screenSize">
            <intent-filter>
                <action android:name="android.intent.action.MAIN" />
                <category android:name="android.cts.intent.category.MANUAL_TEST" />
            </intent-filter>
            <meta-data android:name="test_category" android:value="@string/test_category_hardware" />
            <meta-data android:name="test_required_features" android:value="android.hardware.usb.accessory" />
            <meta-data android:name="test_excluded_features"
                    android:value="android.hardware.type.watch" />
        </activity>
<!-- Turned off Sensor Power Test in initial L release
        <activity android:name=".sensors.SensorPowerTestActivity"
                android:label="@string/sensor_power_test"
                android:configChanges="keyboardHidden|orientation|screenSize">
            <intent-filter>
                <action android:name="android.intent.action.MAIN" />
                <category android:name="android.cts.intent.category.MANUAL_TEST" />
            </intent-filter>
            <meta-data android:name="test_category" android:value="@string/test_category_sensors" />
            <meta-data android:name="test_excluded_features"
                       android:value="android.hardware.type.television:android.software.leanback" />
        </activity>
-->
        <activity android:name=".p2p.P2pTestListActivity"
                android:label="@string/p2p_test"
                android:configChanges="keyboardHidden|orientation|screenSize">
            <intent-filter>
                <action android:name="android.intent.action.MAIN" />
                <category android:name="android.cts.intent.category.MANUAL_TEST" />
            </intent-filter>
            <meta-data android:name="test_category" android:value="@string/test_category_networking" />
            <meta-data android:name="test_required_features" android:value="android.hardware.wifi.direct" />
        </activity>

        <activity android:name=".notifications.NotificationListenerVerifierActivity"
                android:label="@string/nls_test">
            <intent-filter>
                <action android:name="android.intent.action.MAIN" />
                <category android:name="android.cts.intent.category.MANUAL_TEST" />
            </intent-filter>
            <meta-data android:name="test_category" android:value="@string/test_category_notifications" />
        </activity>

        <activity android:name=".notifications.AttentionManagementVerifierActivity"
                android:label="@string/attention_test">
            <intent-filter>
                <action android:name="android.intent.action.MAIN" />
                <category android:name="android.cts.intent.category.MANUAL_TEST" />
            </intent-filter>
            <meta-data android:name="test_category" android:value="@string/test_category_notifications" />
            <meta-data android:name="test_excluded_features"
                    android:value="android.hardware.type.watch" />
        </activity>

        <activity android:name=".notifications.PackagePriorityVerifierActivity"
                android:label="@string/package_priority_test">
            <intent-filter>
                <action android:name="android.intent.action.MAIN" />
                <category android:name="android.cts.intent.category.MANUAL_TEST" />
            </intent-filter>
            <meta-data android:name="test_category" android:value="@string/test_category_notifications" />
            <meta-data android:name="test_excluded_features"
                       android:value="android.hardware.type.watch:android.software.leanback" />
        </activity>

        <service android:name=".notifications.MockListener"
                 android:exported="true"
                 android:label="@string/nls_service_name"
                 android:permission="android.permission.BIND_NOTIFICATION_LISTENER_SERVICE">
            <intent-filter>
                <action android:name="android.service.notification.NotificationListenerService" />
            </intent-filter>
        </service>

        <service  android:name=".notifications.InteractiveVerifierActivity$DismissService"/>

        <activity android:name=".security.CAInstallNotificationVerifierActivity"
                android:label="@string/cacert_test">
            <intent-filter>
                <action android:name="android.intent.action.MAIN" />
                <category android:name="android.cts.intent.category.MANUAL_TEST" />
            </intent-filter>
            <meta-data android:name="test_category" android:value="@string/test_category_notifications" />
            <meta-data android:name="test_excluded_features"
                    android:value="android.hardware.type.watch" />
            <meta-data android:name="test_excluded_features"
                    android:value="android.hardware.type.television" />
            <meta-data android:name="test_excluded_features"
                    android:value="android.software.leanback" />
        </activity>
        <activity android:name=".security.CANotifyOnBootActivity"
                android:label="@string/caboot_test">
            <intent-filter>
                <action android:name="android.intent.action.MAIN" />
                <category android:name="android.cts.intent.category.MANUAL_TEST" />
            </intent-filter>
            <meta-data android:name="test_category" android:value="@string/test_category_notifications" />
            <meta-data android:name="test_excluded_features"
                    android:value="android.hardware.type.watch" />
            <meta-data android:name="test_excluded_features"
                    android:value="android.hardware.type.television" />
            <meta-data android:name="test_excluded_features"
                    android:value="android.software.leanback" />
        </activity>

        <activity android:name=".p2p.GoNegRequesterTestListActivity"
                android:label="@string/p2p_go_neg_requester"
                android:configChanges="keyboardHidden|orientation|screenSize" />

        <activity android:name=".p2p.GoNegRequesterTestActivity"
                android:label="@string/p2p_go_neg_requester"
                android:configChanges="keyboardHidden|orientation|screenSize" />

        <activity android:name=".p2p.GoNegResponderTestActivity"
                android:label="@string/p2p_go_neg_responder"
                android:configChanges="keyboardHidden|orientation|screenSize" />

        <activity android:name=".p2p.P2pClientTestListActivity"
                android:label="@string/p2p_join_go"
                android:configChanges="keyboardHidden|orientation|screenSize" />

        <activity android:name=".p2p.P2pClientTestActivity"
                android:label="@string/p2p_join_go"
                android:configChanges="keyboardHidden|orientation|screenSize" />

        <activity android:name=".p2p.GoTestActivity"
                android:label="@string/p2p_accept_client"
                android:configChanges="keyboardHidden|orientation|screenSize" />

        <activity android:name=".p2p.ServiceRequesterTestListActivity"
                android:label="@string/p2p_service_discovery_requester"
                android:configChanges="keyboardHidden|orientation|screenSize" />

        <activity android:name=".p2p.ServiceRequesterTestActivity"
                android:label="@string/p2p_service_discovery_requester"
                android:configChanges="keyboardHidden|orientation|screenSize" />

        <activity android:name=".p2p.ServiceResponderTestActivity"
                android:label="@string/p2p_service_discovery_responder"
                android:configChanges="keyboardHidden|orientation|screenSize" />

        <activity-alias android:name=".CtsVerifierActivity" android:label="@string/app_name"
                android:targetActivity=".TestListActivity">
            <intent-filter>
                <action android:name="android.intent.action.MAIN" />
                <category android:name="android.intent.category.LAUNCHER" />
                <category android:name="android.intent.category.LEANBACK_LAUNCHER" />
            </intent-filter>
        </activity-alias>

        <!-- remove comment from the next activity to see the sample test surfacing in the app -->
        <!-- activity android:name=".sample.SampleTestActivity"
                  android:label="@string/sample_framework_test">
            <intent-filter>
                <action android:name="android.intent.action.MAIN" />
                <category android:name="android.cts.intent.category.MANUAL_TEST" />
            </intent-filter>
            <meta-data android:name="test_category" android:value="@string/test_category_other" />
        </activity -->

        <activity android:name=".widget.WidgetTestActivity"
                android:label="@string/widget_framework_test">
            <intent-filter>
                <action android:name="android.intent.action.MAIN" />
                <category android:name="android.cts.intent.category.MANUAL_TEST" />
            </intent-filter>
            <meta-data android:name="test_category" android:value="@string/test_category_other" />
            <meta-data android:name="test_required_features"
                    android:value="android.software.app_widgets" />
        </activity>

        <activity android:name=".deskclock.DeskClockTestsActivity"
                  android:label="@string/deskclock_tests">
            <intent-filter>
                <action android:name="android.intent.action.MAIN" />
                <category android:name="android.cts.intent.category.MANUAL_TEST" />
            </intent-filter>
            <meta-data android:name="test_category" android:value="@string/test_category_deskclock" />
            <meta-data android:name="test_excluded_features"
                    android:value="android.hardware.type.television" />
            <meta-data android:name="test_excluded_features"
                    android:value="android.software.leanback" />
        </activity>

<!-- TODO: enable when not requiring to tap the screen and timeouts are tuned -->
<!-- Removed from initial L release

        <activity
                android:name="com.android.cts.verifier.sensors.StepCounterTestActivity"
                android:label="@string/snsr_step_counter_test"
                android:screenOrientation="nosensor" >
            <intent-filter>
                <action android:name="android.intent.action.MAIN" />
                <category android:name="android.cts.intent.category.MANUAL_TEST" />
            </intent-filter>
            <meta-data android:name="test_category" android:value="@string/test_category_sensors" />
            <meta-data android:name="test_excluded_features"
                       android:value="android.hardware.type.television:android.software.leanback" />
        </activity>
-->
        <activity
            android:name="com.android.cts.verifier.sensors.SignificantMotionTestActivity"
            android:label="@string/snsr_significant_motion_test"
            android:screenOrientation="nosensor" >
            <intent-filter>
                <action android:name="android.intent.action.MAIN" />

                <category android:name="android.cts.intent.category.MANUAL_TEST" />
            </intent-filter>

            <meta-data
                android:name="test_category"
                android:value="@string/test_category_sensors" />
            <meta-data android:name="test_required_features"
                       android:value="android.hardware.sensor.accelerometer" />
        </activity>

        <receiver android:name=".widget.WidgetCtsProvider">
            <intent-filter>
                <action android:name="android.appwidget.action.APPWIDGET_UPDATE" />
            </intent-filter>
            <!-- This specifies the widget provider info -->
            <meta-data android:name="android.appwidget.provider"
                    android:resource="@xml/widget_info" />
        </receiver>

        <!-- The service serving the RemoteViews to the collection widget -->
        <service android:name=".widget.WidgetCtsService"
            android:permission="android.permission.BIND_REMOTEVIEWS"
            android:exported="false" />

        <activity android:name=".projection.cube.ProjectionCubeActivity"
                  android:label="@string/pca_test">
            <intent-filter>
                <action android:name="android.intent.action.MAIN" />
                <category android:name="android.cts.intent.category.MANUAL_TEST" />
            </intent-filter>
            <meta-data android:name="test_category" android:value="@string/test_category_projection" />
            <meta-data android:name="test_required_features" android:value="android.hardware.faketouch" />
        </activity>

        <activity android:name=".projection.widgets.ProjectionWidgetActivity"
                  android:label="@string/pwa_test">
            <intent-filter>
                <action android:name="android.intent.action.MAIN" />
                <category android:name="android.cts.intent.category.MANUAL_TEST" />
            </intent-filter>
            <meta-data android:name="test_category" android:value="@string/test_category_projection" />
            <meta-data android:name="test_required_features" android:value="android.hardware.faketouch" />
        </activity>

        <activity android:name=".projection.list.ProjectionListActivity"
                  android:label="@string/pla_test">
            <intent-filter>
                <action android:name="android.intent.action.MAIN" />
                <category android:name="android.cts.intent.category.MANUAL_TEST" />
            </intent-filter>
            <meta-data android:name="test_category" android:value="@string/test_category_projection" />
            <meta-data android:name="test_excluded_features"
                       android:value="android.hardware.type.television:android.software.leanback" />
        </activity>

        <activity android:name=".projection.video.ProjectionVideoActivity"
                  android:label="@string/pva_test">
            <intent-filter>
                <action android:name="android.intent.action.MAIN" />
                <category android:name="android.cts.intent.category.MANUAL_TEST" />
            </intent-filter>
            <meta-data android:name="test_category" android:value="@string/test_category_projection" />
            <meta-data android:name="test_excluded_features"
                    android:value="android.hardware.type.watch" />
        </activity>

        <activity android:name=".projection.touch.ProjectionTouchActivity"
                  android:label="@string/pta_test">
            <intent-filter>
                <action android:name="android.intent.action.MAIN" />
                <category android:name="android.cts.intent.category.MANUAL_TEST" />
            </intent-filter>
            <meta-data android:name="test_category" android:value="@string/test_category_projection" />
            <meta-data android:name="test_required_features"
                       android:value="android.hardware.faketouch:android.hardware.touchscreen.multitouch" />
        </activity>


        <activity android:name=".projection.offscreen.ProjectionOffscreenActivity"
                  android:label="@string/poa_test">
            <intent-filter>
                <action android:name="android.intent.action.MAIN" />
                <category android:name="android.cts.intent.category.MANUAL_TEST" />
            </intent-filter>
            <meta-data android:name="test_category" android:value="@string/test_category_projection" />
            <meta-data android:name="test_excluded_features"
                       android:value="android.hardware.type.television:android.software.leanback" />
        </activity>

        <service android:name=".projection.ProjectionService"
                 android:label="@string/projection_service_name"
                 android:process=":projectionservice" />

        <activity android:name=".managedprovisioning.DeviceOwnerTestActivity"
                android:label="@string/provisioning_device_owner">
            <intent-filter>
                <action android:name="android.intent.action.MAIN" />
                <category android:name="android.cts.intent.category.MANUAL_TEST" />
            </intent-filter>
            <meta-data android:name="test_category" android:value="@string/test_category_managed_provisioning" />
            <meta-data android:name="test_required_features" android:value="android.software.managed_users:android.software.device_admin" />
        </activity>


        <activity android:name=".managedprovisioning.ByodFlowTestActivity"
                android:launchMode="singleTask"
                android:label="@string/provisioning_byod">
            <intent-filter>
                <action android:name="android.intent.action.MAIN" />
                <category android:name="android.cts.intent.category.MANUAL_TEST" />
            </intent-filter>
            <intent-filter>
                <action android:name="com.android.cts.verifier.managedprovisioning.BYOD_STATUS" />
                <category android:name="android.intent.category.DEFAULT"></category>
            </intent-filter>
            <meta-data android:name="test_category" android:value="@string/test_category_managed_provisioning" />
            <meta-data android:name="test_required_features" android:value="android.software.managed_users:android.software.device_admin" />
        </activity>

        <activity android:name=".managedprovisioning.ByodHelperActivity">
            <intent-filter>
                <action android:name="com.android.cts.verifier.managedprovisioning.BYOD_QUERY" />
                <action android:name="com.android.cts.verifier.managedprovisioning.BYOD_REMOVE" />
                <action android:name="com.android.cts.verifier.managedprovisioning.BYOD_INSTALL_APK" />
<<<<<<< HEAD
                <action android:name="com.android.cts.verifier.managedprovisioning.action.CHECK_INTENT_FILTERS" />
=======
                <action android:name="com.android.cts.verifier.managedprovisioning.BYOD_CAPTURE_AND_CHECK_IMAGE" />
                <action android:name="com.android.cts.verifier.managedprovisioning.BYOD_CAPTURE_AND_CHECK_VIDEO" />
                <action android:name="com.android.cts.verifier.managedprovisioning.BYOD_CAPTURE_AND_CHECK_AUDIO" />
>>>>>>> 9db9a4c3
                <category android:name="android.intent.category.DEFAULT"></category>
            </intent-filter>
        </activity>

        <provider
            android:name="android.support.v4.content.FileProvider"
            android:authorities="com.android.cts.verifier.managedprovisioning.fileprovider"
            android:grantUriPermissions="true"
            android:exported="false">
            <meta-data
                android:name="android.support.FILE_PROVIDER_PATHS"
                android:resource="@xml/filepaths" />
        </provider>

        <activity android:name=".managedprovisioning.ByodIconSamplerActivity">
            <intent-filter>
                <action android:name="com.android.cts.verifier.managedprovisioning.BYOD_SAMPLE_ICON" />
                <category android:name="android.intent.category.DEFAULT"></category>
            </intent-filter>
        </activity>

        <activity android:name=".managedprovisioning.CrossProfileTestActivity">
            <intent-filter>
                <action android:name="com.android.cts.verifier.managedprovisioning.CROSS_PROFILE" />
                <category android:name="android.intent.category.DEFAULT"></category>
            </intent-filter>
        </activity>

        <activity android:name=".managedprovisioning.WorkNotificationTestActivity">
            <intent-filter>
                <action android:name="com.android.cts.verifier.managedprovisioning.WORK_NOTIFICATION" />
                <action android:name="com.android.cts.verifier.managedprovisioning.CLEAR_WORK_NOTIFICATION" />
                <category android:name="android.intent.category.DEFAULT"></category>
            </intent-filter>
        </activity>

        <receiver android:name=".managedprovisioning.DeviceAdminTestReceiver"
                android:label="@string/provisioning_byod_device_admin"
                android:permission="android.permission.BIND_DEVICE_ADMIN">
            <meta-data android:name="android.app.device_admin"
                       android:resource="@xml/device_admin_byod" />
            <intent-filter>
                <action android:name="android.app.action.DEVICE_ADMIN_ENABLED" />
                <action android:name="android.app.action.PROFILE_PROVISIONING_COMPLETE"/>
            </intent-filter>
        </receiver>

        <activity android:name=".jobscheduler.IdleConstraintTestActivity" android:label="@string/js_idle_test">
            <intent-filter>
                <action android:name="android.intent.action.MAIN" />
                <category android:name="android.cts.intent.category.MANUAL_TEST" />
            </intent-filter>
            <meta-data android:name="test_category" android:value="@string/test_category_jobscheduler" />
            <meta-data android:name="test_excluded_features"
                    android:value="android.hardware.type.television" />
            <meta-data android:name="test_excluded_features"
                    android:value="android.software.leanback" />
        </activity>

        <activity android:name=".jobscheduler.ChargingConstraintTestActivity" android:label="@string/js_charging_test">
            <intent-filter>
                <action android:name="android.intent.action.MAIN" />
                <category android:name="android.cts.intent.category.MANUAL_TEST" />
            </intent-filter>
            <meta-data android:name="test_category" android:value="@string/test_category_jobscheduler" />
            <meta-data android:name="test_excluded_features"
                    android:value="android.hardware.type.television" />
            <meta-data android:name="test_excluded_features"
                    android:value="android.software.leanback" />
        </activity>

        <activity android:name=".jobscheduler.ConnectivityConstraintTestActivity" android:label="@string/js_connectivity_test">
            <intent-filter>
                <action android:name="android.intent.action.MAIN" />
                <category android:name="android.cts.intent.category.MANUAL_TEST" />
            </intent-filter>
            <meta-data android:name="test_category" android:value="@string/test_category_jobscheduler" />
            <meta-data android:name="test_excluded_features"
                    android:value="android.hardware.type.television" />
            <meta-data android:name="test_excluded_features"
                    android:value="android.software.leanback" />
        </activity>

        <service android:name=".jobscheduler.MockJobService"
            android:permission="android.permission.BIND_JOB_SERVICE"/>

        <!-- Used by the SensorTestScreenManipulator to reset the screen timeout after turn off. -->
        <activity android:name=".os.TimeoutResetActivity"/>

        <activity android:name=".tv.TvInputDiscoveryTestActivity"
                android:label="@string/tv_input_discover_test">
            <intent-filter>
                <action android:name="android.intent.action.MAIN" />
                <category android:name="android.cts.intent.category.MANUAL_TEST" />
            </intent-filter>
            <meta-data android:name="test_category" android:value="@string/test_category_tv" />
            <meta-data android:name="test_required_features"
                    android:value="android.software.live_tv" />
        </activity>

        <activity android:name=".tv.ParentalControlTestActivity"
                android:label="@string/tv_parental_control_test">
            <intent-filter>
                <action android:name="android.intent.action.MAIN" />
                <category android:name="android.cts.intent.category.MANUAL_TEST" />
            </intent-filter>
            <meta-data android:name="test_category" android:value="@string/test_category_tv" />
            <meta-data android:name="test_required_features"
                    android:value="android.software.live_tv" />
        </activity>

        <activity android:name=".tv.MultipleTracksTestActivity"
                android:label="@string/tv_multiple_tracks_test">
            <intent-filter>
                <action android:name="android.intent.action.MAIN" />
                <category android:name="android.cts.intent.category.MANUAL_TEST" />
            </intent-filter>
            <meta-data android:name="test_category" android:value="@string/test_category_tv" />
            <meta-data android:name="test_required_features"
                    android:value="android.software.live_tv" />
        </activity>

        <activity android:name=".screenpinning.ScreenPinningTestActivity"
            android:label="@string/screen_pinning_test">
            <intent-filter>
                <action android:name="android.intent.action.MAIN" />
                <category android:name="android.cts.intent.category.MANUAL_TEST" />
            </intent-filter>
            <meta-data android:name="test_category" android:value="@string/test_category_other" />
            <meta-data android:name="test_excluded_features"
                       android:value="android.hardware.type.television:android.software.leanback:android.hardware.type.watch" />
        </activity>

        <activity android:name=".tv.MockTvInputSettingsActivity">
            <intent-filter>
                <action android:name="android.intent.action.MAIN" />
            </intent-filter>
        </activity>

        <activity android:name=".tv.MockTvInputSetupActivity">
            <intent-filter>
                <action android:name="android.intent.action.MAIN" />
            </intent-filter>
        </activity>

        <activity android:name=".audio.HifiUltrasoundTestActivity"
                android:label="@string/hifi_ultrasound_test"
                android:screenOrientation="locked">
            <intent-filter>
                <action android:name="android.intent.action.MAIN" />
                <category android:name="android.cts.intent.category.MANUAL_TEST" />
            </intent-filter>
            <meta-data android:name="test_category" android:value="@string/test_category_audio" />
            <meta-data android:name="test_required_features" android:value="android.hardware.microphone" />
        </activity>

        <activity android:name=".audio.HifiUltrasoundSpeakerTestActivity"
                android:label="@string/hifi_ultrasound_speaker_test"
                android:screenOrientation="locked">
            <intent-filter>
                <action android:name="android.intent.action.MAIN" />
                <category android:name="android.cts.intent.category.MANUAL_TEST" />
            </intent-filter>
            <meta-data android:name="test_category" android:value="@string/test_category_audio" />
            <meta-data android:name="test_required_features" android:value="android.hardware.microphone" />
        </activity>

        <service android:name=".tv.MockTvInputService"
            android:permission="android.permission.BIND_TV_INPUT">
            <intent-filter>
                <action android:name="android.media.tv.TvInputService" />
            </intent-filter>
            <meta-data android:name="android.media.tv.input"
                android:resource="@xml/mock_tv_input_service" />
        </service>

        <receiver android:name=".tv.TvInputReceiver">
            <intent-filter>
                <action android:name="android.media.tv.action.QUERY_CONTENT_RATING_SYSTEMS" />
            </intent-filter>
            <meta-data android:name="android.media.tv.metadata.CONTENT_RATING_SYSTEMS"
                android:resource="@xml/mock_content_rating_systems" />
        </receiver>

    </application>

</manifest><|MERGE_RESOLUTION|>--- conflicted
+++ resolved
@@ -1305,13 +1305,10 @@
                 <action android:name="com.android.cts.verifier.managedprovisioning.BYOD_QUERY" />
                 <action android:name="com.android.cts.verifier.managedprovisioning.BYOD_REMOVE" />
                 <action android:name="com.android.cts.verifier.managedprovisioning.BYOD_INSTALL_APK" />
-<<<<<<< HEAD
                 <action android:name="com.android.cts.verifier.managedprovisioning.action.CHECK_INTENT_FILTERS" />
-=======
                 <action android:name="com.android.cts.verifier.managedprovisioning.BYOD_CAPTURE_AND_CHECK_IMAGE" />
                 <action android:name="com.android.cts.verifier.managedprovisioning.BYOD_CAPTURE_AND_CHECK_VIDEO" />
                 <action android:name="com.android.cts.verifier.managedprovisioning.BYOD_CAPTURE_AND_CHECK_AUDIO" />
->>>>>>> 9db9a4c3
                 <category android:name="android.intent.category.DEFAULT"></category>
             </intent-filter>
         </activity>
