<?xml version="1.0" encoding="utf-8"?>

<!-- Copyright (C) 2010 The Android Open Source Project

     Licensed under the Apache License, Version 2.0 (the "License");
     you may not use this file except in compliance with the License.
     You may obtain a copy of the License at

          http://www.apache.org/licenses/LICENSE-2.0

     Unless required by applicable law or agreed to in writing, software
     distributed under the License is distributed on an "AS IS" BASIS,
     WITHOUT WARRANTIES OR CONDITIONS OF ANY KIND, either express or implied.
     See the License for the specific language governing permissions and
     limitations under the License.
-->

<manifest xmlns:android="http://schemas.android.com/apk/res/android"
      package="com.android.cts.verifier"
<<<<<<< HEAD
      android:versionCode="5">
=======
      android:versionCode="5"
      android:versionName="6.0_r2">
>>>>>>> 9d4d6920

    <uses-sdk android:minSdkVersion="19" android:targetSdkVersion="23"/>

    <uses-permission android:name="android.permission.ACCESS_FINE_LOCATION" />
    <uses-permission android:name="android.permission.ACCESS_NETWORK_STATE" />
    <uses-permission android:name="android.permission.ACCESS_WIFI_STATE" />
    <uses-permission android:name="android.permission.BLUETOOTH" />
    <uses-permission android:name="android.permission.BLUETOOTH_ADMIN" />
    <uses-permission android:name="android.permission.BODY_SENSORS"/>
    <uses-permission android:name="android.permission.CAMERA" />
    <uses-permission android:name="android.permission.CHANGE_NETWORK_STATE" />
    <uses-permission android:name="android.permission.CHANGE_WIFI_STATE" />
    <uses-permission android:name="android.permission.FULLSCREEN" />
    <uses-permission android:name="android.permission.INTERNET" />
    <uses-permission android:name="android.permission.NFC" />
    <uses-permission android:name="android.permission.VIBRATE" />
    <uses-feature android:name="android.hardware.camera" android:required="false"/>
    <uses-feature android:name="android.hardware.camera.flash" android:required="false"/>
    <uses-feature android:name="android.hardware.sensor.accelerometer" android:required="false" />
    <uses-feature android:name="android.hardware.sensor.compass" android:required="false" />
    <uses-feature android:name="android.hardware.sensor.gyroscope" android:required="false" />
    <uses-feature android:name="android.hardware.camera.front"
                  android:required="false" />
    <uses-feature android:name="android.hardware.camera.autofocus"
                  android:required="false" />
    <uses-permission android:name="android.permission.READ_EXTERNAL_STORAGE" />
    <uses-permission android:name="android.permission.RECORD_AUDIO" />
    <uses-permission android:name="android.permission.WAKE_LOCK" />
    <uses-permission android:name="android.permission.WRITE_EXTERNAL_STORAGE" />
    <uses-permission android:name="com.android.alarm.permission.SET_ALARM" />
    <uses-feature android:name="android.hardware.usb.accessory" />
    <uses-permission android:name="android.permission.CALL_PHONE" />
    <uses-permission android:name="android.permission.READ_PHONE_STATE" />
    <uses-permission android:name="android.permission.READ_CONTACTS"/>
    <uses-permission android:name="android.permission.WRITE_CONTACTS"/>
    <uses-permission android:name="android.permission.ACCESS_NETWORK_STATE"/>
    <uses-permission android:name="com.android.providers.tv.permission.READ_EPG_DATA" />
    <uses-permission android:name="com.android.providers.tv.permission.WRITE_EPG_DATA" />
    <uses-permission android:name="android.permission.USE_FINGERPRINT"/>

    <!-- Needed by the Audio Quality Verifier to store the sound samples that will be mailed. -->
    <uses-permission android:name="android.permission.WRITE_EXTERNAL_STORAGE" />

    <application android:label="@string/app_name"
            android:icon="@drawable/icon"
            android:backupAgent="VerifierBackupAgent"
            android:debuggable="true"
            android:largeHeap="true">

        <meta-data android:name="com.google.android.backup.api_key"
                android:value="AEdPqrEAAAAIbK6ldcOzoeRtQ1u1dFVJ1A7KetRhit-a1Xa82Q" />

        <uses-library android:name="android.test.runner"/>

        <activity android:name=".TestListActivity" android:label="@string/app_name">
            <!--
                TestListActivity will have the USB accessory Test in its test list, but it
                does not have any code to handle the USB accessory. The test has to be started
                from TestListActivity or the pass/fail status won't be properly recorded. Also
                this is to prevent the dialog saying there is no application able to support the
                accessory from being shown.
            -->
            <intent-filter>
                <action android:name="android.hardware.usb.action.USB_ACCESSORY_ATTACHED" />
            </intent-filter>
            <meta-data android:name="android.hardware.usb.action.USB_ACCESSORY_ATTACHED"
                    android:resource="@xml/accessory_filter" />
        </activity>

        <activity android:name=".ReportViewerActivity"
                android:configChanges="keyboardHidden|orientation|screenSize"
                android:label="@string/report_viewer" />

        <provider android:name=".TestResultsProvider"
                android:authorities="com.android.cts.verifier.testresultsprovider" />

        <activity android:name=".admin.PolicySerializationTestActivity"
                android:label="@string/da_policy_serialization_test"
                android:configChanges="keyboardHidden|orientation|screenSize">
            <intent-filter>
                <action android:name="android.intent.action.MAIN" />
                <category android:name="android.cts.intent.category.MANUAL_TEST" />
            </intent-filter>
            <meta-data android:name="test_category" android:value="@string/test_category_device_admin" />
            <meta-data android:name="test_required_features"
                    android:value="android.software.device_admin" />
        </activity>

        <!-- A generic activity for intent based tests -->
        <activity android:name=".IntentDrivenTestActivity"/>

        <activity android:name=".admin.ScreenLockTestActivity"
                android:label="@string/da_screen_lock_test"
                android:configChanges="keyboardHidden|orientation|screenSize">
            <intent-filter>
                <action android:name="android.intent.action.MAIN" />
                <category android:name="android.cts.intent.category.MANUAL_TEST" />
            </intent-filter>
            <meta-data android:name="test_category" android:value="@string/test_category_device_admin" />
            <meta-data android:name="test_excluded_features"
                       android:value="android.hardware.type.television:android.software.leanback:android.hardware.type.watch" />
        </activity>

        <receiver android:name=".admin.TestDeviceAdminReceiver"
                android:permission="android.permission.BIND_DEVICE_ADMIN">
            <meta-data android:name="android.app.device_admin"
                    android:resource="@xml/device_admin" />
            <intent-filter>
                <action android:name="android.app.action.DEVICE_ADMIN_ENABLED" />
            </intent-filter>
        </receiver>

        <activity android:name=".backup.BackupTestActivity" android:label="@string/backup_test">
            <intent-filter>
                <action android:name="android.intent.action.MAIN" />
                <category android:name="android.cts.intent.category.MANUAL_TEST" />
            </intent-filter>
            <meta-data android:name="test_required_features"
                    android:value="android.software.backup" />
        </activity>

        <activity android:name=".bluetooth.BluetoothTestActivity"
                android:label="@string/bluetooth_test"
                android:configChanges="keyboardHidden|orientation|screenSize">
            <intent-filter>
                <action android:name="android.intent.action.MAIN" />
                <category android:name="android.cts.intent.category.MANUAL_TEST" />
            </intent-filter>
            <meta-data android:name="test_category" android:value="@string/test_category_networking" />
            <meta-data android:name="test_required_features" android:value="android.hardware.bluetooth" />
        </activity>

        <activity android:name=".bluetooth.BluetoothToggleActivity"
                android:label="@string/bt_toggle_bluetooth"
                android:configChanges="keyboardHidden|orientation|screenSize">
            <intent-filter>
                <action android:name="android.intent.action.MAIN" />
                <category android:name="android.cts.intent.category.MANUAL_TEST" />
            </intent-filter>
            <meta-data android:name="test_category" android:value="@string/bt_control" />
            <meta-data android:name="test_parent" android:value="com.android.cts.verifier.bluetooth.BluetoothTestActivity" />
            <meta-data android:name="test_excluded_features" android:value="android.software.leanback" />
        </activity>

        <activity android:name=".bluetooth.SecureServerActivity"
                android:label="@string/bt_secure_server"
                android:configChanges="keyboardHidden|orientation|screenSize">
            <intent-filter>
                <action android:name="android.intent.action.MAIN" />
                <category android:name="android.cts.intent.category.MANUAL_TEST" />
            </intent-filter>
            <meta-data android:name="test_category" android:value="@string/bt_device_communication" />
            <meta-data android:name="test_parent" android:value="com.android.cts.verifier.bluetooth.BluetoothTestActivity" />
        </activity>

        <activity android:name=".bluetooth.InsecureServerActivity"
                android:label="@string/bt_insecure_server"
                android:configChanges="keyboardHidden|orientation|screenSize">
            <intent-filter>
                <action android:name="android.intent.action.MAIN" />
                <category android:name="android.cts.intent.category.MANUAL_TEST" />
            </intent-filter>
            <meta-data android:name="test_category" android:value="@string/bt_device_communication" />
            <meta-data android:name="test_parent" android:value="com.android.cts.verifier.bluetooth.BluetoothTestActivity" />
        </activity>

        <activity android:name=".bluetooth.SecureClientActivity"
                android:label="@string/bt_secure_client"
                android:configChanges="keyboardHidden|orientation|screenSize">
            <intent-filter>
                <action android:name="android.intent.action.MAIN" />
                <category android:name="android.cts.intent.category.MANUAL_TEST" />
            </intent-filter>
            <meta-data android:name="test_category" android:value="@string/bt_device_communication" />
            <meta-data android:name="test_parent" android:value="com.android.cts.verifier.bluetooth.BluetoothTestActivity" />
        </activity>

        <activity android:name=".bluetooth.InsecureClientActivity"
                android:label="@string/bt_insecure_client"
                android:configChanges="keyboardHidden|orientation|screenSize">
            <intent-filter>
                <action android:name="android.intent.action.MAIN" />
                <category android:name="android.cts.intent.category.MANUAL_TEST" />
            </intent-filter>
            <meta-data android:name="test_category" android:value="@string/bt_device_communication" />
            <meta-data android:name="test_parent" android:value="com.android.cts.verifier.bluetooth.BluetoothTestActivity" />
        </activity>

        <activity android:name=".bluetooth.ConnectionAccessServerActivity"
                android:label="@string/bt_connection_access_server"
                android:configChanges="keyboardHidden|orientation|screenSize">
            <intent-filter>
                <action android:name="android.intent.action.MAIN" />
            </intent-filter>
            <meta-data android:name="test_category" android:value="@string/bt_device_communication" />
            <meta-data android:name="test_parent" android:value="com.android.cts.verifier.bluetooth.BluetoothTestActivity" />
        </activity>

        <activity android:name=".bluetooth.ConnectionAccessClientActivity"
                android:label="@string/bt_connection_access_client"
                android:configChanges="keyboardHidden|orientation|screenSize">
            <intent-filter>
                <action android:name="android.intent.action.MAIN" />
            </intent-filter>
            <meta-data android:name="test_category" android:value="@string/bt_device_communication" />
            <meta-data android:name="test_parent" android:value="com.android.cts.verifier.bluetooth.BluetoothTestActivity" />
        </activity>

        <activity android:name=".bluetooth.DevicePickerActivity"
                android:label="@string/bt_device_picker"
                android:configChanges="keyboardHidden|orientation|screenSize" />

        <service android:name=".bluetooth.BleClientService"
                android:label="@string/ble_client_service_name" />

        <service android:name=".bluetooth.BleServerService"
                android:label="ble_server_service_name" />

        <service android:name=".bluetooth.BleAdvertiserService"
                android:label="@string/ble_advertiser_service_name" />

        <service android:name=".bluetooth.BleScannerService"
                android:label="@string/ble_scanner_service_name" />

        <!-- Uncomment until b/15657182, b/18283088 fixed
        <activity android:name=".bluetooth.BleClientStartActivity"
                android:label="@string/ble_client_test_name"
                android:configChanges="keyboardHidden|orientation|screenSize">
            <intent-filter>
                <action android:name="android.intent.action.MAIN" />
                <category android:name="android.cts.intent.category.MANUAL_TEST" />
            </intent-filter>
            <meta-data android:name="test_category" android:value="@string/bt_le" />
            <meta-data android:name="test_parent" android:value="com.android.cts.verifier.bluetooth.BluetoothTestActivity" />
            <meta-data android:name="test_required_features"
                       android:value="android.hardware.bluetooth_le"/>
        </activity>

        <activity android:name=".bluetooth.BleServerStartActivity"
                android:label="@string/ble_server_start_name"
                android:configChanges="keyboardHidden|orientation|screenSize">
            <intent-filter>
                <action android:name="android.intent.action.MAIN" />
                <category android:name="android.cts.intent.category.MANUAL_TEST" />
            </intent-filter>
            <meta-data android:name="test_category" android:value="@string/bt_le" />
            <meta-data android:name="test_parent" android:value="com.android.cts.verifier.bluetooth.BluetoothTestActivity" />
            <meta-data android:name="test_required_features"
                       android:value="android.hardware.bluetooth_le"/>
        </activity> -->

        <activity android:name=".bluetooth.BleScannerTestActivity"
                android:label="@string/ble_scanner_test_name"
                android:configChanges="keyboardHidden|orientation|screenSize">
            <intent-filter>
                <action android:name="android.intent.action.MAIN" />
                <category android:name="android.cts.intent.category.MANUAL_TEST" />
            </intent-filter>
            <meta-data android:name="test_category" android:value="@string/bt_le" />
            <meta-data android:name="test_parent" android:value="com.android.cts.verifier.bluetooth.BluetoothTestActivity" />
            <meta-data android:name="test_required_features"
                       android:value="android.hardware.bluetooth_le"/>
        </activity>

        <activity android:name=".bluetooth.BleScannerPowerLevelActivity"
                android:label="@string/ble_power_level_name"
                android:configChanges="keyboardHidden|orientation|screenSize">
            <intent-filter>
                <action android:name="android.intent.action.MAIN" />
                <category android:name="android.cts.intent.category.MANUAL_TEST" />
            </intent-filter>
            <meta-data android:name="test_category" android:value="@string/bt_le" />
            <meta-data android:name="test_parent" android:value="com.android.cts.verifier.bluetooth.BleScannerTestActivity" />
        </activity>

        <!-- Comment out until we have a better way to validate the hardware scan filter
        <activity android:name=".bluetooth.BleScannerHardwareScanFilterActivity"
                android:label="@string/ble_scanner_scan_filter_name"
                android:configChanges="keyboardHidden|orientation|screenSize">
            <intent-filter>
                <action android:name="android.intent.action.MAIN" />
                <category android:name="android.cts.intent.category.MANUAL_TEST" />
            </intent-filter>
            <meta-data android:name="test_category" android:value="@string/bt_le" />
            <meta-data android:name="test_parent" android:value="com.android.cts.verifier.bluetooth.BleScannerTestActivity" />
        </activity>
        -->

        <activity android:name=".bluetooth.BleAdvertiserTestActivity"
                android:label="@string/ble_advertiser_test_name"
                android:configChanges="keyboardHidden|orientation|screenSize">
            <intent-filter>
                <action android:name="android.intent.action.MAIN" />
                <category android:name="android.cts.intent.category.MANUAL_TEST" />
            </intent-filter>
            <meta-data android:name="test_category" android:value="@string/bt_le" />
            <meta-data android:name="test_parent" android:value="com.android.cts.verifier.bluetooth.BluetoothTestActivity" />
            <meta-data android:name="test_required_features"
                       android:value="android.hardware.bluetooth_le"/>
         </activity>

        <activity android:name=".bluetooth.BleAdvertiserPowerLevelActivity"
                android:label="@string/ble_power_level_name"
                android:configChanges="keyboardHidden|orientation|screenSize">
            <intent-filter>
                <action android:name="android.intent.action.MAIN" />
                <category android:name="android.cts.intent.category.MANUAL_TEST" />
            </intent-filter>
            <meta-data android:name="test_category" android:value="@string/bt_le" />
            <meta-data android:name="test_parent" android:value="com.android.cts.verifier.bluetooth.BleAdvertiserTestActivity" />
        </activity>

        <!-- Comment out until we have a better way to validate the hardware scan filter
        <activity android:name=".bluetooth.BleAdvertiserHardwareScanFilterActivity"
                android:label="@string/ble_advertiser_scan_filter_name"
                android:configChanges="keyboardHidden|orientation|screenSize">
            <intent-filter>
                <action android:name="android.intent.action.MAIN" />
                <category android:name="android.cts.intent.category.MANUAL_TEST" />
            </intent-filter>
            <meta-data android:name="test_category" android:value="@string/bt_le" />
            <meta-data android:name="test_parent" android:value="com.android.cts.verifier.bluetooth.BleAdvertiserTestActivity" />
        </activity>
        -->

        <activity android:name=".suid.SuidFilesActivity"
                android:label="@string/suid_files"
                android:configChanges="keyboardHidden|orientation|screenSize">
            <intent-filter>
                <action android:name="android.intent.action.MAIN" />
                <category android:name="android.cts.intent.category.MANUAL_TEST" />
            </intent-filter>
            <meta-data android:name="test_category" android:value="@string/test_category_security" />
        </activity>

        <activity android:name=".security.FingerprintBoundKeysTest"
                android:label="@string/sec_fingerprint_bound_key_test"
                android:configChanges="keyboardHidden|orientation|screenSize" >
            <intent-filter>
                <action android:name="android.intent.action.MAIN" />
                <category android:name="android.cts.intent.category.MANUAL_TEST" />
            </intent-filter>
            <meta-data android:name="test_category" android:value="@string/test_category_security" />
            <meta-data android:name="test_excluded_features"
                       android:value="android.hardware.type.television:android.software.leanback:android.hardware.type.watch" />
            <meta-data android:name="test_required_features" android:value="android.hardware.fingerprint" />
        </activity>
        <activity android:name=".security.ScreenLockBoundKeysTest"
                android:label="@string/sec_lock_bound_key_test"
                android:configChanges="keyboardHidden|orientation|screenSize" >
            <intent-filter>
                <action android:name="android.intent.action.MAIN" />
                <category android:name="android.cts.intent.category.MANUAL_TEST" />
            </intent-filter>
            <meta-data android:name="test_category" android:value="@string/test_category_security" />
            <meta-data android:name="test_excluded_features"
                       android:value="android.hardware.type.television:android.software.leanback:android.hardware.type.watch" />
        </activity>
        <activity android:name=".security.LockConfirmBypassTest"
                android:label="@string/lock_confirm_test_title"
                android:configChanges="keyboardHidden|orientation|screenSize" >
            <intent-filter>
                <action android:name="android.intent.action.MAIN" />
                <category android:name="android.cts.intent.category.MANUAL_TEST" />
            </intent-filter>
            <meta-data android:name="test_category" android:value="@string/test_category_security" />
            <meta-data android:name="test_excluded_features"
                       android:value="android.hardware.type.television:android.software.leanback:android.hardware.type.watch" />
        </activity>

        <activity android:name=".streamquality.StreamingVideoActivity"
                android:label="@string/streaming_video"
                android:configChanges="keyboardHidden|orientation|screenSize">
            <intent-filter>
                <action android:name="android.intent.action.MAIN" />
                <category android:name="android.cts.intent.category.MANUAL_TEST" />
            </intent-filter>
            <meta-data android:name="test_category" android:value="@string/test_category_streaming" />
            <meta-data android:name="test_excluded_features"
                    android:value="android.hardware.type.watch" />
        </activity>

        <activity android:name=".streamquality.PlayVideoActivity"
                android:label="@string/streaming_video"
                android:configChanges="keyboardHidden|orientation|screenSize"
                android:screenOrientation="nosensor" />

        <activity android:name=".features.FeatureSummaryActivity" android:label="@string/feature_summary">
            <intent-filter>
                <action android:name="android.intent.action.MAIN" />
                <category android:name="android.cts.intent.category.MANUAL_TEST" />
            </intent-filter>
            <meta-data android:name="test_category" android:value="@string/test_category_features" />
        </activity>

        <activity android:name=".location.GpsTestActivity"
                android:label="@string/location_gps_test"
                android:configChanges="keyboardHidden|orientation|screenSize">
            <intent-filter>
                <action android:name="android.intent.action.MAIN" />
                <category android:name="android.cts.intent.category.MANUAL_TEST" />
            </intent-filter>
            <meta-data android:name="test_category" android:value="@string/test_category_hardware" />
            <meta-data android:name="test_required_features" android:value="android.hardware.location.gps" />
        </activity>

        <activity android:name=".nfc.NfcTestActivity"
                android:label="@string/nfc_test"
                android:configChanges="keyboardHidden|orientation|screenSize">
            <intent-filter>
                <action android:name="android.intent.action.MAIN" />
                <category android:name="android.cts.intent.category.MANUAL_TEST" />
            </intent-filter>
            <meta-data android:name="test_category" android:value="@string/test_category_hardware" />
            <meta-data android:name="test_required_features" android:value="android.hardware.nfc" />
        </activity>

        <activity android:name="com.android.cts.verifier.nfc.hce.HceReaderTestActivity"
                android:label="@string/nfc_hce_reader_tests"
                android:configChanges="keyboardHidden|orientation|screenSize">
        </activity>

        <activity android:name="com.android.cts.verifier.nfc.hce.HceEmulatorTestActivity"
                android:label="@string/nfc_hce_emulator_tests"
                android:configChanges="keyboardHidden|orientation|screenSize">
        </activity>

        <activity android:name=".nfc.NdefPushSenderActivity"
                android:label="@string/nfc_ndef_push_sender"
                android:configChanges="keyboardHidden|orientation|screenSize" />

        <activity android:name=".nfc.NdefPushReceiverActivity"
                android:label="@string/nfc_ndef_push_receiver"
                android:configChanges="keyboardHidden|orientation|screenSize" />

        <activity android:name=".nfc.LlcpVersionActivity"
                android:label="@string/nfc_llcp_version_check"
                android:configChanges="keyboardHidden|orientation|screenSize" />

        <activity android:name=".nfc.TagVerifierActivity"
                android:label="@string/nfc_tag_verifier"
                android:configChanges="keyboardHidden|orientation|screenSize" />

        <activity android:name=".nfc.hce.DefaultRouteEmulatorActivity"
                android:label="@string/nfc_hce_default_route_emulator"
                android:configChanges="keyboardHidden|orientation|screenSize" />

        <activity android:name=".nfc.hce.ProtocolParamsEmulatorActivity"
                android:label="@string/nfc_hce_protocol_params_emulator"
                android:configChanges="keyboardHidden|orientation|screenSize" />

        <activity android:name=".nfc.hce.SinglePaymentEmulatorActivity"
                android:label="@string/nfc_hce_single_payment_emulator"
                android:configChanges="keyboardHidden|orientation|screenSize" />

        <activity android:name=".nfc.hce.SimpleReaderActivity"
                android:label="@string/nfc_hce_single_payment_reader"
                android:configChanges="keyboardHidden|orientation|screenSize" />

        <activity android:name=".nfc.hce.ProtocolParamsReaderActivity"
                android:label="@string/nfc_hce_protocol_params_reader"
                android:configChanges="keyboardHidden|orientation|screenSize" />

        <activity android:name=".nfc.hce.DualPaymentEmulatorActivity"
                android:label="@string/nfc_hce_dual_payment_emulator"
                android:configChanges="keyboardHidden|orientation|screenSize" />

        <activity android:name=".nfc.hce.ChangeDefaultEmulatorActivity"
                android:label="@string/nfc_hce_change_default_emulator"
                android:configChanges="keyboardHidden|orientation|screenSize" />

        <activity android:name=".nfc.hce.SingleNonPaymentEmulatorActivity"
                android:label="@string/nfc_hce_single_non_payment_emulator"
                android:configChanges="keyboardHidden|orientation|screenSize" />

        <activity android:name=".nfc.hce.DualNonPaymentEmulatorActivity"
                android:label="@string/nfc_hce_dual_non_payment_emulator"
                android:configChanges="keyboardHidden|orientation|screenSize" />

        <activity android:name=".nfc.hce.ConflictingNonPaymentEmulatorActivity"
                android:label="@string/nfc_hce_conflicting_non_payment_emulator"
                android:configChanges="keyboardHidden|orientation|screenSize" />

        <activity android:name=".nfc.hce.ForegroundNonPaymentEmulatorActivity"
                android:label="@string/nfc_hce_foreground_non_payment_emulator"
                android:configChanges="keyboardHidden|orientation|screenSize" />

        <activity android:name=".nfc.hce.ForegroundPaymentEmulatorActivity"
                android:label="@string/nfc_hce_foreground_payment_emulator"
                android:configChanges="keyboardHidden|orientation|screenSize" />

        <activity android:name=".nfc.hce.OffHostEmulatorActivity"
                android:label="@string/nfc_hce_offhost_service_emulator"
                android:configChanges="keyboardHidden|orientation|screenSize" />

        <activity android:name=".nfc.hce.OnAndOffHostEmulatorActivity"
                android:label="@string/nfc_hce_on_and_offhost_service_emulator"
                android:configChanges="keyboardHidden|orientation|screenSize" />

        <activity android:name=".nfc.hce.ThroughputEmulatorActivity"
                android:label="@string/nfc_hce_throughput_emulator"
                android:configChanges="keyboardHidden|orientation|screenSize" />

        <activity android:name=".nfc.hce.TapTestEmulatorActivity"
                android:label="@string/nfc_hce_tap_test_emulator"
                android:configChanges="keyboardHidden|orientation|screenSize" />

        <activity android:name=".nfc.hce.DynamicAidEmulatorActivity"
                android:label="@string/nfc_hce_payment_dynamic_aids_emulator"
                android:configChanges="keyboardHidden|orientation|screenSize" />

        <activity android:name=".nfc.hce.LargeNumAidsEmulatorActivity"
                  android:label="@string/nfc_hce_large_num_aids_emulator"
                  android:configChanges="keyboardHidden|orientation|screenSize" />

        <activity android:name=".nfc.hce.PrefixPaymentEmulatorActivity"
                android:label="@string/nfc_hce_payment_prefix_aids_emulator"
                android:configChanges="keyboardHidden|orientation|screenSize" />

        <activity android:name=".nfc.hce.PrefixPaymentEmulator2Activity"
                android:label="@string/nfc_hce_payment_prefix_aids_emulator_2"
                android:configChanges="keyboardHidden|orientation|screenSize" />

        <activity android:name=".nfc.hce.DualNonPaymentPrefixEmulatorActivity"
                android:label="@string/nfc_hce_other_prefix_aids_emulator"
                android:configChanges="keyboardHidden|orientation|screenSize" />

        <activity android:name=".nfc.hce.ConflictingNonPaymentPrefixEmulatorActivity"
                android:label="@string/nfc_hce_other_conflicting_prefix_aids_emulator"
                android:configChanges="keyboardHidden|orientation|screenSize" />

        <!-- services used for testing NFC host-based card emulation -->
        <service android:name=".nfc.hce.PaymentService1" android:exported="true"
                 android:permission="android.permission.BIND_NFC_SERVICE"
                 android:enabled="false">
            <intent-filter>
                <action android:name="android.nfc.cardemulation.action.HOST_APDU_SERVICE"/>
                <category android:name="android.intent.category.DEFAULT"/>
            </intent-filter>
            <meta-data android:name="android.nfc.cardemulation.host_apdu_service" android:resource="@xml/payment_aid_list_1"/>
        </service>
        <service android:name=".nfc.hce.PaymentService2" android:exported="true"
                 android:permission="android.permission.BIND_NFC_SERVICE"
                 android:enabled="false">
            <intent-filter>
                <action android:name="android.nfc.cardemulation.action.HOST_APDU_SERVICE"/>
                <category android:name="android.intent.category.DEFAULT"/>
            </intent-filter>
            <meta-data android:name="android.nfc.cardemulation.host_apdu_service" android:resource="@xml/payment_aid_list_2"/>
        </service>
        <service android:name=".nfc.hce.TransportService1" android:exported="true"
                 android:permission="android.permission.BIND_NFC_SERVICE"
                 android:enabled="false">
            <intent-filter>
                <action android:name="android.nfc.cardemulation.action.HOST_APDU_SERVICE"/>
                <category android:name="android.intent.category.DEFAULT"/>
            </intent-filter>
            <meta-data android:name="android.nfc.cardemulation.host_apdu_service" android:resource="@xml/transport_aid_list_1"/>
        </service>
        <service android:name=".nfc.hce.TransportService2" android:exported="true"
                 android:permission="android.permission.BIND_NFC_SERVICE"
                 android:enabled="false">
            <intent-filter>
                <action android:name="android.nfc.cardemulation.action.HOST_APDU_SERVICE"/>
                <category android:name="android.intent.category.DEFAULT"/>
            </intent-filter>
            <meta-data android:name="android.nfc.cardemulation.host_apdu_service" android:resource="@xml/transport_aid_list_2"/>
        </service>
        <service android:name=".nfc.hce.AccessService" android:exported="true"
                 android:permission="android.permission.BIND_NFC_SERVICE"
                 android:enabled="false">
            <intent-filter>
                <action android:name="android.nfc.cardemulation.action.HOST_APDU_SERVICE"/>
                <category android:name="android.intent.category.DEFAULT"/>
            </intent-filter>
            <meta-data android:name="android.nfc.cardemulation.host_apdu_service" android:resource="@xml/access_aid_list"/>
        </service>
        <service android:name=".nfc.hce.ThroughputService" android:exported="true"
                 android:permission="android.permission.BIND_NFC_SERVICE"
                 android:enabled="false">
            <intent-filter>
                <action android:name="android.nfc.cardemulation.action.HOST_APDU_SERVICE"/>
                <category android:name="android.intent.category.DEFAULT"/>
            </intent-filter>
            <meta-data android:name="android.nfc.cardemulation.host_apdu_service" android:resource="@xml/throughput_aid_list"/>
        </service>

        <service android:name=".nfc.hce.OffHostService" android:exported="true"
                 android:permission="android.permission.BIND_NFC_SERVICE"
                 android:enabled="false">
            <intent-filter>
                <action android:name="android.nfc.cardemulation.action.OFF_HOST_APDU_SERVICE"/>
                <category android:name="android.intent.category.DEFAULT"/>
            </intent-filter>
            <meta-data android:name="android.nfc.cardemulation.off_host_apdu_service" android:resource="@xml/offhost_aid_list"/>
        </service>
        <service android:name=".nfc.hce.PaymentServiceDynamicAids" android:exported="true"
                 android:permission="android.permission.BIND_NFC_SERVICE"
                 android:enabled="false">
            <intent-filter>
                <action android:name="android.nfc.cardemulation.action.HOST_APDU_SERVICE"/>
                <category android:name="android.intent.category.DEFAULT"/>
            </intent-filter>
            <meta-data android:name="android.nfc.cardemulation.host_apdu_service" android:resource="@xml/payment_aid_list_1"/>
        </service>
        <service android:name=".nfc.hce.PrefixPaymentService1" android:exported="true"
                 android:permission="android.permission.BIND_NFC_SERVICE"
                 android:enabled="false">
            <intent-filter>
                <action android:name="android.nfc.cardemulation.action.HOST_APDU_SERVICE"/>
                <category android:name="android.intent.category.DEFAULT"/>
            </intent-filter>
            <meta-data android:name="android.nfc.cardemulation.host_apdu_service" android:resource="@xml/payment_prefix_aid_list"/>
        </service>
        <service android:name=".nfc.hce.PrefixPaymentService2" android:exported="true"
                 android:permission="android.permission.BIND_NFC_SERVICE"
                 android:enabled="false">
            <intent-filter>
                <action android:name="android.nfc.cardemulation.action.HOST_APDU_SERVICE"/>
                <category android:name="android.intent.category.DEFAULT"/>
            </intent-filter>
            <meta-data android:name="android.nfc.cardemulation.host_apdu_service" android:resource="@xml/payment_prefix_aid_list_2"/>
        </service>
        <service android:name=".nfc.hce.PrefixTransportService1" android:exported="true"
                 android:permission="android.permission.BIND_NFC_SERVICE"
                 android:enabled="false">
            <intent-filter>
                <action android:name="android.nfc.cardemulation.action.HOST_APDU_SERVICE"/>
                <category android:name="android.intent.category.DEFAULT"/>
            </intent-filter>
            <meta-data android:name="android.nfc.cardemulation.host_apdu_service" android:resource="@xml/transport_prefix_aid_list_1"/>
        </service>
        <service android:name=".nfc.hce.PrefixTransportService2" android:exported="true"
                 android:permission="android.permission.BIND_NFC_SERVICE"
                 android:enabled="false">
            <intent-filter>
                <action android:name="android.nfc.cardemulation.action.HOST_APDU_SERVICE"/>
                <category android:name="android.intent.category.DEFAULT"/>
            </intent-filter>
            <meta-data android:name="android.nfc.cardemulation.host_apdu_service" android:resource="@xml/transport_prefix_aid_list_2"/>
        </service>
        <service android:name=".nfc.hce.PrefixAccessService" android:exported="true"
                 android:permission="android.permission.BIND_NFC_SERVICE"
                 android:enabled="false">
            <intent-filter>
                <action android:name="android.nfc.cardemulation.action.HOST_APDU_SERVICE"/>
                <category android:name="android.intent.category.DEFAULT"/>
            </intent-filter>
            <meta-data android:name="android.nfc.cardemulation.host_apdu_service" android:resource="@xml/access_prefix_aid_list"/>
        </service>
        <service android:name=".nfc.hce.LargeNumAidsService" android:exported="true"
                 android:permission="android.permission.BIND_NFC_SERVICE"
                 android:enabled="false">
            <intent-filter>
                <action android:name="android.nfc.cardemulation.action.HOST_APDU_SERVICE"/>
                <category android:name="android.intent.category.DEFAULT"/>
            </intent-filter>
            <meta-data android:name="android.nfc.cardemulation.host_apdu_service" android:resource="@xml/payment_aid_list_1"/>
        </service>

        <!-- Service used for Camera ITS tests -->
        <service android:name=".camera.its.ItsService" >
            <intent-filter>
                <action android:name="com.android.cts.verifier.camera.its.START"/>
                <category android:name="android.intent.category.DEFAULT" />
                <data android:mimeType="text/plain" />
            </intent-filter>
        </service>

        <!--
            A DeviceAdmin receiver for sensor tests, it allows sensor tests to turn off the screen.
        -->
        <receiver android:name=".sensors.helpers.SensorDeviceAdminReceiver"
                android:label="@string/snsr_device_admin_receiver">
            <meta-data android:name="android.app.device_admin"
                       android:resource="@xml/sensor_device_admin" />
            <intent-filter>
                <action android:name="android.app.action.DEVICE_ADMIN_ENABLED"/>
            </intent-filter>
        </receiver>

        <activity android:name=".sensors.AccelerometerMeasurementTestActivity"
                  android:label="@string/snsr_accel_m_test"
                  android:screenOrientation="locked">
            <intent-filter>
                <action android:name="android.intent.action.MAIN"/>
                <category android:name="android.cts.intent.category.MANUAL_TEST"/>
            </intent-filter>
            <meta-data android:name="test_category" android:value="@string/test_category_sensors"/>
            <meta-data android:name="test_required_features"
                       android:value="android.hardware.sensor.accelerometer"/>
        </activity>

        <activity android:name=".sensors.GyroscopeMeasurementTestActivity"
                  android:label="@string/snsr_gyro_m_test"
                  android:screenOrientation="locked">
            <intent-filter>
                <action android:name="android.intent.action.MAIN"/>
                <category android:name="android.cts.intent.category.MANUAL_TEST"/>
            </intent-filter>
            <meta-data android:name="test_category" android:value="@string/test_category_sensors"/>
            <meta-data android:name="test_required_features"
                       android:value="android.hardware.sensor.gyroscope"/>
        </activity>

        <activity android:name=".sensors.HeartRateMonitorTestActivity"
                  android:label="@string/snsr_heartrate_test"
                  android:screenOrientation="nosensor">
            <intent-filter>
                <action android:name="android.intent.action.MAIN" />
                <category android:name="android.cts.intent.category.MANUAL_TEST" />
            </intent-filter>
            <meta-data android:name="test_category" android:value="@string/test_category_sensors" />
            <meta-data android:name="test_required_features"
                       android:value="android.hardware.sensor.heartrate" />
        </activity>

        <activity android:name=".sensors.MagneticFieldMeasurementTestActivity"
                  android:label="@string/snsr_mag_m_test"
                  android:screenOrientation="locked">
            <intent-filter>
                <action android:name="android.intent.action.MAIN" />
                <category android:name="android.cts.intent.category.MANUAL_TEST" />
            </intent-filter>
            <meta-data android:name="test_category" android:value="@string/test_category_sensors" />
            <meta-data android:name="test_required_features"
                       android:value="android.hardware.sensor.compass" />
        </activity>

        <activity
            android:name=".sensors.RVCVXCheckTestActivity"
            android:keepScreenOn="true"
            android:label="@string/snsr_rvcvxchk_test"
            android:screenOrientation="locked" >
            <intent-filter>
                <action android:name="android.intent.action.MAIN" />
                <category android:name="android.cts.intent.category.MANUAL_TEST_disabled"/>
            </intent-filter>

            <meta-data
                android:name="test_category"
                android:value="@string/test_category_sensors" />
            <meta-data
                android:name="test_required_features"
                android:value="android.hardware.sensor.accelerometer:android.hardware.sensor.gyroscope:android.hardware.sensor.compass:android.hardware.camera.any" />
        </activity>
        <activity
            android:name=".sensors.RVCVRecordActivity"
            android:keepScreenOn="true"
            android:label="@string/snsr_rvcvxchk_test_rec"
            android:screenOrientation="locked" >
        </activity>


        <!-- TODO: enable when a full set of verifications can be implemented -->
        <!--activity android:name=".sensors.RotationVectorTestActivity"
                  android:label="@string/snsr_rot_vec_test"
                  android:screenOrientation="locked">
            <intent-filter>
                <action android:name="android.intent.action.MAIN" />
                <category android:name="android.cts.intent.category.MANUAL_TEST" />
            </intent-filter>
            <meta-data android:name="test_category" android:value="@string/test_category_sensors" />
            <meta-data android:name="test_required_features"
                       android:value="android.hardware.sensor.gyroscope" />
        </activity-->

        <activity android:name=".sensors.BatchingTestActivity"
                  android:label="@string/snsr_batch_test"
                  android:screenOrientation="locked">
            <intent-filter>
                <action android:name="android.intent.action.MAIN" />
                <category android:name="android.cts.intent.category.MANUAL_TEST" />
            </intent-filter>
            <meta-data android:name="test_category" android:value="@string/test_category_sensors" />
            <meta-data android:name="test_applicable_features"
                       android:value="android.hardware.sensor.stepcounter:android.hardware.sensor.stepdetector:android.hardware.sensor.proximity:android.hardware.sensor.light" />
        </activity>

        <!-- TODO: enable when a more reliable way to identify time synchronization is available -->
        <!--activity android:name=".sensors.SensorSynchronizationTestActivity"
                  android:label="@string/snsr_synch_test"
                  android:screenOrientation="locked">
            <intent-filter>
                <action android:name="android.intent.action.MAIN" />
                <category android:name="android.cts.intent.category.MANUAL_TEST" />
            </intent-filter>
            <meta-data android:name="test_category" android:value="@string/test_category_sensors" />
            <meta-data android:name="test_required_features"
                       android:value="android.hardware.sensor.gyroscope" />
        </activity-->

        <activity android:name=".sensors.SingleSensorTestsActivity"
                  android:label="@string/snsr_single_sensor_tests"
                  android:screenOrientation="locked">
            <intent-filter>
                <action android:name="android.intent.action.MAIN"/>
                <category android:name="android.cts.intent.category.MANUAL_TEST"/>
            </intent-filter>
            <meta-data android:name="test_category" android:value="@string/test_category_sensors"/>
            <meta-data android:name="test_applicable_features"
                       android:value="android.hardware.sensor.accelerometer:android.hardware.sensor.compass:android.hardware.sensor.gyroscope:android.hardware.sensor.barometer" />
        </activity>

        <activity android:name=".sensors.SensorBatchingTestsActivity"
                  android:label="@string/snsr_sensor_batching_tests"
                  android:screenOrientation="locked">
            <intent-filter>
                <action android:name="android.intent.action.MAIN"/>
                <category android:name="android.cts.intent.category.MANUAL_TEST"/>
            </intent-filter>
            <meta-data android:name="test_category" android:value="@string/test_category_sensors"/>
            <meta-data android:name="test_applicable_features"
                       android:value="android.hardware.sensor.accelerometer:android.hardware.sensor.compass:android.hardware.sensor.gyroscope:android.hardware.sensor.barometer" />
        </activity>

        <activity android:name=".sensors.SensorIntegrationTestsActivity"
                  android:label="@string/snsr_sensor_integration_tests"
                  android:screenOrientation="locked">
            <intent-filter>
                <action android:name="android.intent.action.MAIN"/>
                <category android:name="android.cts.intent.category.MANUAL_TEST"/>
            </intent-filter>
            <meta-data android:name="test_category" android:value="@string/test_category_sensors"/>
            <meta-data android:name="test_applicable_features"
                       android:value="android.hardware.sensor.accelerometer:android.hardware.sensor.compass:android.hardware.sensor.gyroscope" />
        </activity>

        <activity android:name=".sensors.SensorTestActivity"
                  android:label="@string/snsr_sensor_test"
                  android:screenOrientation="locked">
            <intent-filter>
                <action android:name="android.intent.action.MAIN"/>
                <category android:name="android.cts.intent.category.MANUAL_TEST"/>
            </intent-filter>
            <meta-data android:name="test_category" android:value="@string/test_category_sensors"/>
            <meta-data android:name="test_applicable_features"
                       android:value="android.hardware.sensor.accelerometer:android.hardware.sensor.stepcounter:android.hardware.sensor.stepdetector:android.hardware.sensor.heartrate:android.hardware.sensor.compass:android.hardware.sensor.ambient_temperature" />
        </activity>

        <!-- End sensor tests definitions -->

        <activity android:name=".location.LocationModeOffTestActivity"
                android:label="@string/location_mode_off_test">
            <intent-filter>
                <action android:name="android.intent.action.MAIN" />
                <category android:name="android.cts.intent.category.MANUAL_TEST" />
            </intent-filter>
            <meta-data android:name="test_category" android:value="@string/test_category_location" />
            <meta-data android:name="test_excluded_features"
                    android:value="android.hardware.type.television" />
            <meta-data android:name="test_excluded_features"
                    android:value="android.software.leanback" />
        </activity>
        <activity android:name=".location.LocationModeHighAccuracyTestActivity"
                android:label="@string/location_mode_high_accuracy_test">
            <intent-filter>
                <action android:name="android.intent.action.MAIN" />
                <category android:name="android.cts.intent.category.MANUAL_TEST" />
            </intent-filter>
            <meta-data android:name="test_category" android:value="@string/test_category_location" />
            <meta-data android:name="test_required_features"
                    android:value="android.hardware.location.network:android.hardware.location.gps" />
            <meta-data android:name="test_excluded_features"
                    android:value="android.hardware.type.television" />
            <meta-data android:name="test_excluded_features"
                    android:value="android.software.leanback" />
        </activity>
        <activity android:name=".location.LocationModeBatterySavingTestActivity"
                android:label="@string/location_mode_battery_saving_test">
            <intent-filter>
                <action android:name="android.intent.action.MAIN" />
                <category android:name="android.cts.intent.category.MANUAL_TEST" />
            </intent-filter>
            <meta-data android:name="test_category" android:value="@string/test_category_location" />
            <meta-data android:name="test_required_features" android:value="android.hardware.location.network" />
            <meta-data android:name="test_excluded_features"
                    android:value="android.hardware.type.television" />
            <meta-data android:name="test_excluded_features"
                    android:value="android.software.leanback" />
        </activity>
        <activity android:name=".location.LocationModeDeviceOnlyTestActivity"
                android:label="@string/location_mode_device_only_test">
            <intent-filter>
                <action android:name="android.intent.action.MAIN" />
                <category android:name="android.cts.intent.category.MANUAL_TEST" />
            </intent-filter>
            <meta-data android:name="test_category" android:value="@string/test_category_location" />
            <meta-data android:name="test_required_features" android:value="android.hardware.location.gps" />
            <meta-data android:name="test_excluded_features"
                    android:value="android.hardware.type.television" />
            <meta-data android:name="test_excluded_features"
                    android:value="android.software.leanback" />
        </activity>

        <activity android:name=".camera.formats.CameraFormatsActivity"
                 android:label="@string/camera_format"
                 android:screenOrientation="landscape">
            <intent-filter>
                <action android:name="android.intent.action.MAIN" />
                <category android:name="android.cts.intent.category.MANUAL_TEST" />
            </intent-filter>
            <meta-data android:name="test_category" android:value="@string/test_category_camera" />

            <meta-data android:name="test_required_features" android:value="android.hardware.camera.any"/>
        </activity>

        <activity android:name=".camera.intents.CameraIntentsActivity"
                 android:label="@string/camera_intents">
            <intent-filter>
                <action android:name="android.intent.action.MAIN" />
                <category android:name="android.cts.intent.category.MANUAL_TEST" />
            </intent-filter>
            <meta-data android:name="test_category" android:value="@string/test_category_camera" />

            <meta-data android:name="test_required_features" android:value="android.hardware.camera.any"/>
        </activity>


        <activity android:name=".camera.orientation.CameraOrientationActivity"
                 android:label="@string/camera_orientation"
                 android:screenOrientation="landscape">
            <intent-filter>
                <action android:name="android.intent.action.MAIN" />
                <category android:name="android.cts.intent.category.MANUAL_TEST" />
            </intent-filter>
            <meta-data android:name="test_category" android:value="@string/test_category_camera" />

            <meta-data android:name="test_required_features" android:value="android.hardware.camera.any"/>
        </activity>

        <activity
            android:name=".camera.fov.PhotoCaptureActivity"
            android:label="@string/camera_fov_calibration"
            android:screenOrientation="landscape"
            android:theme="@android:style/Theme.Holo.NoActionBar.Fullscreen" >
            <intent-filter android:label="@string/camera_fov_calibration" >
                <action android:name="android.intent.action.MAIN" />
                <category android:name="android.cts.intent.category.MANUAL_TEST" />
            </intent-filter>
            <meta-data android:name="test_category" android:value="@string/test_category_camera" />
            <meta-data android:name="test_required_features" android:value="android.hardware.sensor.gyroscope" />
            <meta-data android:name="test_required_features" android:value="android.hardware.camera.any"/>
        </activity>
        <activity
            android:name=".camera.fov.DetermineFovActivity"
            android:label="@string/camera_fov_calibration"
            android:screenOrientation="landscape"
            android:theme="@android:style/Theme.Holo.NoActionBar.Fullscreen" >
        </activity>
        <activity
            android:name=".camera.fov.CalibrationPreferenceActivity"
            android:label="@string/camera_fov_label_options" >
        </activity>


        <activity android:name=".camera.video.CameraVideoActivity"
                 android:label="@string/camera_video"
                 android:screenOrientation="landscape">
            <intent-filter>
                <action android:name="android.intent.action.MAIN" />
                <category android:name="android.cts.intent.category.MANUAL_TEST" />
            </intent-filter>
            <meta-data android:name="test_category" android:value="@string/test_category_camera" />
            <meta-data android:name="test_required_features"
                    android:value="android.hardware.camera.any"/>
        </activity>

        <activity android:name=".camera.its.ItsTestActivity"
                  android:label="@string/camera_its_test"
                  android:configChanges="keyboardHidden|orientation|screenSize">
            <intent-filter>
                <action android:name="android.intent.action.MAIN" />
                <category android:name="android.cts.intent.category.MANUAL_TEST" />
            </intent-filter>
            <meta-data android:name="test_category" android:value="@string/test_category_camera" />
            <meta-data android:name="test_required_features" android:value="android.hardware.camera.any" />
        </activity>

        <activity android:name=".camera.flashlight.CameraFlashlightActivity"
                  android:label="@string/camera_flashlight_test"
                  android:configChanges="keyboardHidden|orientation|screenSize">
            <intent-filter>
                <action android:name="android.intent.action.MAIN" />
                <category android:name="android.cts.intent.category.MANUAL_TEST" />
            </intent-filter>
            <meta-data android:name="test_category" android:value="@string/test_category_camera" />
            <meta-data android:name="test_required_features" android:value="android.hardware.camera.flash" />
        </activity>

        <activity android:name=".usb.UsbAccessoryTestActivity"
                android:label="@string/usb_accessory_test"
                android:configChanges="keyboardHidden|orientation|screenSize">
            <intent-filter>
                <action android:name="android.intent.action.MAIN" />
                <category android:name="android.cts.intent.category.MANUAL_TEST" />
            </intent-filter>
            <meta-data android:name="test_category" android:value="@string/test_category_hardware" />
            <meta-data android:name="test_required_features" android:value="android.hardware.usb.accessory" />
            <meta-data android:name="test_excluded_features"
                    android:value="android.hardware.type.watch" />
        </activity>
<!-- Turned off Sensor Power Test in initial L release
        <activity android:name=".sensors.SensorPowerTestActivity"
                android:label="@string/sensor_power_test"
                android:configChanges="keyboardHidden|orientation|screenSize">
            <intent-filter>
                <action android:name="android.intent.action.MAIN" />
                <category android:name="android.cts.intent.category.MANUAL_TEST" />
            </intent-filter>
            <meta-data android:name="test_category" android:value="@string/test_category_sensors" />
            <meta-data android:name="test_excluded_features"
                       android:value="android.hardware.type.television:android.software.leanback" />
        </activity>
-->
        <activity android:name=".p2p.P2pTestListActivity"
                android:label="@string/p2p_test"
                android:configChanges="keyboardHidden|orientation|screenSize">
            <intent-filter>
                <action android:name="android.intent.action.MAIN" />
                <category android:name="android.cts.intent.category.MANUAL_TEST" />
            </intent-filter>
            <meta-data android:name="test_category" android:value="@string/test_category_networking" />
            <meta-data android:name="test_required_features" android:value="android.hardware.wifi.direct" />
        </activity>

        <activity android:name=".notifications.NotificationListenerVerifierActivity"
                android:label="@string/nls_test">
            <intent-filter>
                <action android:name="android.intent.action.MAIN" />
                <category android:name="android.cts.intent.category.MANUAL_TEST" />
            </intent-filter>
            <meta-data android:name="test_category" android:value="@string/test_category_notifications" />
        </activity>

        <activity android:name=".notifications.AttentionManagementVerifierActivity"
                android:label="@string/attention_test">
            <intent-filter>
                <action android:name="android.intent.action.MAIN" />
                <category android:name="android.cts.intent.category.MANUAL_TEST" />
            </intent-filter>
            <meta-data android:name="test_category" android:value="@string/test_category_notifications" />
            <meta-data android:name="test_excluded_features"
                    android:value="android.hardware.type.watch" />
        </activity>

        <activity android:name=".notifications.PackagePriorityVerifierActivity"
                android:label="@string/package_priority_test">
            <intent-filter>
                <action android:name="android.intent.action.MAIN" />
                <category android:name="android.cts.intent.category.MANUAL_TEST" />
            </intent-filter>
            <meta-data android:name="test_category" android:value="@string/test_category_notifications" />
            <meta-data android:name="test_excluded_features"
                       android:value="android.hardware.type.watch:android.software.leanback" />
        </activity>

        <service android:name=".notifications.MockListener"
                 android:exported="true"
                 android:label="@string/nls_service_name"
                 android:permission="android.permission.BIND_NOTIFICATION_LISTENER_SERVICE">
            <intent-filter>
                <action android:name="android.service.notification.NotificationListenerService" />
            </intent-filter>
        </service>

        <service  android:name=".notifications.InteractiveVerifierActivity$DismissService"/>

        <activity android:name=".security.CAInstallNotificationVerifierActivity"
                android:label="@string/cacert_test">
            <intent-filter>
                <action android:name="android.intent.action.MAIN" />
                <category android:name="android.cts.intent.category.MANUAL_TEST" />
            </intent-filter>
            <meta-data android:name="test_category" android:value="@string/test_category_notifications" />
            <meta-data android:name="test_excluded_features"
                    android:value="android.hardware.type.watch" />
            <meta-data android:name="test_excluded_features"
                    android:value="android.hardware.type.television" />
            <meta-data android:name="test_excluded_features"
                    android:value="android.software.leanback" />
        </activity>
        <activity android:name=".security.CANotifyOnBootActivity"
                android:label="@string/caboot_test">
            <intent-filter>
                <action android:name="android.intent.action.MAIN" />
                <category android:name="android.cts.intent.category.MANUAL_TEST" />
            </intent-filter>
            <meta-data android:name="test_category" android:value="@string/test_category_notifications" />
            <meta-data android:name="test_excluded_features"
                    android:value="android.hardware.type.watch" />
            <meta-data android:name="test_excluded_features"
                    android:value="android.hardware.type.television" />
            <meta-data android:name="test_excluded_features"
                    android:value="android.software.leanback" />
        </activity>

        <activity android:name=".security.KeyChainTest"
                android:label="@string/keychain_test">
            <intent-filter>
                <action android:name="android.intent.action.MAIN" />
                <category android:name="android.cts.intent.category.MANUAL_TEST" />
            </intent-filter>
            <meta-data android:name="test_category" android:value="@string/test_category_security" />
            <!-- KeyChain is only installed on communication-oriented devices inheriting core.mk -->
            <meta-data android:name="test_excluded_features"
                    android:value="android.hardware.type.watch" />
            <meta-data android:name="test_excluded_features"
                    android:value="android.hardware.type.television" />
            <meta-data android:name="test_excluded_features"
                    android:value="android.software.leanback" />
        </activity>

        <activity android:name=".p2p.GoNegRequesterTestListActivity"
                android:label="@string/p2p_go_neg_requester"
                android:configChanges="keyboardHidden|orientation|screenSize" />

        <activity android:name=".p2p.GoNegRequesterTestActivity"
                android:label="@string/p2p_go_neg_requester"
                android:configChanges="keyboardHidden|orientation|screenSize" />

        <activity android:name=".p2p.GoNegResponderTestActivity"
                android:label="@string/p2p_go_neg_responder"
                android:configChanges="keyboardHidden|orientation|screenSize" />

        <activity android:name=".p2p.P2pClientTestListActivity"
                android:label="@string/p2p_join_go"
                android:configChanges="keyboardHidden|orientation|screenSize" />

        <activity android:name=".p2p.P2pClientTestActivity"
                android:label="@string/p2p_join_go"
                android:configChanges="keyboardHidden|orientation|screenSize" />

        <activity android:name=".p2p.GoTestActivity"
                android:label="@string/p2p_accept_client"
                android:configChanges="keyboardHidden|orientation|screenSize" />

        <activity android:name=".p2p.ServiceRequesterTestListActivity"
                android:label="@string/p2p_service_discovery_requester"
                android:configChanges="keyboardHidden|orientation|screenSize" />

        <activity android:name=".p2p.ServiceRequesterTestActivity"
                android:label="@string/p2p_service_discovery_requester"
                android:configChanges="keyboardHidden|orientation|screenSize" />

        <activity android:name=".p2p.ServiceResponderTestActivity"
                android:label="@string/p2p_service_discovery_responder"
                android:configChanges="keyboardHidden|orientation|screenSize" />

        <activity-alias android:name=".CtsVerifierActivity" android:label="@string/app_name"
                android:targetActivity=".TestListActivity">
            <intent-filter>
                <action android:name="android.intent.action.MAIN" />
                <category android:name="android.intent.category.LAUNCHER" />
                <category android:name="android.intent.category.LEANBACK_LAUNCHER" />
            </intent-filter>
        </activity-alias>

        <!-- remove comment from the next activity to see the sample test surfacing in the app -->
        <!-- activity android:name=".sample.SampleTestActivity"
                  android:label="@string/sample_framework_test">
            <intent-filter>
                <action android:name="android.intent.action.MAIN" />
                <category android:name="android.cts.intent.category.MANUAL_TEST" />
            </intent-filter>
            <meta-data android:name="test_category" android:value="@string/test_category_other" />
        </activity -->

        <activity android:name=".widget.WidgetTestActivity"
                android:label="@string/widget_framework_test">
            <intent-filter>
                <action android:name="android.intent.action.MAIN" />
                <category android:name="android.cts.intent.category.MANUAL_TEST" />
            </intent-filter>
            <meta-data android:name="test_category" android:value="@string/test_category_other" />
            <meta-data android:name="test_required_features"
                    android:value="android.software.app_widgets" />
        </activity>

        <activity android:name=".deskclock.DeskClockTestsActivity"
                  android:label="@string/deskclock_tests">
            <intent-filter>
                <action android:name="android.intent.action.MAIN" />
                <category android:name="android.cts.intent.category.MANUAL_TEST" />
            </intent-filter>
            <meta-data android:name="test_category" android:value="@string/test_category_deskclock" />
            <meta-data android:name="test_excluded_features"
                    android:value="android.hardware.type.television" />
            <meta-data android:name="test_excluded_features"
                    android:value="android.software.leanback" />
        </activity>

<!-- TODO: enable when not requiring to tap the screen and timeouts are tuned -->
<!-- Removed from initial L release

        <activity
                android:name="com.android.cts.verifier.sensors.StepCounterTestActivity"
                android:label="@string/snsr_step_counter_test"
                android:screenOrientation="nosensor" >
            <intent-filter>
                <action android:name="android.intent.action.MAIN" />
                <category android:name="android.cts.intent.category.MANUAL_TEST" />
            </intent-filter>
            <meta-data android:name="test_category" android:value="@string/test_category_sensors" />
            <meta-data android:name="test_excluded_features"
                       android:value="android.hardware.type.television:android.software.leanback" />
        </activity>
-->
          <activity
                android:name="com.android.cts.verifier.sensors.DeviceSuspendTestActivity"
                android:label="@string/snsr_device_suspend_test"
                android:screenOrientation="nosensor" >
            <intent-filter>
                <action android:name="android.intent.action.MAIN" />
                <category android:name="android.cts.intent.category.MANUAL_TEST" />
            </intent-filter>
            <meta-data android:name="test_category" android:value="@string/test_category_sensors" />
        </activity>

        <receiver android:name="com.android.cts.verifier.sensors.DeviceSuspendTestActivity$AlarmReceiver">
        </receiver>

        <receiver android:name="com.android.cts.verifier.sensors.SignificantMotionTestActivity$AlarmReceiver">
        </receiver>

        <activity
            android:name="com.android.cts.verifier.sensors.SignificantMotionTestActivity"
            android:label="@string/snsr_significant_motion_test"
            android:screenOrientation="nosensor" >
            <intent-filter>
                <action android:name="android.intent.action.MAIN" />

                <category android:name="android.cts.intent.category.MANUAL_TEST" />
            </intent-filter>

            <meta-data
                android:name="test_category"
                android:value="@string/test_category_sensors" />
            <meta-data android:name="test_required_features"
                       android:value="android.hardware.sensor.accelerometer" />
        </activity>

        <receiver android:name=".widget.WidgetCtsProvider">
            <intent-filter>
                <action android:name="android.appwidget.action.APPWIDGET_UPDATE" />
            </intent-filter>
            <!-- This specifies the widget provider info -->
            <meta-data android:name="android.appwidget.provider"
                    android:resource="@xml/widget_info" />
        </receiver>

        <!-- The service serving the RemoteViews to the collection widget -->
        <service android:name=".widget.WidgetCtsService"
            android:permission="android.permission.BIND_REMOTEVIEWS"
            android:exported="false" />

        <activity android:name=".projection.cube.ProjectionCubeActivity"
                  android:label="@string/pca_test">
            <intent-filter>
                <action android:name="android.intent.action.MAIN" />
                <category android:name="android.cts.intent.category.MANUAL_TEST" />
            </intent-filter>
            <meta-data android:name="test_category" android:value="@string/test_category_projection" />
            <meta-data android:name="test_required_features" android:value="android.hardware.faketouch" />
        </activity>

        <activity android:name=".projection.widgets.ProjectionWidgetActivity"
                  android:label="@string/pwa_test">
            <intent-filter>
                <action android:name="android.intent.action.MAIN" />
                <category android:name="android.cts.intent.category.MANUAL_TEST" />
            </intent-filter>
            <meta-data android:name="test_category" android:value="@string/test_category_projection" />
            <meta-data android:name="test_required_features" android:value="android.hardware.faketouch" />
        </activity>

        <activity android:name=".projection.list.ProjectionListActivity"
                  android:label="@string/pla_test">
            <intent-filter>
                <action android:name="android.intent.action.MAIN" />
                <category android:name="android.cts.intent.category.MANUAL_TEST" />
            </intent-filter>
            <meta-data android:name="test_category" android:value="@string/test_category_projection" />
            <meta-data android:name="test_excluded_features"
                       android:value="android.hardware.type.television:android.software.leanback" />
        </activity>

        <activity android:name=".projection.video.ProjectionVideoActivity"
                  android:label="@string/pva_test">
            <intent-filter>
                <action android:name="android.intent.action.MAIN" />
                <category android:name="android.cts.intent.category.MANUAL_TEST" />
            </intent-filter>
            <meta-data android:name="test_category" android:value="@string/test_category_projection" />
            <meta-data android:name="test_excluded_features"
                    android:value="android.hardware.type.watch" />
        </activity>

        <activity android:name=".projection.touch.ProjectionTouchActivity"
                  android:label="@string/pta_test">
            <intent-filter>
                <action android:name="android.intent.action.MAIN" />
                <category android:name="android.cts.intent.category.MANUAL_TEST" />
            </intent-filter>
            <meta-data android:name="test_category" android:value="@string/test_category_projection" />
            <meta-data android:name="test_required_features"
                       android:value="android.hardware.faketouch:android.hardware.touchscreen.multitouch" />
        </activity>


        <activity android:name=".projection.offscreen.ProjectionOffscreenActivity"
                  android:label="@string/poa_test">
            <intent-filter>
                <action android:name="android.intent.action.MAIN" />
                <category android:name="android.cts.intent.category.MANUAL_TEST" />
            </intent-filter>
            <meta-data android:name="test_category" android:value="@string/test_category_projection" />
            <meta-data android:name="test_excluded_features"
                       android:value="android.hardware.type.television:android.software.leanback" />
        </activity>

        <service android:name=".projection.ProjectionService"
                 android:label="@string/projection_service_name"
                 android:process=":projectionservice" />

        <activity android:name=".managedprovisioning.DeviceOwnerNegativeTestActivity"
                android:label="@string/provisioning_device_owner">
            <intent-filter>
                <action android:name="android.intent.action.MAIN" />
                <category android:name="android.cts.intent.category.MANUAL_TEST" />
            </intent-filter>
            <meta-data android:name="test_category" android:value="@string/test_category_managed_provisioning" />
            <meta-data android:name="test_required_features" android:value="android.software.device_admin" />
        </activity>

        <activity android:name=".managedprovisioning.DeviceOwnerPositiveTestActivity"
                android:label="@string/positive_device_owner">
            <intent-filter>
                <action android:name="android.intent.action.MAIN" />
                <category android:name="android.cts.intent.category.MANUAL_TEST" />
            </intent-filter>
            <meta-data android:name="test_category" android:value="@string/test_category_managed_provisioning" />
            <meta-data android:name="test_required_features" android:value="android.software.device_admin" />
        </activity>

        <activity android:name=".managedprovisioning.DeviceOwnerPositiveTestActivity$CommandReceiver"
                android:exported="false"
                android:theme="@android:style/Theme.NoDisplay"
                android:noHistory="true"
                android:autoRemoveFromRecents="true"
                android:stateNotNeeded="true">
        </activity>

        <activity android:name=".managedprovisioning.KeyguardDisabledFeaturesActivity"
                android:label="@string/provisioning_byod_keyguard_disabled_features">
        </activity>

        <activity android:name=".managedprovisioning.WifiLockdownTestActivity"
                android:label="@string/device_owner_wifi_lockdown_test">
        </activity>

        <activity android:name=".managedprovisioning.PermissionLockdownTestActivity"
                android:label="@string/device_profile_owner_permission_lockdown_test">
            <intent-filter>
                <action android:name="com.android.cts.verifier.managedprovisioning.action.CHECK_PERMISSION_LOCKDOWN" />
                <category android:name="android.intent.category.DEFAULT" />
            </intent-filter>
        </activity>

        <activity-alias
                android:name=".managedprovisioning.ManagedProfilePermissionLockdownTestActivity"
                android:targetActivity=".managedprovisioning.PermissionLockdownTestActivity">
            <intent-filter>
                <action android:name="com.android.cts.verifier.managedprovisioning.action.MANAGED_PROFILE_CHECK_PERMISSION_LOCKDOWN" />
                <category android:name="android.intent.category.DEFAULT" />
            </intent-filter>
        </activity-alias>

        <activity android:name=".managedprovisioning.AuthenticationBoundKeyTestActivity">
            <intent-filter>
                <action android:name="com.android.cts.verifier.managedprovisioning.action.AUTH_BOUND_KEY_TEST" />
                <category android:name="android.intent.category.DEFAULT" />
            </intent-filter>
        </activity>

        <activity android:name=".managedprovisioning.ByodFlowTestActivity"
                android:launchMode="singleTask"
                android:label="@string/provisioning_byod">
            <intent-filter>
                <action android:name="android.intent.action.MAIN" />
                <category android:name="android.cts.intent.category.MANUAL_TEST" />
            </intent-filter>
            <intent-filter>
                <action android:name="com.android.cts.verifier.managedprovisioning.BYOD_STATUS" />
                <category android:name="android.intent.category.DEFAULT"></category>
            </intent-filter>
            <meta-data android:name="test_category" android:value="@string/test_category_managed_provisioning" />
            <meta-data android:name="test_required_features" android:value="android.software.managed_users:android.software.device_admin" />
        </activity>

        <activity android:name=".managedprovisioning.ByodHelperActivity">
            <intent-filter>
                <action android:name="com.android.cts.verifier.managedprovisioning.BYOD_QUERY" />
                <action android:name="com.android.cts.verifier.managedprovisioning.BYOD_REMOVE" />
                <action android:name="com.android.cts.verifier.managedprovisioning.BYOD_INSTALL_APK" />
                <action android:name="com.android.cts.verifier.managedprovisioning.action.CHECK_INTENT_FILTERS" />
                <action android:name="com.android.cts.verifier.managedprovisioning.BYOD_CAPTURE_AND_CHECK_IMAGE" />
                <action android:name="com.android.cts.verifier.managedprovisioning.BYOD_CAPTURE_AND_CHECK_VIDEO" />
                <action android:name="com.android.cts.verifier.managedprovisioning.BYOD_CAPTURE_AND_CHECK_AUDIO" />
                <action android:name="com.android.cts.verifier.managedprovisioning.BYOD_KEYGUARD_DISABLED_FEATURES" />
                <action android:name="com.android.cts.verifier.managedprovisioning.BYOD_LOCKNOW" />
                <action android:name="com.android.cts.verifier.managedprovisioning.TEST_NFC_BEAM" />
                <action android:name="com.android.cts.verifier.managedprovisioning.action.TEST_CROSS_PROFILE_INTENTS_DIALOG" />
                <action android:name="com.android.cts.verifier.managedprovisioning.action.TEST_APP_LINKING_DIALOG" />
                <action android:name="com.android.cts.verifier.managedprovisioning.BYOD_SET_LOCATION_AND_CHECK" />
                <category android:name="android.intent.category.DEFAULT"></category>
            </intent-filter>
        </activity>

        <activity android:name=".managedprovisioning.NfcTestActivity">
            <meta-data android:name="test_required_features" android:value="android.hardware.nfc" />
        </activity>

        <provider
            android:name="android.support.v4.content.FileProvider"
            android:authorities="com.android.cts.verifier.managedprovisioning.fileprovider"
            android:grantUriPermissions="true"
            android:exported="false">
            <meta-data
                android:name="android.support.FILE_PROVIDER_PATHS"
                android:resource="@xml/filepaths" />
        </provider>

        <activity android:name=".managedprovisioning.ByodIconSamplerActivity">
            <intent-filter>
                <action android:name="com.android.cts.verifier.managedprovisioning.BYOD_SAMPLE_ICON" />
                <category android:name="android.intent.category.DEFAULT"></category>
            </intent-filter>
        </activity>

        <activity android:name=".managedprovisioning.CrossProfileTestActivity">
            <intent-filter>
                <action android:name="com.android.cts.verifier.managedprovisioning.CROSS_PROFILE_TO_PERSONAL" />
                <action android:name="com.android.cts.verifier.managedprovisioning.CROSS_PROFILE_TO_WORK" />
                <!-- We need to have at least one activity listening to these intents on the device
                     to test if these are forwarded from the managed profile to the parent or
                     the other way around. -->
                <action android:name="android.provider.MediaStore.RECORD_SOUND" />
                <action android:name="android.speech.action.RECOGNIZE_SPEECH" />
                <action android:name="android.app.action.SET_NEW_PASSWORD" />
                <action android:name="android.media.action.MEDIA_PLAY_FROM_SEARCH" />
                <action android:name="android.intent.action.WEB_SEARCH" />
                <action android:name="android.intent.action.VIEW_DOWNLOADS" />
                <action android:name="android.media.action.DISPLAY_AUDIO_EFFECT_CONTROL_PANEL" />
                <action android:name="android.settings.SHOW_INPUT_METHOD_PICKER" />
                <action android:name="android.intent.action.MANAGE_NETWORK_USAGE" />
                <action android:name="com.android.settings.TTS_SETTINGS" />
                <action android:name="android.settings.ZEN_MODE_SETTINGS" />
                <action android:name="android.settings.BATTERY_SAVER_SETTINGS" />
                <action android:name="android.settings.INPUT_METHOD_SETTINGS" />
                <action android:name="android.settings.INPUT_METHOD_SUBTYPE_SETTINGS" />
                <category android:name="android.intent.category.DEFAULT" />
            </intent-filter>
            <intent-filter>
                <action android:name="android.intent.action.SEND" />
                <action android:name="android.intent.action.SEND_MULTIPLE" />
                <data android:mimeType="*/*" />
                <category android:name="android.intent.category.DEFAULT" />
            </intent-filter>
            <intent-filter>
                <action android:name="android.intent.action.GET_CONTENT" />
                <action android:name="android.intent.action.OPEN_DOCUMENT" />
                <data android:mimeType="*/*" />
                <category android:name="android.intent.category.OPENABLE" />
                <category android:name="android.intent.category.DEFAULT" />
            </intent-filter>
            <intent-filter>
                <action android:name="android.intent.action.VIEW" />
                <action android:name="android.intent.action.SENDTO" />
                <category android:name="android.intent.category.BROWSABLE" />
                <category android:name="android.intent.category.DEFAULT" />
                <data android:scheme="sms" />
                <data android:scheme="smsto" />
                <data android:scheme="mms" />
                <data android:scheme="mmsto" />
                <data android:scheme="mailto" />
            </intent-filter>
            <intent-filter>
                <action android:name="android.intent.action.VIEW" />
                <action android:name="android.intent.action.CALL" />
                <action android:name="android.intent.action.DIAL" />
                <action android:name="android.intent.action.CALL_PRIVILEGED" />
                <action android:name="android.intent.action.CALL_EMERGENCY" />
                <category android:name="android.intent.category.BROWSABLE" />
                <category android:name="android.intent.category.DEFAULT" />
                <data android:scheme="tel" />
            </intent-filter>
            <intent-filter>
                <action android:name="android.intent.action.INSERT" />
                <category android:name="android.intent.category.DEFAULT" />
                <data android:scheme="content" />
                <data android:mimeType="*/*" />
            </intent-filter>
            <intent-filter>
                <action android:name="android.intent.action.VIEW" />
                <category android:name="android.intent.category.BROWSABLE" />
                <category android:name="android.intent.category.DEFAULT" />
                <data android:scheme="http" android:host="com.android.cts.verifier" />
            </intent-filter>
            <intent-filter>
                <action android:name="android.intent.action.VIEW" />
                <category android:name="android.intent.category.DEFAULT" />
                <data android:scheme="http" />
                <data android:mimeType="video/mp4" />
                <data android:mimeType="audio/*" />
            </intent-filter>
            <intent-filter>
                <action android:name="android.intent.action.VIEW" />
                <category android:name="android.intent.category.BROWSABLE" />
                <category android:name="android.intent.category.DEFAULT" />
                <data android:scheme="http" />
                <data android:scheme="geo" />
                <data android:scheme="market" />
            </intent-filter>
        </activity>

        <activity android:name=".managedprovisioning.WorkStatusTestActivity">
            <intent-filter>
                <action android:name="com.android.cts.verifier.managedprovisioning.WORK_STATUS_ICON" />
                <action android:name="com.android.cts.verifier.managedprovisioning.WORK_STATUS_TOAST" />
                <category android:name="android.intent.category.DEFAULT"></category>
            </intent-filter>
        </activity>

        <activity android:name=".managedprovisioning.WorkNotificationTestActivity">
            <intent-filter>
                <action android:name="com.android.cts.verifier.managedprovisioning.WORK_NOTIFICATION" />
                <action android:name="com.android.cts.verifier.managedprovisioning.LOCKSCREEN_NOTIFICATION" />
                <action android:name="com.android.cts.verifier.managedprovisioning.CLEAR_WORK_NOTIFICATION" />
                <category android:name="android.intent.category.DEFAULT"></category>
            </intent-filter>
        </activity>

        <receiver android:name=".managedprovisioning.DeviceAdminTestReceiver"
                android:label="@string/afw_device_admin"
                android:permission="android.permission.BIND_DEVICE_ADMIN">
            <meta-data android:name="android.app.device_admin"
                       android:resource="@xml/device_admin_byod" />
            <intent-filter>
                <action android:name="android.app.action.DEVICE_ADMIN_ENABLED" />
                <action android:name="android.app.action.PROFILE_PROVISIONING_COMPLETE"/>
            </intent-filter>
        </receiver>

        <activity android:name=".jobscheduler.IdleConstraintTestActivity" android:label="@string/js_idle_test">
            <intent-filter>
                <action android:name="android.intent.action.MAIN" />
                <category android:name="android.cts.intent.category.MANUAL_TEST" />
            </intent-filter>
            <meta-data android:name="test_category" android:value="@string/test_category_jobscheduler" />
            <meta-data android:name="test_excluded_features"
                    android:value="android.hardware.type.television" />
            <meta-data android:name="test_excluded_features"
                    android:value="android.software.leanback" />
        </activity>

        <activity android:name=".jobscheduler.ChargingConstraintTestActivity" android:label="@string/js_charging_test">
            <intent-filter>
                <action android:name="android.intent.action.MAIN" />
                <category android:name="android.cts.intent.category.MANUAL_TEST" />
            </intent-filter>
            <meta-data android:name="test_category" android:value="@string/test_category_jobscheduler" />
            <meta-data android:name="test_excluded_features"
                    android:value="android.hardware.type.television" />
            <meta-data android:name="test_excluded_features"
                    android:value="android.software.leanback" />
        </activity>

        <activity android:name=".jobscheduler.ConnectivityConstraintTestActivity" android:label="@string/js_connectivity_test">
            <intent-filter>
                <action android:name="android.intent.action.MAIN" />
                <category android:name="android.cts.intent.category.MANUAL_TEST" />
            </intent-filter>
            <meta-data android:name="test_category" android:value="@string/test_category_jobscheduler" />
            <meta-data android:name="test_excluded_features"
                    android:value="android.hardware.type.television" />
            <meta-data android:name="test_excluded_features"
                    android:value="android.software.leanback" />
        </activity>

        <service android:name=".jobscheduler.MockJobService"
            android:permission="android.permission.BIND_JOB_SERVICE"/>

        <!-- Used by the SensorTestScreenManipulator to reset the screen timeout after turn off. -->
        <activity android:name=".os.TimeoutResetActivity"/>

        <activity android:name=".tv.TvInputDiscoveryTestActivity"
                android:label="@string/tv_input_discover_test">
            <intent-filter>
                <action android:name="android.intent.action.MAIN" />
                <category android:name="android.cts.intent.category.MANUAL_TEST" />
            </intent-filter>
            <meta-data android:name="test_category" android:value="@string/test_category_tv" />
            <meta-data android:name="test_required_features"
                    android:value="android.software.live_tv" />
        </activity>

        <activity android:name=".tv.ParentalControlTestActivity"
                android:label="@string/tv_parental_control_test">
            <intent-filter>
                <action android:name="android.intent.action.MAIN" />
                <category android:name="android.cts.intent.category.MANUAL_TEST" />
            </intent-filter>
            <meta-data android:name="test_category" android:value="@string/test_category_tv" />
            <meta-data android:name="test_required_features"
                    android:value="android.software.live_tv" />
        </activity>

        <activity android:name=".tv.MultipleTracksTestActivity"
                android:label="@string/tv_multiple_tracks_test">
            <intent-filter>
                <action android:name="android.intent.action.MAIN" />
                <category android:name="android.cts.intent.category.MANUAL_TEST" />
            </intent-filter>
            <meta-data android:name="test_category" android:value="@string/test_category_tv" />
            <meta-data android:name="test_required_features"
                    android:value="android.software.live_tv" />
        </activity>

        <activity android:name=".tv.TimeShiftTestActivity"
                android:label="@string/tv_time_shift_test">
            <intent-filter>
                <action android:name="android.intent.action.MAIN" />
                <category android:name="android.cts.intent.category.MANUAL_TEST" />
            </intent-filter>
            <meta-data android:name="test_category" android:value="@string/test_category_tv" />
            <meta-data android:name="test_required_features"
                    android:value="android.software.live_tv" />
        </activity>

        <activity android:name=".tv.AppLinkTestActivity"
            android:label="@string/tv_app_link_test"
            android:launchMode="singleTask">
            <intent-filter>
                <action android:name="android.intent.action.MAIN" />
                <category android:name="android.cts.intent.category.MANUAL_TEST" />
            </intent-filter>
            <meta-data android:name="test_category" android:value="@string/test_category_tv" />
            <meta-data android:name="test_required_features"
                android:value="android.software.live_tv" />
        </activity>

        <activity android:name=".screenpinning.ScreenPinningTestActivity"
            android:label="@string/screen_pinning_test">
            <intent-filter>
                <action android:name="android.intent.action.MAIN" />
                <category android:name="android.cts.intent.category.MANUAL_TEST" />
            </intent-filter>
            <meta-data android:name="test_category" android:value="@string/test_category_other" />
            <meta-data android:name="test_excluded_features"
                       android:value="android.hardware.type.television:android.software.leanback:android.hardware.type.watch" />
        </activity>

        <activity android:name=".tv.MockTvInputSetupActivity">
            <intent-filter>
                <action android:name="android.intent.action.MAIN" />
            </intent-filter>
        </activity>

        <activity android:name=".audio.HifiUltrasoundTestActivity"
                android:label="@string/hifi_ultrasound_test"
                android:screenOrientation="locked">
            <intent-filter>
                <action android:name="android.intent.action.MAIN" />
                <category android:name="android.cts.intent.category.MANUAL_TEST" />
            </intent-filter>
            <meta-data android:name="test_category" android:value="@string/test_category_audio" />
            <meta-data android:name="test_required_features" android:value="android.hardware.microphone" />
        </activity>

        <activity android:name=".audio.HifiUltrasoundSpeakerTestActivity"
                android:label="@string/hifi_ultrasound_speaker_test"
                android:screenOrientation="locked">
            <intent-filter>
                <action android:name="android.intent.action.MAIN" />
                <category android:name="android.cts.intent.category.MANUAL_TEST" />
            </intent-filter>
            <meta-data android:name="test_category" android:value="@string/test_category_audio" />
            <meta-data android:name="test_required_features" android:value="android.hardware.microphone" />
        </activity>

        <activity android:name=".audio.AudioOutputDeviceNotificationsActivity"
                  android:label="@string/audio_out_devices_notifications_test">
            <intent-filter>
                <action android:name="android.intent.action.MAIN" />
                <category android:name="android.cts.intent.category.MANUAL_TEST" />
            </intent-filter>
            <meta-data android:name="test_category" android:value="@string/test_category_audio" />
            <meta-data android:name="test_required_features" android:value="android.hardware.audio.output" />
        </activity>

        <activity android:name=".audio.AudioInputDeviceNotificationsActivity"
                  android:label="@string/audio_in_devices_notifications_test">
            <intent-filter>
                <action android:name="android.intent.action.MAIN" />
                <category android:name="android.cts.intent.category.MANUAL_TEST" />
            </intent-filter>
            <meta-data android:name="test_category" android:value="@string/test_category_audio" />
            <meta-data android:name="test_required_features" android:value="android.hardware.microphone" />
        </activity>

        <activity android:name=".audio.AudioOutputRoutingNotificationsActivity"
                  android:label="@string/audio_output_routingnotifications_test">
            <intent-filter>
                <action android:name="android.intent.action.MAIN" />
                <category android:name="android.cts.intent.category.MANUAL_TEST" />
            </intent-filter>
            <meta-data android:name="test_category" android:value="@string/test_category_audio" />
            <meta-data android:name="test_required_features" android:value="android.hardware.audio.output" />
            </activity>

        <activity android:name=".audio.AudioInputRoutingNotificationsActivity"
                  android:label="@string/audio_input_routingnotifications_test">
            <intent-filter>
                <action android:name="android.intent.action.MAIN" />
                <category android:name="android.cts.intent.category.MANUAL_TEST" />
            </intent-filter>
            <meta-data android:name="test_category" android:value="@string/test_category_audio" />
            <meta-data android:name="test_required_features" android:value="android.hardware.microphone" />
            </activity>

        <activity android:name=".audio.AudioLoopbackActivity"
                  android:label="@string/audio_loopback_test">
            <intent-filter>
                <action android:name="android.intent.action.MAIN" />
                <category android:name="android.cts.intent.category.MANUAL_TEST" />
            </intent-filter>
            <meta-data android:name="test_category" android:value="@string/test_category_audio" />
            <meta-data android:name="test_required_features" android:value="android.hardware.microphone" />
            <meta-data android:name="test_required_features" android:value="android.hardware.audio.output" />
            <meta-data android:name="test_excluded_features" android:value="android.hardware.type.watch" />
            <meta-data android:name="test_excluded_features" android:value="android.hardware.type.television" />
        </activity>

        <activity android:name=".audio.AudioFrequencyLineActivity"
                  android:label="@string/audio_frequency_line_test">
            <intent-filter>
                <action android:name="android.intent.action.MAIN" />
                <category android:name="android.cts.intent.category.MANUAL_TEST" />
            </intent-filter>
            <meta-data android:name="test_category" android:value="@string/test_category_audio" />
            <meta-data android:name="test_required_features" android:value="android.hardware.microphone" />
            <meta-data android:name="test_required_features" android:value="android.hardware.audio.output" />
        </activity>

        <activity android:name=".audio.AudioFrequencySpeakerActivity"
                  android:label="@string/audio_frequency_speaker_test">
            <intent-filter>
                <action android:name="android.intent.action.MAIN" />
                <category android:name="android.cts.intent.category.MANUAL_TEST" />
            </intent-filter>
            <meta-data android:name="test_category" android:value="@string/test_category_audio" />
            <meta-data android:name="test_required_features" android:value="android.hardware.audio.output" />
            <meta-data android:name="test_required_features" android:value="android.hardware.usb.host" />
        </activity>

        <activity android:name=".audio.AudioFrequencyMicActivity"
                  android:label="@string/audio_frequency_mic_test">
            <intent-filter>
                <action android:name="android.intent.action.MAIN" />
                <category android:name="android.cts.intent.category.MANUAL_TEST" />
            </intent-filter>
            <meta-data android:name="test_category" android:value="@string/test_category_audio" />
            <meta-data android:name="test_required_features" android:value="android.hardware.microphone" />
            <meta-data android:name="test_required_features" android:value="android.hardware.audio.output" />
            <meta-data android:name="test_required_features" android:value="android.hardware.usb.host" />
        </activity>

        <service android:name=".tv.MockTvInputService"
            android:permission="android.permission.BIND_TV_INPUT">
            <intent-filter>
                <action android:name="android.media.tv.TvInputService" />
            </intent-filter>
            <meta-data android:name="android.media.tv.input"
                android:resource="@xml/mock_tv_input_service" />
        </service>

        <receiver android:name=".tv.TvInputReceiver">
            <intent-filter>
                <action android:name="android.media.tv.action.QUERY_CONTENT_RATING_SYSTEMS" />
            </intent-filter>
            <meta-data android:name="android.media.tv.metadata.CONTENT_RATING_SYSTEMS"
                android:resource="@xml/mock_content_rating_systems" />
        </receiver>

        <activity android:name=".car.CarDockTestActivity"
                android:label="@string/car_dock_test">
            <intent-filter>
                <action android:name="android.intent.action.MAIN" />
                <category android:name="android.cts.intent.category.MANUAL_TEST" />
            </intent-filter>
            <meta-data android:name="test_category" android:value="@string/test_category_car" />
            <meta-data android:name="test_excluded_features"
                       android:value="android.hardware.type.television:android.software.leanback:android.hardware.type.watch" />

        </activity>

        <activity android:name=".car.CarDockActivity"
                  android:launchMode="singleTask"
                  android:autoRemoveFromRecents="true"
                  android:exported="true" >
            <intent-filter>
                <action android:name="android.intent.action.MAIN" />
                <category android:name="android.intent.category.DEFAULT" />
            </intent-filter>
        </activity>

        <!-- See explaination in CarDockTestActivity.java -->
        <activity-alias android:name=".car.CarDockActivity1"
            android:targetActivity=".car.CarDockActivity" >
            <meta-data
                android:name="android.dock_home"
                android:value="true" />
            <intent-filter>
                <action android:name="android.intent.action.MAIN" />
                <category android:name="android.intent.category.DEFAULT" />
                <category android:name="android.intent.category.CAR_DOCK" />
            </intent-filter>
        </activity-alias>

        <activity-alias android:name=".car.CarDockActivity2"
            android:targetActivity=".car.CarDockActivity"
            android:enabled="false" >
            <meta-data
                android:name="android.dock_home"
                android:value="true" />
            <intent-filter>
                <action android:name="android.intent.action.MAIN" />
                <category android:name="android.intent.category.DEFAULT" />
                <category android:name="android.intent.category.CAR_DOCK" />
            </intent-filter>
        </activity-alias>

    </application>

</manifest><|MERGE_RESOLUTION|>--- conflicted
+++ resolved
@@ -17,12 +17,8 @@
 
 <manifest xmlns:android="http://schemas.android.com/apk/res/android"
       package="com.android.cts.verifier"
-<<<<<<< HEAD
-      android:versionCode="5">
-=======
       android:versionCode="5"
       android:versionName="6.0_r2">
->>>>>>> 9d4d6920
 
     <uses-sdk android:minSdkVersion="19" android:targetSdkVersion="23"/>
 
