<?xml version="1.0" encoding="utf-8"?>

<!-- Copyright (C) 2010 The Android Open Source Project

     Licensed under the Apache License, Version 2.0 (the "License");
     you may not use this file except in compliance with the License.
     You may obtain a copy of the License at
  
          http://www.apache.org/licenses/LICENSE-2.0
  
     Unless required by applicable law or agreed to in writing, software
     distributed under the License is distributed on an "AS IS" BASIS,
     WITHOUT WARRANTIES OR CONDITIONS OF ANY KIND, either express or implied.
     See the License for the specific language governing permissions and
     limitations under the License.
-->

<manifest xmlns:android="http://schemas.android.com/apk/res/android"
      package="com.android.cts.verifier"
<<<<<<< HEAD
      android:versionCode="1"
      android:versionName="1337">
=======
      android:versionCode="2"
      android:versionName="3.2_r2">
>>>>>>> bb0ce8bf

    <uses-sdk android:minSdkVersion="5"></uses-sdk>

    <uses-permission android:name="android.permission.BLUETOOTH" />
    <uses-permission android:name="android.permission.BLUETOOTH_ADMIN" />
    <uses-permission android:name="android.permission.CAMERA" />
    <uses-permission android:name="android.permission.RECORD_AUDIO" />
    <uses-permission android:name="android.permission.WAKE_LOCK" />
    
    <!-- Needed by the Audio Quality Verifier to store the sound samples that will be mailed. -->
    <uses-permission android:name="android.permission.WRITE_EXTERNAL_STORAGE" />

    <application android:label="@string/app_name" 
            android:icon="@drawable/icon"
            android:backupAgent="VerifierBackupAgent" 
            android:debuggable="true">
            
        <meta-data android:name="com.google.android.backup.api_key"
                android:value="AEdPqrEAAAAIbK6ldcOzoeRtQ1u1dFVJ1A7KetRhit-a1Xa82Q" />

        <activity android:name=".CtsVerifierActivity" android:label="@string/app_name">
            <intent-filter>
                <action android:name="android.intent.action.MAIN" />
                <category android:name="android.intent.category.LAUNCHER" />
            </intent-filter>
        </activity>

        <activity android:name=".TestListActivity" android:label="@string/app_name">
            <!--
                TestListActivity will have the USB accessory Test in its test list, but it
                does not have any code to handle the USB accessory. The test has to be started
                from TestListActivity or the pass/fail status won't be properly recorded. Also
                this is to prevent the dialog saying there is no application able to support the
                accessory from being shown.
            -->
            <intent-filter>
                <action android:name="android.hardware.usb.action.USB_ACCESSORY_ATTACHED" />
            </intent-filter>
            <meta-data android:name="android.hardware.usb.action.USB_ACCESSORY_ATTACHED"
                    android:resource="@xml/accessory_filter" />
        </activity>
<<<<<<< HEAD

        <activity android:name=".ReportViewerActivity"
                android:configChanges="keyboardHidden|orientation"
                android:label="@string/report_viewer" />
=======
>>>>>>> bb0ce8bf

        <provider android:name=".TestResultsProvider" 
                android:authorities="com.android.cts.verifier.testresultsprovider" />
                
        <activity android:name=".admin.PolicySerializationTestActivity"
                android:label="@string/da_policy_serialization_test"
                android:configChanges="keyboardHidden|orientation">
            <intent-filter>
                <action android:name="android.intent.action.MAIN" />
                <category android:name="android.cts.intent.category.MANUAL_TEST" />
            </intent-filter>
            <meta-data android:name="test_category" android:value="@string/test_category_device_admin" />
        </activity>

        <activity android:name=".admin.ScreenLockTestActivity"
                android:label="@string/da_screen_lock_test"
                android:configChanges="keyboardHidden|orientation">
            <intent-filter>
                <action android:name="android.intent.action.MAIN" />
                <category android:name="android.cts.intent.category.MANUAL_TEST" />
            </intent-filter>
            <meta-data android:name="test_category" android:value="@string/test_category_device_admin" />
        </activity>

        <receiver android:name=".admin.TestDeviceAdminReceiver"
                android:permission="android.permission.BIND_DEVICE_ADMIN">
            <meta-data android:name="android.app.device_admin"
                    android:resource="@xml/device_admin" />
            <intent-filter>
                <action android:name="android.app.action.DEVICE_ADMIN_ENABLED" />
            </intent-filter>
        </receiver>

        <activity android:name=".backup.BackupTestActivity" android:label="@string/backup_test">
            <intent-filter>
                <action android:name="android.intent.action.MAIN" />
                <category android:name="android.cts.intent.category.MANUAL_TEST" />
            </intent-filter>
        </activity>

        <activity android:name=".bluetooth.BluetoothTestActivity"
                android:label="@string/bluetooth_test"
                android:configChanges="keyboardHidden|orientation">
            <intent-filter>
                <action android:name="android.intent.action.MAIN" />
                <category android:name="android.cts.intent.category.MANUAL_TEST" />
            </intent-filter>
            <meta-data android:name="test_category" android:value="@string/test_category_networking" />
            <meta-data android:name="test_required_features" android:value="android.hardware.bluetooth" />
        </activity>
        
        <activity android:name=".bluetooth.BluetoothToggleActivity"
                android:label="@string/bt_toggle_bluetooth"
                android:configChanges="keyboardHidden|orientation">
            <intent-filter>
                <action android:name="android.intent.action.MAIN" />
                <category android:name="android.cts.intent.category.MANUAL_TEST" />
            </intent-filter>
            <meta-data android:name="test_category" android:value="@string/bt_control" />
            <meta-data android:name="test_parent" android:value="com.android.cts.verifier.bluetooth.BluetoothTestActivity" />
        </activity>

        <activity android:name=".bluetooth.SecureServerActivity"
                android:label="@string/bt_secure_server"
                android:configChanges="keyboardHidden|orientation">
            <intent-filter>
                <action android:name="android.intent.action.MAIN" />
                <category android:name="android.cts.intent.category.MANUAL_TEST" />
            </intent-filter>
            <meta-data android:name="test_category" android:value="@string/bt_device_communication" />
            <meta-data android:name="test_parent" android:value="com.android.cts.verifier.bluetooth.BluetoothTestActivity" />
        </activity>
        
        <activity android:name=".bluetooth.InsecureServerActivity"
                android:label="@string/bt_insecure_server"
                android:configChanges="keyboardHidden|orientation">
            <intent-filter>
                <action android:name="android.intent.action.MAIN" />
                <category android:name="android.cts.intent.category.MANUAL_TEST" />
            </intent-filter>
            <meta-data android:name="test_category" android:value="@string/bt_device_communication" />
            <meta-data android:name="test_parent" android:value="com.android.cts.verifier.bluetooth.BluetoothTestActivity" />
        </activity>

        <activity android:name=".bluetooth.SecureClientActivity"
                android:label="@string/bt_secure_client"
                android:configChanges="keyboardHidden|orientation">
            <intent-filter>
                <action android:name="android.intent.action.MAIN" />
                <category android:name="android.cts.intent.category.MANUAL_TEST" />
            </intent-filter>
            <meta-data android:name="test_category" android:value="@string/bt_device_communication" />
            <meta-data android:name="test_parent" android:value="com.android.cts.verifier.bluetooth.BluetoothTestActivity" />
        </activity>
        
        <activity android:name=".bluetooth.InsecureClientActivity"
                android:label="@string/bt_insecure_client"
                android:configChanges="keyboardHidden|orientation">
            <intent-filter>
                <action android:name="android.intent.action.MAIN" />
                <category android:name="android.cts.intent.category.MANUAL_TEST" />
            </intent-filter>
            <meta-data android:name="test_category" android:value="@string/bt_device_communication" />
            <meta-data android:name="test_parent" android:value="com.android.cts.verifier.bluetooth.BluetoothTestActivity" />
        </activity>

        <activity android:name=".bluetooth.ConnectionAccessServerActivity"
                android:label="@string/bt_connection_access_server"
                android:configChanges="keyboardHidden|orientation">
            <intent-filter>
                <action android:name="android.intent.action.MAIN" />
                <category android:name="android.cts.intent.category.MANUAL_TEST" />
            </intent-filter>
            <meta-data android:name="test_category" android:value="@string/bt_device_communication" />
            <meta-data android:name="test_parent" android:value="com.android.cts.verifier.bluetooth.BluetoothTestActivity" />
        </activity>
        
        <activity android:name=".bluetooth.ConnectionAccessClientActivity"
                android:label="@string/bt_connection_access_client"
                android:configChanges="keyboardHidden|orientation">
            <intent-filter>
                <action android:name="android.intent.action.MAIN" />
                <category android:name="android.cts.intent.category.MANUAL_TEST" />
            </intent-filter>
            <meta-data android:name="test_category" android:value="@string/bt_device_communication" />
            <meta-data android:name="test_parent" android:value="com.android.cts.verifier.bluetooth.BluetoothTestActivity" />
        </activity>

        <activity android:name=".bluetooth.DevicePickerActivity"
                android:label="@string/bt_device_picker"
                android:configChanges="keyboardHidden|orientation" />

        <activity android:name=".suid.SuidFilesActivity" 
                android:label="@string/suid_files"
                android:configChanges="keyboardHidden|orientation">
            <intent-filter>
                <action android:name="android.intent.action.MAIN" />
                <category android:name="android.cts.intent.category.MANUAL_TEST" />
            </intent-filter>
            <meta-data android:name="test_category" android:value="@string/test_category_security" />
        </activity>

        <activity android:name=".streamquality.StreamingVideoActivity"
                android:label="@string/streaming_video"
                android:configChanges="keyboardHidden|orientation">
            <intent-filter>
                <action android:name="android.intent.action.MAIN" />
                <category android:name="android.cts.intent.category.MANUAL_TEST" />
            </intent-filter>
            <meta-data android:name="test_category" android:value="@string/test_category_streaming" />
        </activity>

        <activity android:name=".streamquality.PlayVideoActivity"
                android:label="@string/streaming_video"
                android:configChanges="keyboardHidden|orientation"
                android:screenOrientation="nosensor" />

        <activity android:name=".features.FeatureSummaryActivity" android:label="@string/feature_summary">
            <intent-filter>
                <action android:name="android.intent.action.MAIN" />
                <category android:name="android.cts.intent.category.MANUAL_TEST" />
            </intent-filter>
            <meta-data android:name="test_category" android:value="@string/test_category_features" />
        </activity>

        <activity android:name=".sensors.AccelerometerTestActivity" android:label="@string/snsr_accel_test"
                android:screenOrientation="nosensor">
            <intent-filter>
                <action android:name="android.intent.action.MAIN" />
                <category android:name="android.cts.intent.category.MANUAL_TEST" />
            </intent-filter>
            <meta-data android:name="test_category" android:value="@string/test_category_sensors" />
            <meta-data android:name="test_required_features" android:value="android.hardware.sensor.accelerometer" />
        </activity>

        <activity android:name=".sensors.GyroscopeTestActivity" android:label="@string/snsr_gyro_test"
                android:screenOrientation="nosensor">
            <intent-filter>
                <action android:name="android.intent.action.MAIN" />
                <category android:name="android.cts.intent.category.MANUAL_TEST" />
            </intent-filter>
            <meta-data android:name="test_category" android:value="@string/test_category_sensors" />
            <meta-data android:name="test_required_features" android:value="android.hardware.sensor.gyroscope" />
        </activity>

        <activity android:name=".audioquality.AudioQualityVerifierActivity"
                android:label="@string/aq_verifier">
            <intent-filter>
                <action android:name="android.intent.action.MAIN" />
                <category android:name="android.cts.intent.category.MANUAL_TEST" />
            </intent-filter>
            <meta-data android:name="test_category" android:value="@string/test_category_audio" />
            <meta-data android:name="test_required_features" android:value="android.hardware.microphone" />
        </activity>

        <activity android:name=".audioquality.CalibrateVolumeActivity"
                  android:label="@string/aq_calibrate_volume_name" />

        <activity android:name=".audioquality.ViewResultsActivity"
                  android:label="@string/aq_view_results_name" />

        <service android:name=".audioquality.ExperimentService" />

<<<<<<< HEAD
        <activity android:name=".camera.analyzer.CameraAnalyzerActivity"
                android:label="@string/camera_analyzer">
            <intent-filter>
                <action android:name="android.intent.action.MAIN" />
                <category android:name="android.cts.intent.category.MANUAL_TEST" />
            </intent-filter>
            <meta-data android:name="test_category" android:value="@string/test_category_camera" />
        </activity>

=======
>>>>>>> bb0ce8bf
        <activity android:name=".usb.UsbAccessoryTestActivity"
                android:label="@string/usb_accessory_test"
                android:configChanges="keyboardHidden|orientation">
            <intent-filter>
                <action android:name="android.intent.action.MAIN" />
                <category android:name="android.cts.intent.category.MANUAL_TEST" />
            </intent-filter>
            <meta-data android:name="test_category" android:value="@string/test_category_hardware" />
<<<<<<< HEAD
=======
            <meta-data android:name="test_required_features" android:value="android.hardware.usb.accessory" />
>>>>>>> bb0ce8bf
        </activity>

   </application>

</manifest> <|MERGE_RESOLUTION|>--- conflicted
+++ resolved
@@ -17,13 +17,8 @@
 
 <manifest xmlns:android="http://schemas.android.com/apk/res/android"
       package="com.android.cts.verifier"
-<<<<<<< HEAD
       android:versionCode="1"
       android:versionName="1337">
-=======
-      android:versionCode="2"
-      android:versionName="3.2_r2">
->>>>>>> bb0ce8bf
 
     <uses-sdk android:minSdkVersion="5"></uses-sdk>
 
@@ -65,13 +60,10 @@
             <meta-data android:name="android.hardware.usb.action.USB_ACCESSORY_ATTACHED"
                     android:resource="@xml/accessory_filter" />
         </activity>
-<<<<<<< HEAD
 
         <activity android:name=".ReportViewerActivity"
                 android:configChanges="keyboardHidden|orientation"
                 android:label="@string/report_viewer" />
-=======
->>>>>>> bb0ce8bf
 
         <provider android:name=".TestResultsProvider" 
                 android:authorities="com.android.cts.verifier.testresultsprovider" />
@@ -275,7 +267,6 @@
 
         <service android:name=".audioquality.ExperimentService" />
 
-<<<<<<< HEAD
         <activity android:name=".camera.analyzer.CameraAnalyzerActivity"
                 android:label="@string/camera_analyzer">
             <intent-filter>
@@ -285,8 +276,6 @@
             <meta-data android:name="test_category" android:value="@string/test_category_camera" />
         </activity>
 
-=======
->>>>>>> bb0ce8bf
         <activity android:name=".usb.UsbAccessoryTestActivity"
                 android:label="@string/usb_accessory_test"
                 android:configChanges="keyboardHidden|orientation">
@@ -295,10 +284,7 @@
                 <category android:name="android.cts.intent.category.MANUAL_TEST" />
             </intent-filter>
             <meta-data android:name="test_category" android:value="@string/test_category_hardware" />
-<<<<<<< HEAD
-=======
             <meta-data android:name="test_required_features" android:value="android.hardware.usb.accessory" />
->>>>>>> bb0ce8bf
         </activity>
 
    </application>
