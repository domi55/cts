<?xml version="1.0" encoding="utf-8"?>

<!-- Copyright (C) 2010 The Android Open Source Project

     Licensed under the Apache License, Version 2.0 (the "License");
     you may not use this file except in compliance with the License.
     You may obtain a copy of the License at
  
          http://www.apache.org/licenses/LICENSE-2.0
  
     Unless required by applicable law or agreed to in writing, software
     distributed under the License is distributed on an "AS IS" BASIS,
     WITHOUT WARRANTIES OR CONDITIONS OF ANY KIND, either express or implied.
     See the License for the specific language governing permissions and
     limitations under the License.
-->

<manifest xmlns:android="http://schemas.android.com/apk/res/android"
      package="com.android.cts.verifier"
<<<<<<< HEAD
      android:versionCode="1"
      android:versionName="3.0_r1">

=======
      android:versionCode="2"
      android:versionName="2.3_r2">
      
>>>>>>> ce13320c
    <uses-sdk android:minSdkVersion="5"></uses-sdk>

    <uses-permission android:name="android.permission.BLUETOOTH" />
    <uses-permission android:name="android.permission.BLUETOOTH_ADMIN" />
    <uses-permission android:name="android.permission.RECORD_AUDIO" />
    <uses-permission android:name="android.permission.WAKE_LOCK" />
    
    <!-- Needed by the Audio Quality Verifier to store the sound samples that will be mailed. -->
    <uses-permission android:name="android.permission.WRITE_EXTERNAL_STORAGE" />

    <application android:label="@string/app_name" 
            android:icon="@drawable/icon"
            android:backupAgent="VerifierBackupAgent" 
            android:debuggable="true">
            
        <meta-data android:name="com.google.android.backup.api_key"
                android:value="AEdPqrEAAAAIbK6ldcOzoeRtQ1u1dFVJ1A7KetRhit-a1Xa82Q" />

        <activity android:name=".CtsVerifierActivity" android:label="@string/app_name">
            <intent-filter>
                <action android:name="android.intent.action.MAIN" />
                <category android:name="android.intent.category.LAUNCHER" />
            </intent-filter>
        </activity>

        <activity android:name=".TestListActivity" android:label="@string/test_list_title" />

        <activity android:name=".ReportViewerActivity"
                android:configChanges="keyboardHidden|orientation"
                android:label="@string/report_viewer" />

        <provider android:name=".TestResultsProvider" 
                android:authorities="com.android.cts.verifier.testresultsprovider" />
                
        <activity android:name=".admin.PolicySerializationTestActivity"
                android:label="@string/da_policy_serialization_test"
                android:configChanges="keyboardHidden|orientation">
            <intent-filter>
                <action android:name="android.intent.action.MAIN" />
                <category android:name="android.cts.intent.category.MANUAL_TEST" />
            </intent-filter>
            <meta-data android:name="test_category" android:value="@string/test_category_device_admin" />
        </activity>

        <activity android:name=".admin.ScreenLockTestActivity"
                android:label="@string/da_screen_lock_test"
                android:configChanges="keyboardHidden|orientation">
            <intent-filter>
                <action android:name="android.intent.action.MAIN" />
                <category android:name="android.cts.intent.category.MANUAL_TEST" />
            </intent-filter>
            <meta-data android:name="test_category" android:value="@string/test_category_device_admin" />
        </activity>

        <receiver android:name=".admin.TestDeviceAdminReceiver"
                android:permission="android.permission.BIND_DEVICE_ADMIN">
            <meta-data android:name="android.app.device_admin"
                    android:resource="@xml/device_admin" />
            <intent-filter>
                <action android:name="android.app.action.DEVICE_ADMIN_ENABLED" />
            </intent-filter>
        </receiver>

        <activity android:name=".backup.BackupTestActivity" android:label="@string/backup_test">
            <intent-filter>
                <action android:name="android.intent.action.MAIN" />
                <category android:name="android.cts.intent.category.MANUAL_TEST" />
            </intent-filter>
        </activity>

        <activity android:name=".bluetooth.BluetoothTestActivity"
                android:label="@string/bluetooth_test"
                android:configChanges="keyboardHidden|orientation">
            <intent-filter>
                <action android:name="android.intent.action.MAIN" />
                <category android:name="android.cts.intent.category.MANUAL_TEST" />
            </intent-filter>
            <meta-data android:name="test_category" android:value="@string/test_category_networking" />
            <meta-data android:name="test_required_features" android:value="android.hardware.bluetooth" />
        </activity>
        
        <activity android:name=".bluetooth.BluetoothToggleActivity"
                android:label="@string/bt_toggle_bluetooth"
                android:configChanges="keyboardHidden|orientation">
            <intent-filter>
                <action android:name="android.intent.action.MAIN" />
                <category android:name="android.cts.intent.category.MANUAL_TEST" />
            </intent-filter>
            <meta-data android:name="test_category" android:value="@string/bt_control" />
            <meta-data android:name="test_parent" android:value="com.android.cts.verifier.bluetooth.BluetoothTestActivity" />
        </activity>

        <activity android:name=".bluetooth.SecureServerActivity"
                android:label="@string/bt_secure_server"
                android:configChanges="keyboardHidden|orientation">
            <intent-filter>
                <action android:name="android.intent.action.MAIN" />
                <category android:name="android.cts.intent.category.MANUAL_TEST" />
            </intent-filter>
            <meta-data android:name="test_category" android:value="@string/bt_device_communication" />
            <meta-data android:name="test_parent" android:value="com.android.cts.verifier.bluetooth.BluetoothTestActivity" />
        </activity>
        
        <activity android:name=".bluetooth.InsecureServerActivity"
                android:label="@string/bt_insecure_server"
                android:configChanges="keyboardHidden|orientation">
            <intent-filter>
                <action android:name="android.intent.action.MAIN" />
                <category android:name="android.cts.intent.category.MANUAL_TEST" />
            </intent-filter>
            <meta-data android:name="test_category" android:value="@string/bt_device_communication" />
            <meta-data android:name="test_parent" android:value="com.android.cts.verifier.bluetooth.BluetoothTestActivity" />
        </activity>

        <activity android:name=".bluetooth.SecureClientActivity"
                android:label="@string/bt_secure_client"
                android:configChanges="keyboardHidden|orientation">
            <intent-filter>
                <action android:name="android.intent.action.MAIN" />
                <category android:name="android.cts.intent.category.MANUAL_TEST" />
            </intent-filter>
            <meta-data android:name="test_category" android:value="@string/bt_device_communication" />
            <meta-data android:name="test_parent" android:value="com.android.cts.verifier.bluetooth.BluetoothTestActivity" />
        </activity>
        
        <activity android:name=".bluetooth.InsecureClientActivity"
                android:label="@string/bt_insecure_client"
                android:configChanges="keyboardHidden|orientation">
            <intent-filter>
                <action android:name="android.intent.action.MAIN" />
                <category android:name="android.cts.intent.category.MANUAL_TEST" />
            </intent-filter>
            <meta-data android:name="test_category" android:value="@string/bt_device_communication" />
            <meta-data android:name="test_parent" android:value="com.android.cts.verifier.bluetooth.BluetoothTestActivity" />
        </activity>

        <activity android:name=".bluetooth.ConnectionAccessServerActivity"
                android:label="@string/bt_connection_access_server"
                android:configChanges="keyboardHidden|orientation">
            <intent-filter>
                <action android:name="android.intent.action.MAIN" />
                <category android:name="android.cts.intent.category.MANUAL_TEST" />
            </intent-filter>
            <meta-data android:name="test_category" android:value="@string/bt_device_communication" />
            <meta-data android:name="test_parent" android:value="com.android.cts.verifier.bluetooth.BluetoothTestActivity" />
        </activity>
        
        <activity android:name=".bluetooth.ConnectionAccessClientActivity"
                android:label="@string/bt_connection_access_client"
                android:configChanges="keyboardHidden|orientation">
            <intent-filter>
                <action android:name="android.intent.action.MAIN" />
                <category android:name="android.cts.intent.category.MANUAL_TEST" />
            </intent-filter>
            <meta-data android:name="test_category" android:value="@string/bt_device_communication" />
            <meta-data android:name="test_parent" android:value="com.android.cts.verifier.bluetooth.BluetoothTestActivity" />
        </activity>

        <activity android:name=".bluetooth.DevicePickerActivity"
                android:label="@string/bt_device_picker"
                android:configChanges="keyboardHidden|orientation" />

        <activity android:name=".suid.SuidFilesActivity" 
                android:label="@string/suid_files"
                android:configChanges="keyboardHidden|orientation">
            <intent-filter>
                <action android:name="android.intent.action.MAIN" />
                <category android:name="android.cts.intent.category.MANUAL_TEST" />
            </intent-filter>
            <meta-data android:name="test_category" android:value="@string/test_category_security" />
        </activity>

        <activity android:name=".streamquality.StreamingVideoActivity"
                android:label="@string/streaming_video"
                android:configChanges="keyboardHidden|orientation">
            <intent-filter>
                <action android:name="android.intent.action.MAIN" />
                <category android:name="android.cts.intent.category.MANUAL_TEST" />
            </intent-filter>
            <meta-data android:name="test_category" android:value="@string/test_category_streaming" />
        </activity>

        <activity android:name=".streamquality.PlayVideoActivity"
                android:label="@string/streaming_video"
                android:configChanges="keyboardHidden|orientation"
                android:screenOrientation="nosensor" />

        <activity android:name=".features.FeatureSummaryActivity" android:label="@string/feature_summary">
            <intent-filter>
                <action android:name="android.intent.action.MAIN" />
                <category android:name="android.cts.intent.category.MANUAL_TEST" />
            </intent-filter>
            <meta-data android:name="test_category" android:value="@string/test_category_features" />
        </activity>

        <activity android:name=".sensors.AccelerometerTestActivity" android:label="@string/snsr_accel_test"
                android:screenOrientation="nosensor">
            <intent-filter>
                <action android:name="android.intent.action.MAIN" />
                <category android:name="android.cts.intent.category.MANUAL_TEST" />
            </intent-filter>
            <meta-data android:name="test_category" android:value="@string/test_category_sensors" />
            <meta-data android:name="test_required_features" android:value="android.hardware.sensor.accelerometer" />
        </activity>

        <activity android:name=".sensors.GyroscopeTestActivity" android:label="@string/snsr_gyro_test"
                android:screenOrientation="nosensor">
            <intent-filter>
                <action android:name="android.intent.action.MAIN" />
                <category android:name="android.cts.intent.category.MANUAL_TEST" />
            </intent-filter>
            <meta-data android:name="test_category" android:value="@string/test_category_sensors" />
            <meta-data android:name="test_required_features" android:value="android.hardware.sensor.gyroscope" />
        </activity>

        <activity android:name=".audioquality.AudioQualityVerifierActivity"
                android:label="@string/aq_verifier">
            <intent-filter>
                <action android:name="android.intent.action.MAIN" />
                <category android:name="android.cts.intent.category.MANUAL_TEST" />
            </intent-filter>
            <meta-data android:name="test_category" android:value="@string/test_category_audio" />
            <meta-data android:name="test_required_features" android:value="android.hardware.microphone" />
        </activity>

        <activity android:name=".audioquality.CalibrateVolumeActivity"
                  android:label="@string/aq_calibrate_volume_name" />

        <activity android:name=".audioquality.ViewResultsActivity"
                  android:label="@string/aq_view_results_name" />

        <service android:name=".audioquality.ExperimentService" />

   </application>

</manifest> <|MERGE_RESOLUTION|>--- conflicted
+++ resolved
@@ -17,15 +17,9 @@
 
 <manifest xmlns:android="http://schemas.android.com/apk/res/android"
       package="com.android.cts.verifier"
-<<<<<<< HEAD
       android:versionCode="1"
       android:versionName="3.0_r1">
 
-=======
-      android:versionCode="2"
-      android:versionName="2.3_r2">
-      
->>>>>>> ce13320c
     <uses-sdk android:minSdkVersion="5"></uses-sdk>
 
     <uses-permission android:name="android.permission.BLUETOOTH" />
