<?xml version="1.0" encoding="utf-8"?>

<!-- Copyright (C) 2010 The Android Open Source Project

     Licensed under the Apache License, Version 2.0 (the "License");
     you may not use this file except in compliance with the License.
     You may obtain a copy of the License at

          http://www.apache.org/licenses/LICENSE-2.0

     Unless required by applicable law or agreed to in writing, software
     distributed under the License is distributed on an "AS IS" BASIS,
     WITHOUT WARRANTIES OR CONDITIONS OF ANY KIND, either express or implied.
     See the License for the specific language governing permissions and
     limitations under the License.
-->

<manifest xmlns:android="http://schemas.android.com/apk/res/android"
      package="com.android.cts.verifier"
      android:versionCode="1"
<<<<<<< HEAD
      android:versionName="4.4_r0">
=======
      android:versionName="4.4_r1">
>>>>>>> 9bb9f957

    <!-- Using 10+ for more complete NFC support... -->
    <uses-sdk android:minSdkVersion="12"></uses-sdk>

    <uses-permission android:name="android.permission.ACCESS_FINE_LOCATION" />
    <uses-permission android:name="android.permission.ACCESS_WIFI_STATE" />
    <uses-permission android:name="android.permission.BLUETOOTH" />
    <uses-permission android:name="android.permission.BLUETOOTH_ADMIN" />
    <uses-permission android:name="android.permission.CAMERA" />
    <uses-permission android:name="android.permission.CHANGE_NETWORK_STATE" />
    <uses-permission android:name="android.permission.CHANGE_WIFI_STATE" />
    <uses-permission android:name="android.permission.FULLSCREEN" />
    <uses-permission android:name="android.permission.INTERNET" />
    <uses-permission android:name="android.permission.NFC" />
    <uses-feature android:name="android.hardware.camera.front"
                  android:required="false" />
    <uses-feature android:name="android.hardware.camera.autofocus"
                  android:required="false" />
    <uses-permission android:name="android.permission.READ_EXTERNAL_STORAGE" />
    <uses-permission android:name="android.permission.RECORD_AUDIO" />
    <uses-permission android:name="android.permission.WAKE_LOCK" />
    <uses-permission android:name="android.permission.WRITE_EXTERNAL_STORAGE" />
    <uses-permission android:name="com.android.alarm.permission.SET_ALARM" />

    <uses-feature android:name="android.hardware.usb.accessory" />

    <!-- Needed by the Audio Quality Verifier to store the sound samples that will be mailed. -->
    <uses-permission android:name="android.permission.WRITE_EXTERNAL_STORAGE" />

    <application android:label="@string/app_name"
            android:icon="@drawable/icon"
            android:backupAgent="VerifierBackupAgent"
            android:debuggable="true"
            android:largeHeap="true">

        <meta-data android:name="com.google.android.backup.api_key"
                android:value="AEdPqrEAAAAIbK6ldcOzoeRtQ1u1dFVJ1A7KetRhit-a1Xa82Q" />

        <activity android:name=".TestListActivity" android:label="@string/app_name">
            <!--
                TestListActivity will have the USB accessory Test in its test list, but it
                does not have any code to handle the USB accessory. The test has to be started
                from TestListActivity or the pass/fail status won't be properly recorded. Also
                this is to prevent the dialog saying there is no application able to support the
                accessory from being shown.
            -->
            <intent-filter>
                <action android:name="android.hardware.usb.action.USB_ACCESSORY_ATTACHED" />
            </intent-filter>
            <meta-data android:name="android.hardware.usb.action.USB_ACCESSORY_ATTACHED"
                    android:resource="@xml/accessory_filter" />
        </activity>

        <activity android:name=".ReportViewerActivity"
                android:configChanges="keyboardHidden|orientation|screenSize"
                android:label="@string/report_viewer" />

        <provider android:name=".TestResultsProvider"
                android:authorities="com.android.cts.verifier.testresultsprovider" />

        <activity android:name=".admin.PolicySerializationTestActivity"
                android:label="@string/da_policy_serialization_test"
                android:configChanges="keyboardHidden|orientation|screenSize">
            <intent-filter>
                <action android:name="android.intent.action.MAIN" />
                <category android:name="android.cts.intent.category.MANUAL_TEST" />
            </intent-filter>
            <meta-data android:name="test_category" android:value="@string/test_category_device_admin" />
        </activity>

        <!-- A generic activity for intent based tests -->
        <activity android:name=".IntentDrivenTestActivity"/>

        <activity android:name=".admin.ScreenLockTestActivity"
                android:label="@string/da_screen_lock_test"
                android:configChanges="keyboardHidden|orientation|screenSize">
            <intent-filter>
                <action android:name="android.intent.action.MAIN" />
                <category android:name="android.cts.intent.category.MANUAL_TEST" />
            </intent-filter>
            <meta-data android:name="test_category" android:value="@string/test_category_device_admin" />
        </activity>

        <receiver android:name=".admin.TestDeviceAdminReceiver"
                android:permission="android.permission.BIND_DEVICE_ADMIN">
            <meta-data android:name="android.app.device_admin"
                    android:resource="@xml/device_admin" />
            <intent-filter>
                <action android:name="android.app.action.DEVICE_ADMIN_ENABLED" />
            </intent-filter>
        </receiver>

        <activity android:name=".backup.BackupTestActivity" android:label="@string/backup_test">
            <intent-filter>
                <action android:name="android.intent.action.MAIN" />
                <category android:name="android.cts.intent.category.MANUAL_TEST" />
            </intent-filter>
        </activity>

        <activity android:name=".bluetooth.BluetoothTestActivity"
                android:label="@string/bluetooth_test"
                android:configChanges="keyboardHidden|orientation|screenSize">
            <intent-filter>
                <action android:name="android.intent.action.MAIN" />
                <category android:name="android.cts.intent.category.MANUAL_TEST" />
            </intent-filter>
            <meta-data android:name="test_category" android:value="@string/test_category_networking" />
            <meta-data android:name="test_required_features" android:value="android.hardware.bluetooth" />
        </activity>

        <activity android:name=".bluetooth.BluetoothToggleActivity"
                android:label="@string/bt_toggle_bluetooth"
                android:configChanges="keyboardHidden|orientation|screenSize">
            <intent-filter>
                <action android:name="android.intent.action.MAIN" />
                <category android:name="android.cts.intent.category.MANUAL_TEST" />
            </intent-filter>
            <meta-data android:name="test_category" android:value="@string/bt_control" />
            <meta-data android:name="test_parent" android:value="com.android.cts.verifier.bluetooth.BluetoothTestActivity" />
        </activity>

        <activity android:name=".bluetooth.SecureServerActivity"
                android:label="@string/bt_secure_server"
                android:configChanges="keyboardHidden|orientation|screenSize">
            <intent-filter>
                <action android:name="android.intent.action.MAIN" />
                <category android:name="android.cts.intent.category.MANUAL_TEST" />
            </intent-filter>
            <meta-data android:name="test_category" android:value="@string/bt_device_communication" />
            <meta-data android:name="test_parent" android:value="com.android.cts.verifier.bluetooth.BluetoothTestActivity" />
        </activity>

        <activity android:name=".bluetooth.InsecureServerActivity"
                android:label="@string/bt_insecure_server"
                android:configChanges="keyboardHidden|orientation|screenSize">
            <intent-filter>
                <action android:name="android.intent.action.MAIN" />
                <category android:name="android.cts.intent.category.MANUAL_TEST" />
            </intent-filter>
            <meta-data android:name="test_category" android:value="@string/bt_device_communication" />
            <meta-data android:name="test_parent" android:value="com.android.cts.verifier.bluetooth.BluetoothTestActivity" />
        </activity>

        <activity android:name=".bluetooth.SecureClientActivity"
                android:label="@string/bt_secure_client"
                android:configChanges="keyboardHidden|orientation|screenSize">
            <intent-filter>
                <action android:name="android.intent.action.MAIN" />
                <category android:name="android.cts.intent.category.MANUAL_TEST" />
            </intent-filter>
            <meta-data android:name="test_category" android:value="@string/bt_device_communication" />
            <meta-data android:name="test_parent" android:value="com.android.cts.verifier.bluetooth.BluetoothTestActivity" />
        </activity>

        <activity android:name=".bluetooth.InsecureClientActivity"
                android:label="@string/bt_insecure_client"
                android:configChanges="keyboardHidden|orientation|screenSize">
            <intent-filter>
                <action android:name="android.intent.action.MAIN" />
                <category android:name="android.cts.intent.category.MANUAL_TEST" />
            </intent-filter>
            <meta-data android:name="test_category" android:value="@string/bt_device_communication" />
            <meta-data android:name="test_parent" android:value="com.android.cts.verifier.bluetooth.BluetoothTestActivity" />
        </activity>

        <activity android:name=".bluetooth.ConnectionAccessServerActivity"
                android:label="@string/bt_connection_access_server"
                android:configChanges="keyboardHidden|orientation|screenSize">
            <intent-filter>
                <action android:name="android.intent.action.MAIN" />
            </intent-filter>
            <meta-data android:name="test_category" android:value="@string/bt_device_communication" />
            <meta-data android:name="test_parent" android:value="com.android.cts.verifier.bluetooth.BluetoothTestActivity" />
        </activity>

        <activity android:name=".bluetooth.ConnectionAccessClientActivity"
                android:label="@string/bt_connection_access_client"
                android:configChanges="keyboardHidden|orientation|screenSize">
            <intent-filter>
                <action android:name="android.intent.action.MAIN" />
            </intent-filter>
            <meta-data android:name="test_category" android:value="@string/bt_device_communication" />
            <meta-data android:name="test_parent" android:value="com.android.cts.verifier.bluetooth.BluetoothTestActivity" />
        </activity>

        <activity android:name=".bluetooth.DevicePickerActivity"
                android:label="@string/bt_device_picker"
                android:configChanges="keyboardHidden|orientation|screenSize" />

        <activity android:name=".suid.SuidFilesActivity"
                android:label="@string/suid_files"
                android:configChanges="keyboardHidden|orientation|screenSize">
            <intent-filter>
                <action android:name="android.intent.action.MAIN" />
                <category android:name="android.cts.intent.category.MANUAL_TEST" />
            </intent-filter>
            <meta-data android:name="test_category" android:value="@string/test_category_security" />
        </activity>

        <activity android:name=".streamquality.StreamingVideoActivity"
                android:label="@string/streaming_video"
                android:configChanges="keyboardHidden|orientation|screenSize">
            <intent-filter>
                <action android:name="android.intent.action.MAIN" />
                <category android:name="android.cts.intent.category.MANUAL_TEST" />
            </intent-filter>
            <meta-data android:name="test_category" android:value="@string/test_category_streaming" />
        </activity>

        <activity android:name=".streamquality.PlayVideoActivity"
                android:label="@string/streaming_video"
                android:configChanges="keyboardHidden|orientation|screenSize"
                android:screenOrientation="nosensor" />

        <activity android:name=".features.FeatureSummaryActivity" android:label="@string/feature_summary">
            <intent-filter>
                <action android:name="android.intent.action.MAIN" />
                <category android:name="android.cts.intent.category.MANUAL_TEST" />
            </intent-filter>
            <meta-data android:name="test_category" android:value="@string/test_category_features" />
        </activity>

        <activity android:name=".location.GpsTestActivity"
                android:label="@string/location_gps_test"
                android:configChanges="keyboardHidden|orientation|screenSize">
            <intent-filter>
                <action android:name="android.intent.action.MAIN" />
                <category android:name="android.cts.intent.category.MANUAL_TEST" />
            </intent-filter>
            <meta-data android:name="test_category" android:value="@string/test_category_hardware" />
            <meta-data android:name="test_required_features" android:value="android.hardware.location.gps" />
        </activity>

        <activity android:name=".nfc.NfcTestActivity"
                android:label="@string/nfc_test"
                android:configChanges="keyboardHidden|orientation|screenSize">
            <intent-filter>
                <action android:name="android.intent.action.MAIN" />
                <category android:name="android.cts.intent.category.MANUAL_TEST" />
            </intent-filter>
            <meta-data android:name="test_category" android:value="@string/test_category_hardware" />
            <meta-data android:name="test_required_features" android:value="android.hardware.nfc" />
        </activity>

        <activity android:name="com.android.cts.verifier.nfc.hce.HceReaderTestActivity"
                android:label="@string/nfc_hce_reader_tests"
                android:configChanges="keyboardHidden|orientation|screenSize">
        </activity>

        <activity android:name="com.android.cts.verifier.nfc.hce.HceEmulatorTestActivity"
                android:label="@string/nfc_hce_emulator_tests"
                android:configChanges="keyboardHidden|orientation|screenSize">
        </activity>

        <activity android:name=".nfc.NdefPushSenderActivity"
                android:label="@string/nfc_ndef_push_sender"
                android:configChanges="keyboardHidden|orientation|screenSize" />

        <activity android:name=".nfc.NdefPushReceiverActivity"
                android:label="@string/nfc_ndef_push_receiver"
                android:configChanges="keyboardHidden|orientation|screenSize" />

        <activity android:name=".nfc.TagVerifierActivity"
                android:label="@string/nfc_tag_verifier"
                android:configChanges="keyboardHidden|orientation|screenSize" />

        <activity android:name=".nfc.hce.DefaultRouteEmulatorActivity"
                android:label="@string/nfc_hce_default_route_emulator"
                android:configChanges="keyboardHidden|orientation|screenSize" />

        <activity android:name=".nfc.hce.ProtocolParamsEmulatorActivity"
                android:label="@string/nfc_hce_protocol_params_emulator"
                android:configChanges="keyboardHidden|orientation|screenSize" />

        <activity android:name=".nfc.hce.SinglePaymentEmulatorActivity"
                android:label="@string/nfc_hce_single_payment_emulator"
                android:configChanges="keyboardHidden|orientation|screenSize" />

        <activity android:name=".nfc.hce.SimpleReaderActivity"
                android:label="@string/nfc_hce_single_payment_reader"
                android:configChanges="keyboardHidden|orientation|screenSize" />

        <activity android:name=".nfc.hce.ProtocolParamsReaderActivity"
                android:label="@string/nfc_hce_protocol_params_reader"
                android:configChanges="keyboardHidden|orientation|screenSize" />

        <activity android:name=".nfc.hce.DualPaymentEmulatorActivity"
                android:label="@string/nfc_hce_dual_payment_emulator"
                android:configChanges="keyboardHidden|orientation|screenSize" />

        <activity android:name=".nfc.hce.ChangeDefaultEmulatorActivity"
                android:label="@string/nfc_hce_change_default_emulator"
                android:configChanges="keyboardHidden|orientation|screenSize" />

        <activity android:name=".nfc.hce.SingleNonPaymentEmulatorActivity"
                android:label="@string/nfc_hce_single_non_payment_emulator"
                android:configChanges="keyboardHidden|orientation|screenSize" />

        <activity android:name=".nfc.hce.DualNonPaymentEmulatorActivity"
                android:label="@string/nfc_hce_dual_non_payment_emulator"
                android:configChanges="keyboardHidden|orientation|screenSize" />

        <activity android:name=".nfc.hce.ConflictingNonPaymentEmulatorActivity"
                android:label="@string/nfc_hce_conflicting_non_payment_emulator"
                android:configChanges="keyboardHidden|orientation|screenSize" />

        <activity android:name=".nfc.hce.OffHostEmulatorActivity"
                android:label="@string/nfc_hce_offhost_service_emulator"
                android:configChanges="keyboardHidden|orientation|screenSize" />

        <activity android:name=".nfc.hce.OnAndOffHostEmulatorActivity"
                android:label="@string/nfc_hce_on_and_offhost_service_emulator"
                android:configChanges="keyboardHidden|orientation|screenSize" />

        <activity android:name=".nfc.hce.ThroughputEmulatorActivity"
                android:label="@string/nfc_hce_throughput_emulator"
                android:configChanges="keyboardHidden|orientation|screenSize" />

        <activity android:name=".nfc.hce.TapTestEmulatorActivity"
                android:label="@string/nfc_hce_tap_test_emulator"
                android:configChanges="keyboardHidden|orientation|screenSize" />

        <!-- services used for testing NFC host-based card emulation -->
        <service android:name=".nfc.hce.PaymentService1" android:exported="true"
                 android:permission="android.permission.BIND_NFC_SERVICE"
                 android:enabled="false">
            <intent-filter>
                <action android:name="android.nfc.cardemulation.action.HOST_APDU_SERVICE"/>
                <category android:name="android.intent.category.DEFAULT"/>
            </intent-filter>
            <meta-data android:name="android.nfc.cardemulation.host_apdu_service" android:resource="@xml/payment_aid_list_1"/>
        </service>
        <service android:name=".nfc.hce.PaymentService2" android:exported="true"
                 android:permission="android.permission.BIND_NFC_SERVICE"
                 android:enabled="false">
            <intent-filter>
                <action android:name="android.nfc.cardemulation.action.HOST_APDU_SERVICE"/>
                <category android:name="android.intent.category.DEFAULT"/>
            </intent-filter>
            <meta-data android:name="android.nfc.cardemulation.host_apdu_service" android:resource="@xml/payment_aid_list_2"/>
        </service>
        <service android:name=".nfc.hce.TransportService1" android:exported="true"
                 android:permission="android.permission.BIND_NFC_SERVICE"
                 android:enabled="false">
            <intent-filter>
                <action android:name="android.nfc.cardemulation.action.HOST_APDU_SERVICE"/>
                <category android:name="android.intent.category.DEFAULT"/>
            </intent-filter>
            <meta-data android:name="android.nfc.cardemulation.host_apdu_service" android:resource="@xml/transport_aid_list_1"/>
        </service>
        <service android:name=".nfc.hce.TransportService2" android:exported="true"
                 android:permission="android.permission.BIND_NFC_SERVICE"
                 android:enabled="false">
            <intent-filter>
                <action android:name="android.nfc.cardemulation.action.HOST_APDU_SERVICE"/>
                <category android:name="android.intent.category.DEFAULT"/>
            </intent-filter>
            <meta-data android:name="android.nfc.cardemulation.host_apdu_service" android:resource="@xml/transport_aid_list_2"/>
        </service>
        <service android:name=".nfc.hce.AccessService" android:exported="true"
                 android:permission="android.permission.BIND_NFC_SERVICE"
                 android:enabled="false">
            <intent-filter>
                <action android:name="android.nfc.cardemulation.action.HOST_APDU_SERVICE"/>
                <category android:name="android.intent.category.DEFAULT"/>
            </intent-filter>
            <meta-data android:name="android.nfc.cardemulation.host_apdu_service" android:resource="@xml/access_aid_list"/>
        </service>
        <service android:name=".nfc.hce.ThroughputService" android:exported="true"
                 android:permission="android.permission.BIND_NFC_SERVICE"
                 android:enabled="false">
            <intent-filter>
                <action android:name="android.nfc.cardemulation.action.HOST_APDU_SERVICE"/>
                <category android:name="android.intent.category.DEFAULT"/>
            </intent-filter>
            <meta-data android:name="android.nfc.cardemulation.host_apdu_service" android:resource="@xml/throughput_aid_list"/>
        </service>

        <service android:name=".nfc.hce.OffHostService" android:exported="true"
                 android:permission="android.permission.BIND_NFC_SERVICE"
                 android:enabled="false">
            <intent-filter>
                <action android:name="android.nfc.cardemulation.action.OFF_HOST_APDU_SERVICE"/>
                <category android:name="android.intent.category.DEFAULT"/>
            </intent-filter>
            <meta-data android:name="android.nfc.cardemulation.off_host_apdu_service" android:resource="@xml/offhost_aid_list"/>
        </service>

        <activity android:name=".sensors.AccelerometerTestActivity" android:label="@string/snsr_accel_test"
                android:screenOrientation="nosensor">
            <intent-filter>
                <action android:name="android.intent.action.MAIN" />
                <category android:name="android.cts.intent.category.MANUAL_TEST" />
            </intent-filter>
            <meta-data android:name="test_category" android:value="@string/test_category_sensors" />
            <meta-data android:name="test_required_features" android:value="android.hardware.sensor.accelerometer" />
        </activity>

        <activity android:name=".sensors.AccelerometerMeasurementTestActivity"
                  android:label="@string/snsr_accel_m_test"
                  android:screenOrientation="nosensor">
            <intent-filter>
                <action android:name="android.intent.action.MAIN"/>
                <category android:name="android.cts.intent.category.MANUAL_TEST"/>
            </intent-filter>
            <meta-data android:name="test_category" android:value="@string/test_category_sensors"/>
            <meta-data android:name="test_required_features"
                       android:value="android.hardware.sensor.accelerometer"/>
        </activity>

        <activity android:name=".sensors.GyroscopeTestActivity" android:label="@string/snsr_gyro_test"
                android:screenOrientation="nosensor">
            <intent-filter>
                <action android:name="android.intent.action.MAIN" />
                <category android:name="android.cts.intent.category.MANUAL_TEST" />
            </intent-filter>
            <meta-data android:name="test_category" android:value="@string/test_category_sensors" />
            <meta-data android:name="test_required_features" android:value="android.hardware.sensor.gyroscope" />
        </activity>

        <activity android:name=".sensors.GyroscopeMeasurementTestActivity"
                  android:label="@string/snsr_gyro_m_test"
                  android:screenOrientation="nosensor">
            <intent-filter>
                <action android:name="android.intent.action.MAIN"/>
                <category android:name="android.cts.intent.category.MANUAL_TEST"/>
            </intent-filter>
            <meta-data android:name="test_category" android:value="@string/test_category_sensors"/>
            <meta-data android:name="test_require_features"
                       android:value="android.hardware.sensor.gyroscope"/>
        </activity>

        <!-- Disable the test until calibration routine is verified -->
        <!--activity android:name=".sensors.MagneticFieldMeasurementTestActivity"
                  android:label="@string/snsr_mag_m_test"
                  android:screenOrientation="nosensor">
            <intent-filter>
                <action android:name="android.intent.action.MAIN" />
                <category android:name="android.cts.intent.category.MANUAL_TEST" />
            </intent-filter>
            <meta-data android:name="test_category" android:value="@string/test_category_sensors" />
            <meta-data android:name="test_required_features"
                       android:value="android.hardware.sensor.compass" />
        </activity-->

        <activity android:name=".camera.formats.CameraFormatsActivity"
                 android:label="@string/camera_format"
                 android:screenOrientation="landscape">
            <intent-filter>
                <action android:name="android.intent.action.MAIN" />
                <category android:name="android.cts.intent.category.MANUAL_TEST" />
            </intent-filter>
            <meta-data android:name="test_category" android:value="@string/test_category_camera" />

            <meta-data android:name="test_required_features" android:value="android.hardware.camera.any"/>
        </activity>
<!-- Experimental. If re-enabling, libcameraanalyzer must be included in the build
        <activity android:name=".camera.analyzer.CameraAnalyzerActivity"
                 android:label="@string/camera_analyzer"
                 android:screenOrientation="landscape">
            <intent-filter>
                <action android:name="android.intent.action.MAIN" />
                <category android:name="android.cts.intent.category.MANUAL_TEST" />
            </intent-filter>
            <meta-data android:name="test_category" android:value="@string/test_category_camera" />

            <intent-filter>
                <action android:name="android.hardware.usb.action.USB_ACCESSORY_ATTACHED" />
            </intent-filter>
            <meta-data android:name="android.hardware.usb.action.USB_ACCESSORY_ATTACHED"
                android:resource="@xml/accessory_filter_adk" />
        </activity>
-->

        <activity android:name=".camera.intents.CameraIntentsActivity"
                 android:label="@string/camera_intents">
            <intent-filter>
                <action android:name="android.intent.action.MAIN" />
                <category android:name="android.cts.intent.category.MANUAL_TEST" />
            </intent-filter>
            <meta-data android:name="test_category" android:value="@string/test_category_camera" />

            <meta-data android:name="test_required_features" android:value="android.hardware.camera.any"/>
        </activity>


        <activity android:name=".camera.orientation.CameraOrientationActivity"
                 android:label="@string/camera_orientation"
                 android:screenOrientation="landscape">
            <intent-filter>
                <action android:name="android.intent.action.MAIN" />
                <category android:name="android.cts.intent.category.MANUAL_TEST" />
            </intent-filter>
            <meta-data android:name="test_category" android:value="@string/test_category_camera" />

            <meta-data android:name="test_required_features" android:value="android.hardware.camera.any"/>
        </activity>

        <activity
            android:name=".camera.fov.PhotoCaptureActivity"
            android:label="@string/camera_fov_calibration"
            android:screenOrientation="landscape"
            android:theme="@android:style/Theme.Holo.NoActionBar.Fullscreen" >
            <intent-filter android:label="@string/camera_fov_calibration" >
                <action android:name="android.intent.action.MAIN" />
                <category android:name="android.cts.intent.category.MANUAL_TEST" />
            </intent-filter>
            <meta-data android:name="test_category" android:value="@string/test_category_camera" />
            <meta-data android:name="test_required_features" android:value="android.hardware.sensor.gyroscope" />
            <meta-data android:name="test_required_features" android:value="android.hardware.camera"/>
        </activity>
        <activity
            android:name=".camera.fov.DetermineFovActivity"
            android:label="@string/camera_fov_calibration"
            android:screenOrientation="landscape"
            android:theme="@android:style/Theme.Holo.NoActionBar.Fullscreen" >
        </activity>
        <activity
            android:name=".camera.fov.CalibrationPreferenceActivity"
            android:label="@string/camera_fov_label_options" >
        </activity>


        <activity android:name=".camera.video.CameraVideoActivity"
                 android:label="@string/camera_video"
                 android:screenOrientation="landscape">
            <intent-filter>
                <action android:name="android.intent.action.MAIN" />
                <category android:name="android.cts.intent.category.MANUAL_TEST" />
            </intent-filter>
            <meta-data android:name="test_category" android:value="@string/test_category_camera" />
            <meta-data android:name="test_required_features"
                    android:value="android.hardware.camera.any"/>
        </activity>

        <activity android:name=".usb.UsbAccessoryTestActivity"
                android:label="@string/usb_accessory_test"
                android:configChanges="keyboardHidden|orientation|screenSize">
            <intent-filter>
                <action android:name="android.intent.action.MAIN" />
                <category android:name="android.cts.intent.category.MANUAL_TEST" />
            </intent-filter>
            <meta-data android:name="test_category" android:value="@string/test_category_hardware" />
            <meta-data android:name="test_required_features" android:value="android.hardware.usb.accessory" />
        </activity>

        <activity android:name=".p2p.P2pTestListActivity"
                android:label="@string/p2p_test"
                android:configChanges="keyboardHidden|orientation|screenSize">
            <intent-filter>
                <action android:name="android.intent.action.MAIN" />
                <category android:name="android.cts.intent.category.MANUAL_TEST" />
            </intent-filter>
            <meta-data android:name="test_category" android:value="@string/test_category_networking" />
            <meta-data android:name="test_required_features" android:value="android.hardware.wifi.direct" />
        </activity>

        <activity android:name=".nls.NotificationListenerVerifierActivity"
                android:label="@string/nls_test">
            <intent-filter>
                <action android:name="android.intent.action.MAIN" />
                <category android:name="android.cts.intent.category.MANUAL_TEST" />
            </intent-filter>
            <meta-data android:name="test_category" android:value="@string/test_category_notifications" />
        </activity>

        <service android:name=".nls.MockListener"
                 android:exported="true"
                 android:label="@string/nls_service_name"
                 android:permission="android.permission.BIND_NOTIFICATION_LISTENER_SERVICE">
            <intent-filter>
                <action android:name="android.service.notification.NotificationListenerService" />
            </intent-filter>
        </service>
<<<<<<< HEAD
        
        <service  android:name="nls.NotificationListenerVerifierActivity$DismissService"/>
=======

        <service  android:name=".nls.NotificationListenerVerifierActivity$DismissService"/>
>>>>>>> 9bb9f957
        <activity android:name=".security.CAInstallNotificationVerifierActivity"
                android:label="@string/cacert_test">
            <intent-filter>
                <action android:name="android.intent.action.MAIN" />
                <category android:name="android.cts.intent.category.MANUAL_TEST" />
            </intent-filter>
            <meta-data android:name="test_category" android:value="@string/test_category_notifications" />
        </activity>
        <activity android:name=".security.CANotifyOnBootActivity"
                android:label="@string/caboot_test">
            <intent-filter>
                <action android:name="android.intent.action.MAIN" />
                <category android:name="android.cts.intent.category.MANUAL_TEST" />
            </intent-filter>
            <meta-data android:name="test_category" android:value="@string/test_category_notifications" />
        </activity>

        <activity android:name=".p2p.GoNegRequesterTestListActivity"
                android:label="@string/p2p_go_neg_requester"
                android:configChanges="keyboardHidden|orientation|screenSize" />

        <activity android:name=".p2p.GoNegRequesterTestActivity"
                android:label="@string/p2p_go_neg_requester"
                android:configChanges="keyboardHidden|orientation|screenSize" />

        <activity android:name=".p2p.GoNegResponderTestActivity"
                android:label="@string/p2p_go_neg_responder"
                android:configChanges="keyboardHidden|orientation|screenSize" />

        <activity android:name=".p2p.P2pClientTestListActivity"
                android:label="@string/p2p_join_go"
                android:configChanges="keyboardHidden|orientation|screenSize" />

        <activity android:name=".p2p.P2pClientTestActivity"
                android:label="@string/p2p_join_go"
                android:configChanges="keyboardHidden|orientation|screenSize" />

        <activity android:name=".p2p.GoTestActivity"
                android:label="@string/p2p_accept_client"
                android:configChanges="keyboardHidden|orientation|screenSize" />

        <activity android:name=".p2p.ServiceRequesterTestListActivity"
                android:label="@string/p2p_service_discovery_requester"
                android:configChanges="keyboardHidden|orientation|screenSize" />

        <activity android:name=".p2p.ServiceRequesterTestActivity"
                android:label="@string/p2p_service_discovery_requester"
                android:configChanges="keyboardHidden|orientation|screenSize" />

        <activity android:name=".p2p.ServiceResponderTestActivity"
                android:label="@string/p2p_service_discovery_responder"
                android:configChanges="keyboardHidden|orientation|screenSize" />

        <activity-alias android:name=".CtsVerifierActivity" android:label="@string/app_name"
                android:targetActivity=".TestListActivity">
            <intent-filter>
                <action android:name="android.intent.action.MAIN" />
                <category android:name="android.intent.category.LAUNCHER" />
            </intent-filter>
        </activity-alias>

        <activity android:name=".widget.WidgetTestActivity"
                android:label="@string/widget_framework_test">
            <intent-filter>
                <action android:name="android.intent.action.MAIN" />
                <category android:name="android.cts.intent.category.MANUAL_TEST" />
            </intent-filter>
            <meta-data android:name="test_category" android:value="@string/test_category_other" />
        </activity>

        <activity android:name=".deskclock.DeskClockTestsActivity"
                  android:label="@string/deskclock_tests">
            <intent-filter>
                <action android:name="android.intent.action.MAIN" />
                <category android:name="android.cts.intent.category.MANUAL_TEST" />
            </intent-filter>
            <meta-data android:name="test_category" android:value="@string/test_category_deskclock" />
        </activity>

        <receiver android:name=".widget.WidgetCtsProvider">
            <intent-filter>
                <action android:name="android.appwidget.action.APPWIDGET_UPDATE" />
            </intent-filter>
            <!-- This specifies the widget provider info -->
            <meta-data android:name="android.appwidget.provider"
                    android:resource="@xml/widget_info" />
        </receiver>

        <!-- The service serving the RemoteViews to the collection widget -->
        <service android:name=".widget.WidgetCtsService"
            android:permission="android.permission.BIND_REMOTEVIEWS"
            android:exported="false" />

   </application>

</manifest><|MERGE_RESOLUTION|>--- conflicted
+++ resolved
@@ -18,11 +18,7 @@
 <manifest xmlns:android="http://schemas.android.com/apk/res/android"
       package="com.android.cts.verifier"
       android:versionCode="1"
-<<<<<<< HEAD
-      android:versionName="4.4_r0">
-=======
       android:versionName="4.4_r1">
->>>>>>> 9bb9f957
 
     <!-- Using 10+ for more complete NFC support... -->
     <uses-sdk android:minSdkVersion="12"></uses-sdk>
@@ -597,13 +593,8 @@
                 <action android:name="android.service.notification.NotificationListenerService" />
             </intent-filter>
         </service>
-<<<<<<< HEAD
-        
-        <service  android:name="nls.NotificationListenerVerifierActivity$DismissService"/>
-=======
 
         <service  android:name=".nls.NotificationListenerVerifierActivity$DismissService"/>
->>>>>>> 9bb9f957
         <activity android:name=".security.CAInstallNotificationVerifierActivity"
                 android:label="@string/cacert_test">
             <intent-filter>
