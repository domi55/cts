<?xml version="1.0" encoding="utf-8"?>

<!-- Copyright (C) 2010 The Android Open Source Project

     Licensed under the Apache License, Version 2.0 (the "License");
     you may not use this file except in compliance with the License.
     You may obtain a copy of the License at

          http://www.apache.org/licenses/LICENSE-2.0

     Unless required by applicable law or agreed to in writing, software
     distributed under the License is distributed on an "AS IS" BASIS,
     WITHOUT WARRANTIES OR CONDITIONS OF ANY KIND, either express or implied.
     See the License for the specific language governing permissions and
     limitations under the License.
-->

<manifest xmlns:android="http://schemas.android.com/apk/res/android"
      package="com.android.cts.verifier"
      android:versionCode="5">

    <uses-sdk android:minSdkVersion="19" android:targetSdkVersion="21"/>

    <uses-permission android:name="android.permission.ACCESS_FINE_LOCATION" />
    <uses-permission android:name="android.permission.ACCESS_NETWORK_STATE" />
    <uses-permission android:name="android.permission.ACCESS_WIFI_STATE" />
    <uses-permission android:name="android.permission.BLUETOOTH" />
    <uses-permission android:name="android.permission.BLUETOOTH_ADMIN" />
    <uses-permission android:name="android.permission.BODY_SENSORS"/>
    <uses-permission android:name="android.permission.CAMERA" />
    <uses-permission android:name="android.permission.CHANGE_NETWORK_STATE" />
    <uses-permission android:name="android.permission.CHANGE_WIFI_STATE" />
    <uses-permission android:name="android.permission.FULLSCREEN" />
    <uses-permission android:name="android.permission.INTERNET" />
    <uses-permission android:name="android.permission.NFC" />
    <uses-permission android:name="android.permission.VIBRATE" />
    <uses-feature android:name="android.hardware.camera" android:required="false"/>
    <uses-feature android:name="android.hardware.camera.flash" android:required="false"/>
    <uses-feature android:name="android.hardware.sensor.accelerometer" android:required="false" />
    <uses-feature android:name="android.hardware.sensor.compass" android:required="false" />
    <uses-feature android:name="android.hardware.sensor.gyroscope" android:required="false" />
    <uses-feature android:name="android.hardware.camera.front"
                  android:required="false" />
    <uses-feature android:name="android.hardware.camera.autofocus"
                  android:required="false" />
    <uses-permission android:name="android.permission.READ_EXTERNAL_STORAGE" />
    <uses-permission android:name="android.permission.RECORD_AUDIO" />
    <uses-permission android:name="android.permission.WAKE_LOCK" />
    <uses-permission android:name="android.permission.WRITE_EXTERNAL_STORAGE" />
    <uses-permission android:name="com.android.alarm.permission.SET_ALARM" />
    <uses-feature android:name="android.hardware.usb.accessory" />
    <uses-permission android:name="android.permission.CALL_PHONE" />
    <uses-permission android:name="android.permission.READ_PHONE_STATE" />
    <uses-permission android:name="android.permission.READ_CONTACTS"/>
    <uses-permission android:name="android.permission.WRITE_CONTACTS"/>
    <uses-permission android:name="android.permission.ACCESS_NETWORK_STATE"/>
    <uses-permission android:name="com.android.providers.tv.permission.READ_EPG_DATA" />
    <uses-permission android:name="com.android.providers.tv.permission.WRITE_EPG_DATA" />
    <uses-permission android:name="android.permission.USE_FINGERPRINT"/>

    <!-- Needed by the Audio Quality Verifier to store the sound samples that will be mailed. -->
    <uses-permission android:name="android.permission.WRITE_EXTERNAL_STORAGE" />

    <application android:label="@string/app_name"
            android:icon="@drawable/icon"
            android:backupAgent="VerifierBackupAgent"
            android:debuggable="true"
            android:largeHeap="true">

        <meta-data android:name="com.google.android.backup.api_key"
                android:value="AEdPqrEAAAAIbK6ldcOzoeRtQ1u1dFVJ1A7KetRhit-a1Xa82Q" />

        <uses-library android:name="android.test.runner"/>

        <activity android:name=".TestListActivity" android:label="@string/app_name">
            <!--
                TestListActivity will have the USB accessory Test in its test list, but it
                does not have any code to handle the USB accessory. The test has to be started
                from TestListActivity or the pass/fail status won't be properly recorded. Also
                this is to prevent the dialog saying there is no application able to support the
                accessory from being shown.
            -->
            <intent-filter>
                <action android:name="android.hardware.usb.action.USB_ACCESSORY_ATTACHED" />
            </intent-filter>
            <meta-data android:name="android.hardware.usb.action.USB_ACCESSORY_ATTACHED"
                    android:resource="@xml/accessory_filter" />
        </activity>

        <activity android:name=".ReportViewerActivity"
                android:configChanges="keyboardHidden|orientation|screenSize"
                android:label="@string/report_viewer" />

        <provider android:name=".TestResultsProvider"
                android:authorities="com.android.cts.verifier.testresultsprovider" />

        <activity android:name=".admin.PolicySerializationTestActivity"
                android:label="@string/da_policy_serialization_test"
                android:configChanges="keyboardHidden|orientation|screenSize">
            <intent-filter>
                <action android:name="android.intent.action.MAIN" />
                <category android:name="android.cts.intent.category.MANUAL_TEST" />
            </intent-filter>
            <meta-data android:name="test_category" android:value="@string/test_category_device_admin" />
            <meta-data android:name="test_required_features"
                    android:value="android.software.device_admin" />
        </activity>

        <!-- A generic activity for intent based tests -->
        <activity android:name=".IntentDrivenTestActivity"/>

        <activity android:name=".admin.ScreenLockTestActivity"
                android:label="@string/da_screen_lock_test"
                android:configChanges="keyboardHidden|orientation|screenSize">
            <intent-filter>
                <action android:name="android.intent.action.MAIN" />
                <category android:name="android.cts.intent.category.MANUAL_TEST" />
            </intent-filter>
            <meta-data android:name="test_category" android:value="@string/test_category_device_admin" />
            <meta-data android:name="test_excluded_features"
                       android:value="android.hardware.type.television:android.software.leanback:android.hardware.type.watch" />
        </activity>

        <receiver android:name=".admin.TestDeviceAdminReceiver"
                android:permission="android.permission.BIND_DEVICE_ADMIN">
            <meta-data android:name="android.app.device_admin"
                    android:resource="@xml/device_admin" />
            <intent-filter>
                <action android:name="android.app.action.DEVICE_ADMIN_ENABLED" />
            </intent-filter>
        </receiver>

        <activity android:name=".backup.BackupTestActivity" android:label="@string/backup_test">
            <intent-filter>
                <action android:name="android.intent.action.MAIN" />
                <category android:name="android.cts.intent.category.MANUAL_TEST" />
            </intent-filter>
            <meta-data android:name="test_required_features"
                    android:value="android.software.backup" />
        </activity>

        <activity android:name=".bluetooth.BluetoothTestActivity"
                android:label="@string/bluetooth_test"
                android:configChanges="keyboardHidden|orientation|screenSize">
            <intent-filter>
                <action android:name="android.intent.action.MAIN" />
                <category android:name="android.cts.intent.category.MANUAL_TEST" />
            </intent-filter>
            <meta-data android:name="test_category" android:value="@string/test_category_networking" />
            <meta-data android:name="test_required_features" android:value="android.hardware.bluetooth" />
        </activity>

        <activity android:name=".bluetooth.BluetoothToggleActivity"
                android:label="@string/bt_toggle_bluetooth"
                android:configChanges="keyboardHidden|orientation|screenSize">
            <intent-filter>
                <action android:name="android.intent.action.MAIN" />
                <category android:name="android.cts.intent.category.MANUAL_TEST" />
            </intent-filter>
            <meta-data android:name="test_category" android:value="@string/bt_control" />
            <meta-data android:name="test_parent" android:value="com.android.cts.verifier.bluetooth.BluetoothTestActivity" />
            <meta-data android:name="test_excluded_features" android:value="android.software.leanback" />
        </activity>

        <activity android:name=".bluetooth.SecureServerActivity"
                android:label="@string/bt_secure_server"
                android:configChanges="keyboardHidden|orientation|screenSize">
            <intent-filter>
                <action android:name="android.intent.action.MAIN" />
                <category android:name="android.cts.intent.category.MANUAL_TEST" />
            </intent-filter>
            <meta-data android:name="test_category" android:value="@string/bt_device_communication" />
            <meta-data android:name="test_parent" android:value="com.android.cts.verifier.bluetooth.BluetoothTestActivity" />
        </activity>

        <activity android:name=".bluetooth.InsecureServerActivity"
                android:label="@string/bt_insecure_server"
                android:configChanges="keyboardHidden|orientation|screenSize">
            <intent-filter>
                <action android:name="android.intent.action.MAIN" />
                <category android:name="android.cts.intent.category.MANUAL_TEST" />
            </intent-filter>
            <meta-data android:name="test_category" android:value="@string/bt_device_communication" />
            <meta-data android:name="test_parent" android:value="com.android.cts.verifier.bluetooth.BluetoothTestActivity" />
        </activity>

        <activity android:name=".bluetooth.SecureClientActivity"
                android:label="@string/bt_secure_client"
                android:configChanges="keyboardHidden|orientation|screenSize">
            <intent-filter>
                <action android:name="android.intent.action.MAIN" />
                <category android:name="android.cts.intent.category.MANUAL_TEST" />
            </intent-filter>
            <meta-data android:name="test_category" android:value="@string/bt_device_communication" />
            <meta-data android:name="test_parent" android:value="com.android.cts.verifier.bluetooth.BluetoothTestActivity" />
        </activity>

        <activity android:name=".bluetooth.InsecureClientActivity"
                android:label="@string/bt_insecure_client"
                android:configChanges="keyboardHidden|orientation|screenSize">
            <intent-filter>
                <action android:name="android.intent.action.MAIN" />
                <category android:name="android.cts.intent.category.MANUAL_TEST" />
            </intent-filter>
            <meta-data android:name="test_category" android:value="@string/bt_device_communication" />
            <meta-data android:name="test_parent" android:value="com.android.cts.verifier.bluetooth.BluetoothTestActivity" />
        </activity>

        <activity android:name=".bluetooth.ConnectionAccessServerActivity"
                android:label="@string/bt_connection_access_server"
                android:configChanges="keyboardHidden|orientation|screenSize">
            <intent-filter>
                <action android:name="android.intent.action.MAIN" />
            </intent-filter>
            <meta-data android:name="test_category" android:value="@string/bt_device_communication" />
            <meta-data android:name="test_parent" android:value="com.android.cts.verifier.bluetooth.BluetoothTestActivity" />
        </activity>

        <activity android:name=".bluetooth.ConnectionAccessClientActivity"
                android:label="@string/bt_connection_access_client"
                android:configChanges="keyboardHidden|orientation|screenSize">
            <intent-filter>
                <action android:name="android.intent.action.MAIN" />
            </intent-filter>
            <meta-data android:name="test_category" android:value="@string/bt_device_communication" />
            <meta-data android:name="test_parent" android:value="com.android.cts.verifier.bluetooth.BluetoothTestActivity" />
        </activity>

        <activity android:name=".bluetooth.DevicePickerActivity"
                android:label="@string/bt_device_picker"
                android:configChanges="keyboardHidden|orientation|screenSize" />

        <service android:name=".bluetooth.BleClientService"
                android:label="@string/ble_client_service_name" />

        <service android:name=".bluetooth.BleServerService"
                android:label="ble_server_service_name" />

        <service android:name=".bluetooth.BleAdvertiserService"
                android:label="@string/ble_advertiser_service_name" />

        <service android:name=".bluetooth.BleScannerService"
                android:label="@string/ble_scanner_service_name" />

        <!-- Uncomment until b/15657182, b/18283088 fixed
        <activity android:name=".bluetooth.BleClientStartActivity"
                android:label="@string/ble_client_test_name"
                android:configChanges="keyboardHidden|orientation|screenSize">
            <intent-filter>
                <action android:name="android.intent.action.MAIN" />
                <category android:name="android.cts.intent.category.MANUAL_TEST" />
            </intent-filter>
            <meta-data android:name="test_category" android:value="@string/bt_le" />
            <meta-data android:name="test_parent" android:value="com.android.cts.verifier.bluetooth.BluetoothTestActivity" />
            <meta-data android:name="test_required_features"
                       android:value="android.hardware.bluetooth_le"/>
        </activity>

        <activity android:name=".bluetooth.BleServerStartActivity"
                android:label="@string/ble_server_start_name"
                android:configChanges="keyboardHidden|orientation|screenSize">
            <intent-filter>
                <action android:name="android.intent.action.MAIN" />
                <category android:name="android.cts.intent.category.MANUAL_TEST" />
            </intent-filter>
            <meta-data android:name="test_category" android:value="@string/bt_le" />
            <meta-data android:name="test_parent" android:value="com.android.cts.verifier.bluetooth.BluetoothTestActivity" />
            <meta-data android:name="test_required_features"
                       android:value="android.hardware.bluetooth_le"/>
        </activity> -->

        <activity android:name=".bluetooth.BleScannerTestActivity"
                android:label="@string/ble_scanner_test_name"
                android:configChanges="keyboardHidden|orientation|screenSize">
            <intent-filter>
                <action android:name="android.intent.action.MAIN" />
                <category android:name="android.cts.intent.category.MANUAL_TEST" />
            </intent-filter>
            <meta-data android:name="test_category" android:value="@string/bt_le" />
            <meta-data android:name="test_parent" android:value="com.android.cts.verifier.bluetooth.BluetoothTestActivity" />
            <meta-data android:name="test_required_features"
                       android:value="android.hardware.bluetooth_le"/>
        </activity>

        <activity android:name=".bluetooth.BleScannerPowerLevelActivity"
                android:label="@string/ble_power_level_name"
                android:configChanges="keyboardHidden|orientation|screenSize">
            <intent-filter>
                <action android:name="android.intent.action.MAIN" />
                <category android:name="android.cts.intent.category.MANUAL_TEST" />
            </intent-filter>
            <meta-data android:name="test_category" android:value="@string/bt_le" />
            <meta-data android:name="test_parent" android:value="com.android.cts.verifier.bluetooth.BleScannerTestActivity" />
        </activity>

        <!-- Comment out until we have a better way to validate the hardware scan filter
        <activity android:name=".bluetooth.BleScannerHardwareScanFilterActivity"
                android:label="@string/ble_scanner_scan_filter_name"
                android:configChanges="keyboardHidden|orientation|screenSize">
            <intent-filter>
                <action android:name="android.intent.action.MAIN" />
                <category android:name="android.cts.intent.category.MANUAL_TEST" />
            </intent-filter>
            <meta-data android:name="test_category" android:value="@string/bt_le" />
            <meta-data android:name="test_parent" android:value="com.android.cts.verifier.bluetooth.BleScannerTestActivity" />
        </activity>
        -->

        <activity android:name=".bluetooth.BleAdvertiserTestActivity"
                android:label="@string/ble_advertiser_test_name"
                android:configChanges="keyboardHidden|orientation|screenSize">
            <intent-filter>
                <action android:name="android.intent.action.MAIN" />
                <category android:name="android.cts.intent.category.MANUAL_TEST" />
            </intent-filter>
            <meta-data android:name="test_category" android:value="@string/bt_le" />
            <meta-data android:name="test_parent" android:value="com.android.cts.verifier.bluetooth.BluetoothTestActivity" />
            <meta-data android:name="test_required_features"
                       android:value="android.hardware.bluetooth_le"/>
         </activity>

        <activity android:name=".bluetooth.BleAdvertiserPowerLevelActivity"
                android:label="@string/ble_power_level_name"
                android:configChanges="keyboardHidden|orientation|screenSize">
            <intent-filter>
                <action android:name="android.intent.action.MAIN" />
                <category android:name="android.cts.intent.category.MANUAL_TEST" />
            </intent-filter>
            <meta-data android:name="test_category" android:value="@string/bt_le" />
            <meta-data android:name="test_parent" android:value="com.android.cts.verifier.bluetooth.BleAdvertiserTestActivity" />
        </activity>

        <!-- Comment out until we have a better way to validate the hardware scan filter
        <activity android:name=".bluetooth.BleAdvertiserHardwareScanFilterActivity"
                android:label="@string/ble_advertiser_scan_filter_name"
                android:configChanges="keyboardHidden|orientation|screenSize">
            <intent-filter>
                <action android:name="android.intent.action.MAIN" />
                <category android:name="android.cts.intent.category.MANUAL_TEST" />
            </intent-filter>
            <meta-data android:name="test_category" android:value="@string/bt_le" />
            <meta-data android:name="test_parent" android:value="com.android.cts.verifier.bluetooth.BleAdvertiserTestActivity" />
        </activity>
        -->

        <activity android:name=".suid.SuidFilesActivity"
                android:label="@string/suid_files"
                android:configChanges="keyboardHidden|orientation|screenSize">
            <intent-filter>
                <action android:name="android.intent.action.MAIN" />
                <category android:name="android.cts.intent.category.MANUAL_TEST" />
            </intent-filter>
            <meta-data android:name="test_category" android:value="@string/test_category_security" />
        </activity>

        <activity android:name=".security.FingerprintBoundKeysTest"
                android:label="@string/sec_fingerprint_bound_key_test"
                android:configChanges="keyboardHidden|orientation|screenSize" >
            <intent-filter>
                <action android:name="android.intent.action.MAIN" />
                <category android:name="android.cts.intent.category.MANUAL_TEST" />
            </intent-filter>
            <meta-data android:name="test_category" android:value="@string/test_category_security" />
            <meta-data android:name="test_excluded_features"
                       android:value="android.hardware.type.television:android.software.leanback:android.hardware.type.watch" />
        </activity>
        <activity android:name=".security.ScreenLockBoundKeysTest"
                android:label="@string/sec_lock_bound_key_test"
                android:configChanges="keyboardHidden|orientation|screenSize" >
            <intent-filter>
                <action android:name="android.intent.action.MAIN" />
                <category android:name="android.cts.intent.category.MANUAL_TEST" />
            </intent-filter>
            <meta-data android:name="test_category" android:value="@string/test_category_security" />
            <meta-data android:name="test_excluded_features"
                       android:value="android.hardware.type.television:android.software.leanback:android.hardware.type.watch" />
        </activity>
        <activity android:name=".security.LockConfirmBypassTest"
                android:label="@string/lock_confirm_test_title"
                android:configChanges="keyboardHidden|orientation|screenSize" >
            <intent-filter>
                <action android:name="android.intent.action.MAIN" />
                <category android:name="android.cts.intent.category.MANUAL_TEST" />
            </intent-filter>
            <meta-data android:name="test_category" android:value="@string/test_category_security" />
            <meta-data android:name="test_excluded_features"
                       android:value="android.hardware.type.television:android.software.leanback:android.hardware.type.watch" />
        </activity>

        <activity android:name=".streamquality.StreamingVideoActivity"
                android:label="@string/streaming_video"
                android:configChanges="keyboardHidden|orientation|screenSize">
            <intent-filter>
                <action android:name="android.intent.action.MAIN" />
                <category android:name="android.cts.intent.category.MANUAL_TEST" />
            </intent-filter>
            <meta-data android:name="test_category" android:value="@string/test_category_streaming" />
            <meta-data android:name="test_excluded_features"
                    android:value="android.hardware.type.watch" />
        </activity>

        <activity android:name=".streamquality.PlayVideoActivity"
                android:label="@string/streaming_video"
                android:configChanges="keyboardHidden|orientation|screenSize"
                android:screenOrientation="nosensor" />

        <activity android:name=".features.FeatureSummaryActivity" android:label="@string/feature_summary">
            <intent-filter>
                <action android:name="android.intent.action.MAIN" />
                <category android:name="android.cts.intent.category.MANUAL_TEST" />
            </intent-filter>
            <meta-data android:name="test_category" android:value="@string/test_category_features" />
        </activity>

        <activity android:name=".location.GpsTestActivity"
                android:label="@string/location_gps_test"
                android:configChanges="keyboardHidden|orientation|screenSize">
            <intent-filter>
                <action android:name="android.intent.action.MAIN" />
                <category android:name="android.cts.intent.category.MANUAL_TEST" />
            </intent-filter>
            <meta-data android:name="test_category" android:value="@string/test_category_hardware" />
            <meta-data android:name="test_required_features" android:value="android.hardware.location.gps" />
        </activity>

        <activity android:name=".nfc.NfcTestActivity"
                android:label="@string/nfc_test"
                android:configChanges="keyboardHidden|orientation|screenSize">
            <intent-filter>
                <action android:name="android.intent.action.MAIN" />
                <category android:name="android.cts.intent.category.MANUAL_TEST" />
            </intent-filter>
            <meta-data android:name="test_category" android:value="@string/test_category_hardware" />
            <meta-data android:name="test_required_features" android:value="android.hardware.nfc" />
        </activity>

        <activity android:name="com.android.cts.verifier.nfc.hce.HceReaderTestActivity"
                android:label="@string/nfc_hce_reader_tests"
                android:configChanges="keyboardHidden|orientation|screenSize">
        </activity>

        <activity android:name="com.android.cts.verifier.nfc.hce.HceEmulatorTestActivity"
                android:label="@string/nfc_hce_emulator_tests"
                android:configChanges="keyboardHidden|orientation|screenSize">
        </activity>

        <activity android:name=".nfc.NdefPushSenderActivity"
                android:label="@string/nfc_ndef_push_sender"
                android:configChanges="keyboardHidden|orientation|screenSize" />

        <activity android:name=".nfc.NdefPushReceiverActivity"
                android:label="@string/nfc_ndef_push_receiver"
                android:configChanges="keyboardHidden|orientation|screenSize" />

        <activity android:name=".nfc.LlcpVersionActivity"
                android:label="@string/nfc_llcp_version_check"
                android:configChanges="keyboardHidden|orientation|screenSize" />

        <activity android:name=".nfc.TagVerifierActivity"
                android:label="@string/nfc_tag_verifier"
                android:configChanges="keyboardHidden|orientation|screenSize" />

        <activity android:name=".nfc.hce.DefaultRouteEmulatorActivity"
                android:label="@string/nfc_hce_default_route_emulator"
                android:configChanges="keyboardHidden|orientation|screenSize" />

        <activity android:name=".nfc.hce.ProtocolParamsEmulatorActivity"
                android:label="@string/nfc_hce_protocol_params_emulator"
                android:configChanges="keyboardHidden|orientation|screenSize" />

        <activity android:name=".nfc.hce.SinglePaymentEmulatorActivity"
                android:label="@string/nfc_hce_single_payment_emulator"
                android:configChanges="keyboardHidden|orientation|screenSize" />

        <activity android:name=".nfc.hce.SimpleReaderActivity"
                android:label="@string/nfc_hce_single_payment_reader"
                android:configChanges="keyboardHidden|orientation|screenSize" />

        <activity android:name=".nfc.hce.ProtocolParamsReaderActivity"
                android:label="@string/nfc_hce_protocol_params_reader"
                android:configChanges="keyboardHidden|orientation|screenSize" />

        <activity android:name=".nfc.hce.DualPaymentEmulatorActivity"
                android:label="@string/nfc_hce_dual_payment_emulator"
                android:configChanges="keyboardHidden|orientation|screenSize" />

        <activity android:name=".nfc.hce.ChangeDefaultEmulatorActivity"
                android:label="@string/nfc_hce_change_default_emulator"
                android:configChanges="keyboardHidden|orientation|screenSize" />

        <activity android:name=".nfc.hce.SingleNonPaymentEmulatorActivity"
                android:label="@string/nfc_hce_single_non_payment_emulator"
                android:configChanges="keyboardHidden|orientation|screenSize" />

        <activity android:name=".nfc.hce.DualNonPaymentEmulatorActivity"
                android:label="@string/nfc_hce_dual_non_payment_emulator"
                android:configChanges="keyboardHidden|orientation|screenSize" />

        <activity android:name=".nfc.hce.ConflictingNonPaymentEmulatorActivity"
                android:label="@string/nfc_hce_conflicting_non_payment_emulator"
                android:configChanges="keyboardHidden|orientation|screenSize" />

        <activity android:name=".nfc.hce.ForegroundNonPaymentEmulatorActivity"
                android:label="@string/nfc_hce_foreground_non_payment_emulator"
                android:configChanges="keyboardHidden|orientation|screenSize" />

        <activity android:name=".nfc.hce.ForegroundPaymentEmulatorActivity"
                android:label="@string/nfc_hce_foreground_payment_emulator"
                android:configChanges="keyboardHidden|orientation|screenSize" />

        <activity android:name=".nfc.hce.OffHostEmulatorActivity"
                android:label="@string/nfc_hce_offhost_service_emulator"
                android:configChanges="keyboardHidden|orientation|screenSize" />

        <activity android:name=".nfc.hce.OnAndOffHostEmulatorActivity"
                android:label="@string/nfc_hce_on_and_offhost_service_emulator"
                android:configChanges="keyboardHidden|orientation|screenSize" />

        <activity android:name=".nfc.hce.ThroughputEmulatorActivity"
                android:label="@string/nfc_hce_throughput_emulator"
                android:configChanges="keyboardHidden|orientation|screenSize" />

        <activity android:name=".nfc.hce.TapTestEmulatorActivity"
                android:label="@string/nfc_hce_tap_test_emulator"
                android:configChanges="keyboardHidden|orientation|screenSize" />

        <activity android:name=".nfc.hce.DynamicAidEmulatorActivity"
                android:label="@string/nfc_hce_payment_dynamic_aids_emulator"
                android:configChanges="keyboardHidden|orientation|screenSize" />

        <activity android:name=".nfc.hce.LargeNumAidsEmulatorActivity"
                  android:label="@string/nfc_hce_large_num_aids_emulator"
                  android:configChanges="keyboardHidden|orientation|screenSize" />

        <activity android:name=".nfc.hce.PrefixPaymentEmulatorActivity"
                android:label="@string/nfc_hce_payment_prefix_aids_emulator"
                android:configChanges="keyboardHidden|orientation|screenSize" />

        <activity android:name=".nfc.hce.PrefixPaymentEmulator2Activity"
                android:label="@string/nfc_hce_payment_prefix_aids_emulator_2"
                android:configChanges="keyboardHidden|orientation|screenSize" />

        <activity android:name=".nfc.hce.DualNonPaymentPrefixEmulatorActivity"
                android:label="@string/nfc_hce_other_prefix_aids_emulator"
                android:configChanges="keyboardHidden|orientation|screenSize" />

        <activity android:name=".nfc.hce.ConflictingNonPaymentPrefixEmulatorActivity"
                android:label="@string/nfc_hce_other_conflicting_prefix_aids_emulator"
                android:configChanges="keyboardHidden|orientation|screenSize" />

        <!-- services used for testing NFC host-based card emulation -->
        <service android:name=".nfc.hce.PaymentService1" android:exported="true"
                 android:permission="android.permission.BIND_NFC_SERVICE"
                 android:enabled="false">
            <intent-filter>
                <action android:name="android.nfc.cardemulation.action.HOST_APDU_SERVICE"/>
                <category android:name="android.intent.category.DEFAULT"/>
            </intent-filter>
            <meta-data android:name="android.nfc.cardemulation.host_apdu_service" android:resource="@xml/payment_aid_list_1"/>
        </service>
        <service android:name=".nfc.hce.PaymentService2" android:exported="true"
                 android:permission="android.permission.BIND_NFC_SERVICE"
                 android:enabled="false">
            <intent-filter>
                <action android:name="android.nfc.cardemulation.action.HOST_APDU_SERVICE"/>
                <category android:name="android.intent.category.DEFAULT"/>
            </intent-filter>
            <meta-data android:name="android.nfc.cardemulation.host_apdu_service" android:resource="@xml/payment_aid_list_2"/>
        </service>
        <service android:name=".nfc.hce.TransportService1" android:exported="true"
                 android:permission="android.permission.BIND_NFC_SERVICE"
                 android:enabled="false">
            <intent-filter>
                <action android:name="android.nfc.cardemulation.action.HOST_APDU_SERVICE"/>
                <category android:name="android.intent.category.DEFAULT"/>
            </intent-filter>
            <meta-data android:name="android.nfc.cardemulation.host_apdu_service" android:resource="@xml/transport_aid_list_1"/>
        </service>
        <service android:name=".nfc.hce.TransportService2" android:exported="true"
                 android:permission="android.permission.BIND_NFC_SERVICE"
                 android:enabled="false">
            <intent-filter>
                <action android:name="android.nfc.cardemulation.action.HOST_APDU_SERVICE"/>
                <category android:name="android.intent.category.DEFAULT"/>
            </intent-filter>
            <meta-data android:name="android.nfc.cardemulation.host_apdu_service" android:resource="@xml/transport_aid_list_2"/>
        </service>
        <service android:name=".nfc.hce.AccessService" android:exported="true"
                 android:permission="android.permission.BIND_NFC_SERVICE"
                 android:enabled="false">
            <intent-filter>
                <action android:name="android.nfc.cardemulation.action.HOST_APDU_SERVICE"/>
                <category android:name="android.intent.category.DEFAULT"/>
            </intent-filter>
            <meta-data android:name="android.nfc.cardemulation.host_apdu_service" android:resource="@xml/access_aid_list"/>
        </service>
        <service android:name=".nfc.hce.ThroughputService" android:exported="true"
                 android:permission="android.permission.BIND_NFC_SERVICE"
                 android:enabled="false">
            <intent-filter>
                <action android:name="android.nfc.cardemulation.action.HOST_APDU_SERVICE"/>
                <category android:name="android.intent.category.DEFAULT"/>
            </intent-filter>
            <meta-data android:name="android.nfc.cardemulation.host_apdu_service" android:resource="@xml/throughput_aid_list"/>
        </service>

        <service android:name=".nfc.hce.OffHostService" android:exported="true"
                 android:permission="android.permission.BIND_NFC_SERVICE"
                 android:enabled="false">
            <intent-filter>
                <action android:name="android.nfc.cardemulation.action.OFF_HOST_APDU_SERVICE"/>
                <category android:name="android.intent.category.DEFAULT"/>
            </intent-filter>
            <meta-data android:name="android.nfc.cardemulation.off_host_apdu_service" android:resource="@xml/offhost_aid_list"/>
        </service>
        <service android:name=".nfc.hce.PaymentServiceDynamicAids" android:exported="true"
                 android:permission="android.permission.BIND_NFC_SERVICE"
                 android:enabled="false">
            <intent-filter>
                <action android:name="android.nfc.cardemulation.action.HOST_APDU_SERVICE"/>
                <category android:name="android.intent.category.DEFAULT"/>
            </intent-filter>
            <meta-data android:name="android.nfc.cardemulation.host_apdu_service" android:resource="@xml/payment_aid_list_1"/>
        </service>
        <service android:name=".nfc.hce.PrefixPaymentService1" android:exported="true"
                 android:permission="android.permission.BIND_NFC_SERVICE"
                 android:enabled="false">
            <intent-filter>
                <action android:name="android.nfc.cardemulation.action.HOST_APDU_SERVICE"/>
                <category android:name="android.intent.category.DEFAULT"/>
            </intent-filter>
            <meta-data android:name="android.nfc.cardemulation.host_apdu_service" android:resource="@xml/payment_prefix_aid_list"/>
        </service>
        <service android:name=".nfc.hce.PrefixPaymentService2" android:exported="true"
                 android:permission="android.permission.BIND_NFC_SERVICE"
                 android:enabled="false">
            <intent-filter>
                <action android:name="android.nfc.cardemulation.action.HOST_APDU_SERVICE"/>
                <category android:name="android.intent.category.DEFAULT"/>
            </intent-filter>
            <meta-data android:name="android.nfc.cardemulation.host_apdu_service" android:resource="@xml/payment_prefix_aid_list_2"/>
        </service>
        <service android:name=".nfc.hce.PrefixTransportService1" android:exported="true"
                 android:permission="android.permission.BIND_NFC_SERVICE"
                 android:enabled="false">
            <intent-filter>
                <action android:name="android.nfc.cardemulation.action.HOST_APDU_SERVICE"/>
                <category android:name="android.intent.category.DEFAULT"/>
            </intent-filter>
            <meta-data android:name="android.nfc.cardemulation.host_apdu_service" android:resource="@xml/transport_prefix_aid_list_1"/>
        </service>
        <service android:name=".nfc.hce.PrefixTransportService2" android:exported="true"
                 android:permission="android.permission.BIND_NFC_SERVICE"
                 android:enabled="false">
            <intent-filter>
                <action android:name="android.nfc.cardemulation.action.HOST_APDU_SERVICE"/>
                <category android:name="android.intent.category.DEFAULT"/>
            </intent-filter>
            <meta-data android:name="android.nfc.cardemulation.host_apdu_service" android:resource="@xml/transport_prefix_aid_list_2"/>
        </service>
        <service android:name=".nfc.hce.PrefixAccessService" android:exported="true"
                 android:permission="android.permission.BIND_NFC_SERVICE"
                 android:enabled="false">
            <intent-filter>
                <action android:name="android.nfc.cardemulation.action.HOST_APDU_SERVICE"/>
                <category android:name="android.intent.category.DEFAULT"/>
            </intent-filter>
            <meta-data android:name="android.nfc.cardemulation.host_apdu_service" android:resource="@xml/access_prefix_aid_list"/>
        </service>
        <service android:name=".nfc.hce.LargeNumAidsService" android:exported="true"
                 android:permission="android.permission.BIND_NFC_SERVICE"
                 android:enabled="false">
            <intent-filter>
                <action android:name="android.nfc.cardemulation.action.HOST_APDU_SERVICE"/>
                <category android:name="android.intent.category.DEFAULT"/>
            </intent-filter>
            <meta-data android:name="android.nfc.cardemulation.host_apdu_service" android:resource="@xml/payment_aid_list_1"/>
        </service>

        <!-- Service used for Camera ITS tests -->
        <service android:name=".camera.its.ItsService" >
            <intent-filter>
                <action android:name="com.android.cts.verifier.camera.its.START"/>
                <category android:name="android.intent.category.DEFAULT" />
                <data android:mimeType="text/plain" />
            </intent-filter>
        </service>

        <!--
            A DeviceAdmin receiver for sensor tests, it allows sensor tests to turn off the screen.
        -->
        <receiver android:name=".sensors.helpers.SensorDeviceAdminReceiver"
                android:label="@string/snsr_device_admin_receiver">
            <meta-data android:name="android.app.device_admin"
                       android:resource="@xml/sensor_device_admin" />
            <intent-filter>
                <action android:name="android.app.action.DEVICE_ADMIN_ENABLED"/>
            </intent-filter>
        </receiver>

        <activity android:name=".sensors.AccelerometerMeasurementTestActivity"
                  android:label="@string/snsr_accel_m_test"
                  android:screenOrientation="locked">
            <intent-filter>
                <action android:name="android.intent.action.MAIN"/>
                <category android:name="android.cts.intent.category.MANUAL_TEST"/>
            </intent-filter>
            <meta-data android:name="test_category" android:value="@string/test_category_sensors"/>
            <meta-data android:name="test_required_features"
                       android:value="android.hardware.sensor.accelerometer"/>
        </activity>

        <activity android:name=".sensors.GyroscopeMeasurementTestActivity"
                  android:label="@string/snsr_gyro_m_test"
                  android:screenOrientation="locked">
            <intent-filter>
                <action android:name="android.intent.action.MAIN"/>
                <category android:name="android.cts.intent.category.MANUAL_TEST"/>
            </intent-filter>
            <meta-data android:name="test_category" android:value="@string/test_category_sensors"/>
            <meta-data android:name="test_required_features"
                       android:value="android.hardware.sensor.gyroscope"/>
        </activity>

        <activity android:name=".sensors.HeartRateMonitorTestActivity"
                  android:label="@string/snsr_heartrate_test"
                  android:screenOrientation="nosensor">
            <intent-filter>
                <action android:name="android.intent.action.MAIN" />
                <category android:name="android.cts.intent.category.MANUAL_TEST" />
            </intent-filter>
            <meta-data android:name="test_category" android:value="@string/test_category_sensors" />
            <meta-data android:name="test_required_features"
                       android:value="android.hardware.sensor.heartrate" />
        </activity>

        <activity android:name=".sensors.MagneticFieldMeasurementTestActivity"
                  android:label="@string/snsr_mag_m_test"
                  android:screenOrientation="locked">
            <intent-filter>
                <action android:name="android.intent.action.MAIN" />
                <category android:name="android.cts.intent.category.MANUAL_TEST" />
            </intent-filter>
            <meta-data android:name="test_category" android:value="@string/test_category_sensors" />
            <meta-data android:name="test_required_features"
                       android:value="android.hardware.sensor.compass" />
        </activity>

        <activity
            android:name=".sensors.RVCVXCheckTestActivity"
            android:keepScreenOn="true"
            android:label="@string/snsr_rvcvxchk_test"
            android:screenOrientation="locked" >
            <intent-filter>
                <action android:name="android.intent.action.MAIN" />
                <category android:name="android.cts.intent.category.MANUAL_TEST"/>
            </intent-filter>

            <meta-data
                android:name="test_category"
                android:value="@string/test_category_sensors" />
            <meta-data
                android:name="test_required_features"
                android:value="android.hardware.sensor.accelerometer:android.hardware.sensor.gyroscope:android.hardware.sensor.compass:android.hardware.camera.any" />
            <meta-data android:name="test_excluded_features"
                    android:value="android.hardware.type.television" />
        </activity>
        <activity
            android:name=".sensors.RVCVRecordActivity"
            android:keepScreenOn="true"
            android:label="@string/snsr_rvcvxchk_test_rec"
            android:screenOrientation="locked" >
        </activity>


        <!-- TODO: enable when a full set of verifications can be implemented -->
        <!--activity android:name=".sensors.RotationVectorTestActivity"
                  android:label="@string/snsr_rot_vec_test"
                  android:screenOrientation="locked">
            <intent-filter>
                <action android:name="android.intent.action.MAIN" />
                <category android:name="android.cts.intent.category.MANUAL_TEST" />
            </intent-filter>
            <meta-data android:name="test_category" android:value="@string/test_category_sensors" />
            <meta-data android:name="test_required_features"
                       android:value="android.hardware.sensor.gyroscope" />
        </activity-->

        <activity android:name=".sensors.BatchingTestActivity"
                  android:label="@string/snsr_batch_test"
                  android:screenOrientation="locked">
            <intent-filter>
                <action android:name="android.intent.action.MAIN" />
                <category android:name="android.cts.intent.category.MANUAL_TEST" />
            </intent-filter>
            <meta-data android:name="test_category" android:value="@string/test_category_sensors" />
            <meta-data android:name="test_applicable_features"
                       android:value="android.hardware.sensor.stepcounter:android.hardware.sensor.stepdetector:android.hardware.sensor.proximity:android.hardware.sensor.light" />
        </activity>

        <!-- TODO: enable when a more reliable way to identify time synchronization is available -->
        <!--activity android:name=".sensors.SensorSynchronizationTestActivity"
                  android:label="@string/snsr_synch_test"
                  android:screenOrientation="locked">
            <intent-filter>
                <action android:name="android.intent.action.MAIN" />
                <category android:name="android.cts.intent.category.MANUAL_TEST" />
            </intent-filter>
            <meta-data android:name="test_category" android:value="@string/test_category_sensors" />
            <meta-data android:name="test_required_features"
                       android:value="android.hardware.sensor.gyroscope" />
        </activity-->

        <activity android:name=".sensors.SingleSensorTestsActivity"
                  android:label="@string/snsr_single_sensor_tests"
                  android:screenOrientation="locked">
            <intent-filter>
                <action android:name="android.intent.action.MAIN"/>
                <category android:name="android.cts.intent.category.MANUAL_TEST"/>
            </intent-filter>
            <meta-data android:name="test_category" android:value="@string/test_category_sensors"/>
            <meta-data android:name="test_applicable_features"
                       android:value="android.hardware.sensor.accelerometer:android.hardware.sensor.compass:android.hardware.sensor.gyroscope:android.hardware.sensor.barometer" />
        </activity>

        <activity android:name=".sensors.SensorBatchingTestsActivity"
                  android:label="@string/snsr_sensor_batching_tests"
                  android:screenOrientation="locked">
            <intent-filter>
                <action android:name="android.intent.action.MAIN"/>
                <category android:name="android.cts.intent.category.MANUAL_TEST"/>
            </intent-filter>
            <meta-data android:name="test_category" android:value="@string/test_category_sensors"/>
            <meta-data android:name="test_applicable_features"
                       android:value="android.hardware.sensor.accelerometer:android.hardware.sensor.compass:android.hardware.sensor.gyroscope:android.hardware.sensor.barometer" />
        </activity>

        <activity android:name=".sensors.SensorIntegrationTestsActivity"
                  android:label="@string/snsr_sensor_integration_tests"
                  android:screenOrientation="locked">
            <intent-filter>
                <action android:name="android.intent.action.MAIN"/>
                <category android:name="android.cts.intent.category.MANUAL_TEST"/>
            </intent-filter>
            <meta-data android:name="test_category" android:value="@string/test_category_sensors"/>
            <meta-data android:name="test_applicable_features"
                       android:value="android.hardware.sensor.accelerometer:android.hardware.sensor.compass:android.hardware.sensor.gyroscope" />
        </activity>

        <activity android:name=".sensors.SensorTestActivity"
                  android:label="@string/snsr_sensor_test"
                  android:screenOrientation="locked">
            <intent-filter>
                <action android:name="android.intent.action.MAIN"/>
                <category android:name="android.cts.intent.category.MANUAL_TEST"/>
            </intent-filter>
            <meta-data android:name="test_category" android:value="@string/test_category_sensors"/>
            <meta-data android:name="test_applicable_features"
                       android:value="android.hardware.sensor.accelerometer:android.hardware.sensor.stepcounter:android.hardware.sensor.stepdetector:android.hardware.sensor.heartrate:android.hardware.sensor.compass:android.hardware.sensor.ambient_temperature" />
        </activity>

        <!-- End sensor tests definitions -->

        <activity android:name=".location.LocationModeOffTestActivity"
                android:label="@string/location_mode_off_test">
            <intent-filter>
                <action android:name="android.intent.action.MAIN" />
                <category android:name="android.cts.intent.category.MANUAL_TEST" />
            </intent-filter>
            <meta-data android:name="test_category" android:value="@string/test_category_location" />
            <meta-data android:name="test_excluded_features"
                    android:value="android.hardware.type.television" />
            <meta-data android:name="test_excluded_features"
                    android:value="android.software.leanback" />
        </activity>
        <activity android:name=".location.LocationModeHighAccuracyTestActivity"
                android:label="@string/location_mode_high_accuracy_test">
            <intent-filter>
                <action android:name="android.intent.action.MAIN" />
                <category android:name="android.cts.intent.category.MANUAL_TEST" />
            </intent-filter>
            <meta-data android:name="test_category" android:value="@string/test_category_location" />
            <meta-data android:name="test_required_features"
                    android:value="android.hardware.location.network:android.hardware.location.gps" />
            <meta-data android:name="test_excluded_features"
                    android:value="android.hardware.type.television" />
            <meta-data android:name="test_excluded_features"
                    android:value="android.software.leanback" />
        </activity>
        <activity android:name=".location.LocationModeBatterySavingTestActivity"
                android:label="@string/location_mode_battery_saving_test">
            <intent-filter>
                <action android:name="android.intent.action.MAIN" />
                <category android:name="android.cts.intent.category.MANUAL_TEST" />
            </intent-filter>
            <meta-data android:name="test_category" android:value="@string/test_category_location" />
            <meta-data android:name="test_required_features" android:value="android.hardware.location.network" />
            <meta-data android:name="test_excluded_features"
                    android:value="android.hardware.type.television" />
            <meta-data android:name="test_excluded_features"
                    android:value="android.software.leanback" />
        </activity>
        <activity android:name=".location.LocationModeDeviceOnlyTestActivity"
                android:label="@string/location_mode_device_only_test">
            <intent-filter>
                <action android:name="android.intent.action.MAIN" />
                <category android:name="android.cts.intent.category.MANUAL_TEST" />
            </intent-filter>
            <meta-data android:name="test_category" android:value="@string/test_category_location" />
            <meta-data android:name="test_required_features" android:value="android.hardware.location.gps" />
            <meta-data android:name="test_excluded_features"
                    android:value="android.hardware.type.television" />
            <meta-data android:name="test_excluded_features"
                    android:value="android.software.leanback" />
        </activity>

        <activity android:name=".camera.formats.CameraFormatsActivity"
                 android:label="@string/camera_format"
                 android:screenOrientation="landscape">
            <intent-filter>
                <action android:name="android.intent.action.MAIN" />
                <category android:name="android.cts.intent.category.MANUAL_TEST" />
            </intent-filter>
            <meta-data android:name="test_category" android:value="@string/test_category_camera" />

            <meta-data android:name="test_required_features" android:value="android.hardware.camera.any"/>
        </activity>

        <activity android:name=".camera.intents.CameraIntentsActivity"
                 android:label="@string/camera_intents">
            <intent-filter>
                <action android:name="android.intent.action.MAIN" />
                <category android:name="android.cts.intent.category.MANUAL_TEST" />
            </intent-filter>
            <meta-data android:name="test_category" android:value="@string/test_category_camera" />

            <meta-data android:name="test_required_features" android:value="android.hardware.camera.any"/>
        </activity>


        <activity android:name=".camera.orientation.CameraOrientationActivity"
                 android:label="@string/camera_orientation"
                 android:screenOrientation="landscape">
            <intent-filter>
                <action android:name="android.intent.action.MAIN" />
                <category android:name="android.cts.intent.category.MANUAL_TEST" />
            </intent-filter>
            <meta-data android:name="test_category" android:value="@string/test_category_camera" />

            <meta-data android:name="test_required_features" android:value="android.hardware.camera.any"/>
        </activity>

        <activity
            android:name=".camera.fov.PhotoCaptureActivity"
            android:label="@string/camera_fov_calibration"
            android:screenOrientation="landscape"
            android:theme="@android:style/Theme.Holo.NoActionBar.Fullscreen" >
            <intent-filter android:label="@string/camera_fov_calibration" >
                <action android:name="android.intent.action.MAIN" />
                <category android:name="android.cts.intent.category.MANUAL_TEST" />
            </intent-filter>
            <meta-data android:name="test_category" android:value="@string/test_category_camera" />
            <meta-data android:name="test_required_features" android:value="android.hardware.sensor.gyroscope" />
            <meta-data android:name="test_required_features" android:value="android.hardware.camera.any"/>
        </activity>
        <activity
            android:name=".camera.fov.DetermineFovActivity"
            android:label="@string/camera_fov_calibration"
            android:screenOrientation="landscape"
            android:theme="@android:style/Theme.Holo.NoActionBar.Fullscreen" >
        </activity>
        <activity
            android:name=".camera.fov.CalibrationPreferenceActivity"
            android:label="@string/camera_fov_label_options" >
        </activity>


        <activity android:name=".camera.video.CameraVideoActivity"
                 android:label="@string/camera_video"
                 android:screenOrientation="landscape">
            <intent-filter>
                <action android:name="android.intent.action.MAIN" />
                <category android:name="android.cts.intent.category.MANUAL_TEST" />
            </intent-filter>
            <meta-data android:name="test_category" android:value="@string/test_category_camera" />
            <meta-data android:name="test_required_features"
                    android:value="android.hardware.camera.any"/>
        </activity>

        <activity android:name=".camera.its.ItsTestActivity"
                  android:label="@string/camera_its_test"
                  android:configChanges="keyboardHidden|orientation|screenSize">
            <intent-filter>
                <action android:name="android.intent.action.MAIN" />
                <category android:name="android.cts.intent.category.MANUAL_TEST" />
            </intent-filter>
            <meta-data android:name="test_category" android:value="@string/test_category_camera" />
            <meta-data android:name="test_required_features" android:value="android.hardware.camera.any" />
        </activity>

        <activity android:name=".camera.flashlight.CameraFlashlightActivity"
                  android:label="@string/camera_flashlight_test"
                  android:configChanges="keyboardHidden|orientation|screenSize">
            <intent-filter>
                <action android:name="android.intent.action.MAIN" />
                <category android:name="android.cts.intent.category.MANUAL_TEST" />
            </intent-filter>
            <meta-data android:name="test_category" android:value="@string/test_category_camera" />
            <meta-data android:name="test_required_features" android:value="android.hardware.camera.flash" />
        </activity>

        <activity android:name=".usb.UsbAccessoryTestActivity"
                android:label="@string/usb_accessory_test"
                android:configChanges="keyboardHidden|orientation|screenSize">
            <intent-filter>
                <action android:name="android.intent.action.MAIN" />
                <category android:name="android.cts.intent.category.MANUAL_TEST" />
            </intent-filter>
            <meta-data android:name="test_category" android:value="@string/test_category_hardware" />
            <meta-data android:name="test_required_features" android:value="android.hardware.usb.accessory" />
            <meta-data android:name="test_excluded_features"
                    android:value="android.hardware.type.watch" />
        </activity>
<!-- Turned off Sensor Power Test in initial L release
        <activity android:name=".sensors.SensorPowerTestActivity"
                android:label="@string/sensor_power_test"
                android:configChanges="keyboardHidden|orientation|screenSize">
            <intent-filter>
                <action android:name="android.intent.action.MAIN" />
                <category android:name="android.cts.intent.category.MANUAL_TEST" />
            </intent-filter>
            <meta-data android:name="test_category" android:value="@string/test_category_sensors" />
            <meta-data android:name="test_excluded_features"
                       android:value="android.hardware.type.television:android.software.leanback" />
        </activity>
-->
        <activity android:name=".p2p.P2pTestListActivity"
                android:label="@string/p2p_test"
                android:configChanges="keyboardHidden|orientation|screenSize">
            <intent-filter>
                <action android:name="android.intent.action.MAIN" />
                <category android:name="android.cts.intent.category.MANUAL_TEST" />
            </intent-filter>
            <meta-data android:name="test_category" android:value="@string/test_category_networking" />
            <meta-data android:name="test_required_features" android:value="android.hardware.wifi.direct" />
        </activity>

        <activity android:name=".notifications.NotificationListenerVerifierActivity"
                android:label="@string/nls_test">
            <intent-filter>
                <action android:name="android.intent.action.MAIN" />
                <category android:name="android.cts.intent.category.MANUAL_TEST" />
            </intent-filter>
            <meta-data android:name="test_category" android:value="@string/test_category_notifications" />
        </activity>

        <activity android:name=".notifications.AttentionManagementVerifierActivity"
                android:label="@string/attention_test">
            <intent-filter>
                <action android:name="android.intent.action.MAIN" />
                <category android:name="android.cts.intent.category.MANUAL_TEST" />
            </intent-filter>
            <meta-data android:name="test_category" android:value="@string/test_category_notifications" />
            <meta-data android:name="test_excluded_features"
                    android:value="android.hardware.type.watch" />
        </activity>

        <activity android:name=".notifications.PackagePriorityVerifierActivity"
                android:label="@string/package_priority_test">
            <intent-filter>
                <action android:name="android.intent.action.MAIN" />
                <category android:name="android.cts.intent.category.MANUAL_TEST" />
            </intent-filter>
            <meta-data android:name="test_category" android:value="@string/test_category_notifications" />
            <meta-data android:name="test_excluded_features"
                       android:value="android.hardware.type.watch:android.software.leanback" />
        </activity>

        <service android:name=".notifications.MockListener"
                 android:exported="true"
                 android:label="@string/nls_service_name"
                 android:permission="android.permission.BIND_NOTIFICATION_LISTENER_SERVICE">
            <intent-filter>
                <action android:name="android.service.notification.NotificationListenerService" />
            </intent-filter>
        </service>

        <service  android:name=".notifications.InteractiveVerifierActivity$DismissService"/>

        <activity android:name=".security.CAInstallNotificationVerifierActivity"
                android:label="@string/cacert_test">
            <intent-filter>
                <action android:name="android.intent.action.MAIN" />
                <category android:name="android.cts.intent.category.MANUAL_TEST" />
            </intent-filter>
            <meta-data android:name="test_category" android:value="@string/test_category_notifications" />
            <meta-data android:name="test_excluded_features"
                    android:value="android.hardware.type.watch" />
            <meta-data android:name="test_excluded_features"
                    android:value="android.hardware.type.television" />
            <meta-data android:name="test_excluded_features"
                    android:value="android.software.leanback" />
        </activity>
        <activity android:name=".security.CANotifyOnBootActivity"
                android:label="@string/caboot_test">
            <intent-filter>
                <action android:name="android.intent.action.MAIN" />
                <category android:name="android.cts.intent.category.MANUAL_TEST" />
            </intent-filter>
            <meta-data android:name="test_category" android:value="@string/test_category_notifications" />
            <meta-data android:name="test_excluded_features"
                    android:value="android.hardware.type.watch" />
            <meta-data android:name="test_excluded_features"
                    android:value="android.hardware.type.television" />
            <meta-data android:name="test_excluded_features"
                    android:value="android.software.leanback" />
        </activity>

        <activity android:name=".security.KeyChainTest"
                android:label="@string/keychain_test">
            <intent-filter>
                <action android:name="android.intent.action.MAIN" />
                <category android:name="android.cts.intent.category.MANUAL_TEST" />
            </intent-filter>
            <meta-data android:name="test_category" android:value="@string/test_category_security" />
            <!-- KeyChain is only installed on communication-oriented devices inheriting core.mk -->
            <meta-data android:name="test_excluded_features"
                    android:value="android.hardware.type.watch" />
            <meta-data android:name="test_excluded_features"
                    android:value="android.hardware.type.television" />
            <meta-data android:name="test_excluded_features"
                    android:value="android.software.leanback" />
        </activity>

        <activity android:name=".p2p.GoNegRequesterTestListActivity"
                android:label="@string/p2p_go_neg_requester"
                android:configChanges="keyboardHidden|orientation|screenSize" />

        <activity android:name=".p2p.GoNegRequesterTestActivity"
                android:label="@string/p2p_go_neg_requester"
                android:configChanges="keyboardHidden|orientation|screenSize" />

        <activity android:name=".p2p.GoNegResponderTestActivity"
                android:label="@string/p2p_go_neg_responder"
                android:configChanges="keyboardHidden|orientation|screenSize" />

        <activity android:name=".p2p.P2pClientTestListActivity"
                android:label="@string/p2p_join_go"
                android:configChanges="keyboardHidden|orientation|screenSize" />

        <activity android:name=".p2p.P2pClientTestActivity"
                android:label="@string/p2p_join_go"
                android:configChanges="keyboardHidden|orientation|screenSize" />

        <activity android:name=".p2p.GoTestActivity"
                android:label="@string/p2p_accept_client"
                android:configChanges="keyboardHidden|orientation|screenSize" />

        <activity android:name=".p2p.ServiceRequesterTestListActivity"
                android:label="@string/p2p_service_discovery_requester"
                android:configChanges="keyboardHidden|orientation|screenSize" />

        <activity android:name=".p2p.ServiceRequesterTestActivity"
                android:label="@string/p2p_service_discovery_requester"
                android:configChanges="keyboardHidden|orientation|screenSize" />

        <activity android:name=".p2p.ServiceResponderTestActivity"
                android:label="@string/p2p_service_discovery_responder"
                android:configChanges="keyboardHidden|orientation|screenSize" />

        <activity-alias android:name=".CtsVerifierActivity" android:label="@string/app_name"
                android:targetActivity=".TestListActivity">
            <intent-filter>
                <action android:name="android.intent.action.MAIN" />
                <category android:name="android.intent.category.LAUNCHER" />
                <category android:name="android.intent.category.LEANBACK_LAUNCHER" />
            </intent-filter>
        </activity-alias>

        <!-- remove comment from the next activity to see the sample test surfacing in the app -->
        <!-- activity android:name=".sample.SampleTestActivity"
                  android:label="@string/sample_framework_test">
            <intent-filter>
                <action android:name="android.intent.action.MAIN" />
                <category android:name="android.cts.intent.category.MANUAL_TEST" />
            </intent-filter>
            <meta-data android:name="test_category" android:value="@string/test_category_other" />
        </activity -->

        <activity android:name=".widget.WidgetTestActivity"
                android:label="@string/widget_framework_test">
            <intent-filter>
                <action android:name="android.intent.action.MAIN" />
                <category android:name="android.cts.intent.category.MANUAL_TEST" />
            </intent-filter>
            <meta-data android:name="test_category" android:value="@string/test_category_other" />
            <meta-data android:name="test_required_features"
                    android:value="android.software.app_widgets" />
        </activity>

        <activity android:name=".deskclock.DeskClockTestsActivity"
                  android:label="@string/deskclock_tests">
            <intent-filter>
                <action android:name="android.intent.action.MAIN" />
                <category android:name="android.cts.intent.category.MANUAL_TEST" />
            </intent-filter>
            <meta-data android:name="test_category" android:value="@string/test_category_deskclock" />
            <meta-data android:name="test_excluded_features"
                    android:value="android.hardware.type.television" />
            <meta-data android:name="test_excluded_features"
                    android:value="android.software.leanback" />
        </activity>

<!-- TODO: enable when not requiring to tap the screen and timeouts are tuned -->
<!-- Removed from initial L release

        <activity
                android:name="com.android.cts.verifier.sensors.StepCounterTestActivity"
                android:label="@string/snsr_step_counter_test"
                android:screenOrientation="nosensor" >
            <intent-filter>
                <action android:name="android.intent.action.MAIN" />
                <category android:name="android.cts.intent.category.MANUAL_TEST" />
            </intent-filter>
            <meta-data android:name="test_category" android:value="@string/test_category_sensors" />
            <meta-data android:name="test_excluded_features"
                       android:value="android.hardware.type.television:android.software.leanback" />
        </activity>
-->
          <activity
                android:name="com.android.cts.verifier.sensors.DeviceSuspendTestActivity"
                android:label="@string/snsr_device_suspend_test"
                android:screenOrientation="nosensor" >
            <intent-filter>
                <action android:name="android.intent.action.MAIN" />
                <category android:name="android.cts.intent.category.MANUAL_TEST" />
            </intent-filter>
            <meta-data android:name="test_category" android:value="@string/test_category_sensors" />
        </activity>

        <receiver android:name="com.android.cts.verifier.sensors.DeviceSuspendTestActivity$AlarmReceiver">
        </receiver>

        <receiver android:name="com.android.cts.verifier.sensors.SignificantMotionTestActivity$AlarmReceiver">
        </receiver>

        <activity
            android:name="com.android.cts.verifier.sensors.SignificantMotionTestActivity"
            android:label="@string/snsr_significant_motion_test"
            android:screenOrientation="nosensor" >
            <intent-filter>
                <action android:name="android.intent.action.MAIN" />

                <category android:name="android.cts.intent.category.MANUAL_TEST" />
            </intent-filter>

            <meta-data
                android:name="test_category"
                android:value="@string/test_category_sensors" />
            <meta-data android:name="test_required_features"
                       android:value="android.hardware.sensor.accelerometer" />
        </activity>

        <receiver android:name=".widget.WidgetCtsProvider">
            <intent-filter>
                <action android:name="android.appwidget.action.APPWIDGET_UPDATE" />
            </intent-filter>
            <!-- This specifies the widget provider info -->
            <meta-data android:name="android.appwidget.provider"
                    android:resource="@xml/widget_info" />
        </receiver>

        <!-- The service serving the RemoteViews to the collection widget -->
        <service android:name=".widget.WidgetCtsService"
            android:permission="android.permission.BIND_REMOTEVIEWS"
            android:exported="false" />

        <activity android:name=".projection.cube.ProjectionCubeActivity"
                  android:label="@string/pca_test">
            <intent-filter>
                <action android:name="android.intent.action.MAIN" />
                <category android:name="android.cts.intent.category.MANUAL_TEST" />
            </intent-filter>
            <meta-data android:name="test_category" android:value="@string/test_category_projection" />
            <meta-data android:name="test_required_features" android:value="android.hardware.faketouch" />
        </activity>

        <activity android:name=".projection.widgets.ProjectionWidgetActivity"
                  android:label="@string/pwa_test">
            <intent-filter>
                <action android:name="android.intent.action.MAIN" />
                <category android:name="android.cts.intent.category.MANUAL_TEST" />
            </intent-filter>
            <meta-data android:name="test_category" android:value="@string/test_category_projection" />
            <meta-data android:name="test_required_features" android:value="android.hardware.faketouch" />
        </activity>

        <activity android:name=".projection.list.ProjectionListActivity"
                  android:label="@string/pla_test">
            <intent-filter>
                <action android:name="android.intent.action.MAIN" />
                <category android:name="android.cts.intent.category.MANUAL_TEST" />
            </intent-filter>
            <meta-data android:name="test_category" android:value="@string/test_category_projection" />
            <meta-data android:name="test_excluded_features"
                       android:value="android.hardware.type.television:android.software.leanback" />
        </activity>

        <activity android:name=".projection.video.ProjectionVideoActivity"
                  android:label="@string/pva_test">
            <intent-filter>
                <action android:name="android.intent.action.MAIN" />
                <category android:name="android.cts.intent.category.MANUAL_TEST" />
            </intent-filter>
            <meta-data android:name="test_category" android:value="@string/test_category_projection" />
            <meta-data android:name="test_excluded_features"
                    android:value="android.hardware.type.watch" />
        </activity>

        <activity android:name=".projection.touch.ProjectionTouchActivity"
                  android:label="@string/pta_test">
            <intent-filter>
                <action android:name="android.intent.action.MAIN" />
                <category android:name="android.cts.intent.category.MANUAL_TEST" />
            </intent-filter>
            <meta-data android:name="test_category" android:value="@string/test_category_projection" />
            <meta-data android:name="test_required_features"
                       android:value="android.hardware.faketouch:android.hardware.touchscreen.multitouch" />
        </activity>


        <activity android:name=".projection.offscreen.ProjectionOffscreenActivity"
                  android:label="@string/poa_test">
            <intent-filter>
                <action android:name="android.intent.action.MAIN" />
                <category android:name="android.cts.intent.category.MANUAL_TEST" />
            </intent-filter>
            <meta-data android:name="test_category" android:value="@string/test_category_projection" />
            <meta-data android:name="test_excluded_features"
                       android:value="android.hardware.type.television:android.software.leanback" />
        </activity>

        <service android:name=".projection.ProjectionService"
                 android:label="@string/projection_service_name"
                 android:process=":projectionservice" />

        <activity android:name=".managedprovisioning.DeviceOwnerNegativeTestActivity"
                android:label="@string/provisioning_device_owner">
            <intent-filter>
                <action android:name="android.intent.action.MAIN" />
                <category android:name="android.cts.intent.category.MANUAL_TEST" />
            </intent-filter>
            <meta-data android:name="test_category" android:value="@string/test_category_managed_provisioning" />
            <meta-data android:name="test_required_features" android:value="android.software.device_admin" />
        </activity>

        <activity android:name=".managedprovisioning.DeviceOwnerPositiveTestActivity"
                android:label="@string/positive_device_owner">
            <intent-filter>
                <action android:name="android.intent.action.MAIN" />
                <category android:name="android.cts.intent.category.MANUAL_TEST" />
            </intent-filter>
            <meta-data android:name="test_category" android:value="@string/test_category_managed_provisioning" />
            <meta-data android:name="test_required_features" android:value="android.software.device_admin" />
        </activity>

        <activity android:name=".managedprovisioning.DeviceOwnerPositiveTestActivity$CommandReceiver"
                android:exported="false"
                android:theme="@android:style/Theme.NoDisplay"
                android:noHistory="true"
                android:autoRemoveFromRecents="true"
                android:stateNotNeeded="true">
        </activity>

        <activity android:name=".managedprovisioning.KeyguardDisabledFeaturesActivity"
                android:label="@string/provisioning_byod_keyguard_disabled_features">
        </activity>

        <activity android:name=".managedprovisioning.WifiLockdownTestActivity"
                android:label="@string/device_owner_wifi_lockdown_test">
        </activity>

        <activity android:name=".managedprovisioning.PermissionLockdownTestActivity"
                android:label="@string/device_profile_owner_permission_lockdown_test">
            <intent-filter>
                <action android:name="com.android.cts.verifier.managedprovisioning.action.CHECK_PERMISSION_LOCKDOWN" />
                <category android:name="android.intent.category.DEFAULT" />
            </intent-filter>
        </activity>

        <activity-alias
                android:name=".managedprovisioning.ManagedProfilePermissionLockdownTestActivity"
                android:targetActivity=".managedprovisioning.PermissionLockdownTestActivity">
            <intent-filter>
                <action android:name="com.android.cts.verifier.managedprovisioning.action.MANAGED_PROFILE_CHECK_PERMISSION_LOCKDOWN" />
                <category android:name="android.intent.category.DEFAULT" />
            </intent-filter>
        </activity-alias>

        <activity android:name=".managedprovisioning.ByodFlowTestActivity"
                android:launchMode="singleTask"
                android:label="@string/provisioning_byod">
            <intent-filter>
                <action android:name="android.intent.action.MAIN" />
                <category android:name="android.cts.intent.category.MANUAL_TEST" />
            </intent-filter>
            <intent-filter>
                <action android:name="com.android.cts.verifier.managedprovisioning.BYOD_STATUS" />
                <category android:name="android.intent.category.DEFAULT"></category>
            </intent-filter>
            <meta-data android:name="test_category" android:value="@string/test_category_managed_provisioning" />
            <meta-data android:name="test_required_features" android:value="android.software.managed_users:android.software.device_admin" />
        </activity>

        <activity android:name=".managedprovisioning.ByodHelperActivity">
            <intent-filter>
                <action android:name="com.android.cts.verifier.managedprovisioning.BYOD_QUERY" />
                <action android:name="com.android.cts.verifier.managedprovisioning.BYOD_REMOVE" />
                <action android:name="com.android.cts.verifier.managedprovisioning.BYOD_INSTALL_APK" />
                <action android:name="com.android.cts.verifier.managedprovisioning.action.CHECK_INTENT_FILTERS" />
                <action android:name="com.android.cts.verifier.managedprovisioning.BYOD_CAPTURE_AND_CHECK_IMAGE" />
                <action android:name="com.android.cts.verifier.managedprovisioning.BYOD_CAPTURE_AND_CHECK_VIDEO" />
                <action android:name="com.android.cts.verifier.managedprovisioning.BYOD_CAPTURE_AND_CHECK_AUDIO" />
<<<<<<< HEAD
                <action android:name="com.android.cts.verifier.managedprovisioning.BYOD_KEYGUARD_DISABLED_FEATURES" />
                <action android:name="com.android.cts.verifier.managedprovisioning.BYOD_LOCKNOW" />
=======
                <action android:name="com.android.cts.verifier.managedprovisioning.TEST_NFC_BEAM" />
>>>>>>> ce5b0424
                <category android:name="android.intent.category.DEFAULT"></category>
            </intent-filter>
        </activity>

        <activity android:name=".managedprovisioning.NfcTestActivity">
            <meta-data android:name="test_required_features" android:value="android.hardware.nfc" />
        </activity>

        <provider
            android:name="android.support.v4.content.FileProvider"
            android:authorities="com.android.cts.verifier.managedprovisioning.fileprovider"
            android:grantUriPermissions="true"
            android:exported="false">
            <meta-data
                android:name="android.support.FILE_PROVIDER_PATHS"
                android:resource="@xml/filepaths" />
        </provider>

        <activity android:name=".managedprovisioning.ByodIconSamplerActivity">
            <intent-filter>
                <action android:name="com.android.cts.verifier.managedprovisioning.BYOD_SAMPLE_ICON" />
                <category android:name="android.intent.category.DEFAULT"></category>
            </intent-filter>
        </activity>

        <activity android:name=".managedprovisioning.CrossProfileTestActivity">
            <intent-filter>
                <action android:name="com.android.cts.verifier.managedprovisioning.CROSS_PROFILE" />
                <category android:name="android.intent.category.DEFAULT"></category>
            </intent-filter>
        </activity>

        <activity android:name=".managedprovisioning.WorkStatusTestActivity">
            <intent-filter>
                <action android:name="com.android.cts.verifier.managedprovisioning.WORK_STATUS_ICON" />
                <action android:name="com.android.cts.verifier.managedprovisioning.WORK_STATUS_TOAST" />
                <category android:name="android.intent.category.DEFAULT"></category>
            </intent-filter>
        </activity>

        <activity android:name=".managedprovisioning.WorkNotificationTestActivity">
            <intent-filter>
                <action android:name="com.android.cts.verifier.managedprovisioning.WORK_NOTIFICATION" />
                <action android:name="com.android.cts.verifier.managedprovisioning.LOCKSCREEN_NOTIFICATION" />
                <action android:name="com.android.cts.verifier.managedprovisioning.CLEAR_WORK_NOTIFICATION" />
                <category android:name="android.intent.category.DEFAULT"></category>
            </intent-filter>
        </activity>

        <receiver android:name=".managedprovisioning.DeviceAdminTestReceiver"
                android:label="@string/afw_device_admin"
                android:permission="android.permission.BIND_DEVICE_ADMIN">
            <meta-data android:name="android.app.device_admin"
                       android:resource="@xml/device_admin_byod" />
            <intent-filter>
                <action android:name="android.app.action.DEVICE_ADMIN_ENABLED" />
                <action android:name="android.app.action.PROFILE_PROVISIONING_COMPLETE"/>
            </intent-filter>
        </receiver>

        <activity android:name=".jobscheduler.IdleConstraintTestActivity" android:label="@string/js_idle_test">
            <intent-filter>
                <action android:name="android.intent.action.MAIN" />
                <category android:name="android.cts.intent.category.MANUAL_TEST" />
            </intent-filter>
            <meta-data android:name="test_category" android:value="@string/test_category_jobscheduler" />
            <meta-data android:name="test_excluded_features"
                    android:value="android.hardware.type.television" />
            <meta-data android:name="test_excluded_features"
                    android:value="android.software.leanback" />
        </activity>

        <activity android:name=".jobscheduler.ChargingConstraintTestActivity" android:label="@string/js_charging_test">
            <intent-filter>
                <action android:name="android.intent.action.MAIN" />
                <category android:name="android.cts.intent.category.MANUAL_TEST" />
            </intent-filter>
            <meta-data android:name="test_category" android:value="@string/test_category_jobscheduler" />
            <meta-data android:name="test_excluded_features"
                    android:value="android.hardware.type.television" />
            <meta-data android:name="test_excluded_features"
                    android:value="android.software.leanback" />
        </activity>

        <activity android:name=".jobscheduler.ConnectivityConstraintTestActivity" android:label="@string/js_connectivity_test">
            <intent-filter>
                <action android:name="android.intent.action.MAIN" />
                <category android:name="android.cts.intent.category.MANUAL_TEST" />
            </intent-filter>
            <meta-data android:name="test_category" android:value="@string/test_category_jobscheduler" />
            <meta-data android:name="test_excluded_features"
                    android:value="android.hardware.type.television" />
            <meta-data android:name="test_excluded_features"
                    android:value="android.software.leanback" />
        </activity>

        <service android:name=".jobscheduler.MockJobService"
            android:permission="android.permission.BIND_JOB_SERVICE"/>

        <!-- Used by the SensorTestScreenManipulator to reset the screen timeout after turn off. -->
        <activity android:name=".os.TimeoutResetActivity"/>

        <activity android:name=".tv.TvInputDiscoveryTestActivity"
                android:label="@string/tv_input_discover_test">
            <intent-filter>
                <action android:name="android.intent.action.MAIN" />
                <category android:name="android.cts.intent.category.MANUAL_TEST" />
            </intent-filter>
            <meta-data android:name="test_category" android:value="@string/test_category_tv" />
            <meta-data android:name="test_required_features"
                    android:value="android.software.live_tv" />
        </activity>

        <activity android:name=".tv.ParentalControlTestActivity"
                android:label="@string/tv_parental_control_test">
            <intent-filter>
                <action android:name="android.intent.action.MAIN" />
                <category android:name="android.cts.intent.category.MANUAL_TEST" />
            </intent-filter>
            <meta-data android:name="test_category" android:value="@string/test_category_tv" />
            <meta-data android:name="test_required_features"
                    android:value="android.software.live_tv" />
        </activity>

        <activity android:name=".tv.MultipleTracksTestActivity"
                android:label="@string/tv_multiple_tracks_test">
            <intent-filter>
                <action android:name="android.intent.action.MAIN" />
                <category android:name="android.cts.intent.category.MANUAL_TEST" />
            </intent-filter>
            <meta-data android:name="test_category" android:value="@string/test_category_tv" />
            <meta-data android:name="test_required_features"
                    android:value="android.software.live_tv" />
        </activity>

        <activity android:name=".tv.TimeShiftTestActivity"
                android:label="@string/tv_time_shift_test">
            <intent-filter>
                <action android:name="android.intent.action.MAIN" />
                <category android:name="android.cts.intent.category.MANUAL_TEST" />
            </intent-filter>
            <meta-data android:name="test_category" android:value="@string/test_category_tv" />
            <meta-data android:name="test_required_features"
                    android:value="android.software.live_tv" />
        </activity>

        <activity android:name=".screenpinning.ScreenPinningTestActivity"
            android:label="@string/screen_pinning_test">
            <intent-filter>
                <action android:name="android.intent.action.MAIN" />
                <category android:name="android.cts.intent.category.MANUAL_TEST" />
            </intent-filter>
            <meta-data android:name="test_category" android:value="@string/test_category_other" />
            <meta-data android:name="test_excluded_features"
                       android:value="android.hardware.type.television:android.software.leanback:android.hardware.type.watch" />
        </activity>

        <activity android:name=".tv.MockTvInputSetupActivity">
            <intent-filter>
                <action android:name="android.intent.action.MAIN" />
            </intent-filter>
        </activity>

        <activity android:name=".audio.HifiUltrasoundTestActivity"
                android:label="@string/hifi_ultrasound_test"
                android:screenOrientation="locked">
            <intent-filter>
                <action android:name="android.intent.action.MAIN" />
                <category android:name="android.cts.intent.category.MANUAL_TEST" />
            </intent-filter>
            <meta-data android:name="test_category" android:value="@string/test_category_audio" />
            <meta-data android:name="test_required_features" android:value="android.hardware.microphone" />
        </activity>

        <activity android:name=".audio.HifiUltrasoundSpeakerTestActivity"
                android:label="@string/hifi_ultrasound_speaker_test"
                android:screenOrientation="locked">
            <intent-filter>
                <action android:name="android.intent.action.MAIN" />
                <category android:name="android.cts.intent.category.MANUAL_TEST" />
            </intent-filter>
            <meta-data android:name="test_category" android:value="@string/test_category_audio" />
            <meta-data android:name="test_required_features" android:value="android.hardware.microphone" />
        </activity>

        <activity android:name=".audio.AudioDeviceNotificationsActivity"
                  android:label="@string/audio_devices_notifications_test">
            <intent-filter>
                <action android:name="android.intent.action.MAIN" />
                <category android:name="android.cts.intent.category.MANUAL_TEST" />
            </intent-filter>
            <meta-data android:name="test_category" android:value="@string/test_category_audio" />
            <!--
            <meta-data android:name="test_required_features" android:value="android.hardware.microphone" />
            -->
        </activity>

        <activity android:name=".audio.AudioRoutingNotificationsActivity"
                  android:label="@string/audio_routingnotifications_test">
            <intent-filter>
                <action android:name="android.intent.action.MAIN" />
                <category android:name="android.cts.intent.category.MANUAL_TEST" />
            </intent-filter>
            <meta-data android:name="test_category" android:value="@string/test_category_audio" />
            <!--
            <meta-data android:name="test_required_features" android:value="android.hardware.microphone" />
            -->
        </activity>

        <activity android:name=".audio.AudioLoopbackActivity"
                  android:label="@string/audio_loopback_test">
            <intent-filter>
                <action android:name="android.intent.action.MAIN" />
                <category android:name="android.cts.intent.category.MANUAL_TEST" />
            </intent-filter>
            <meta-data android:name="test_category" android:value="@string/test_category_audio" />
            <meta-data android:name="test_required_features" android:value="android.hardware.microphone" />
            <meta-data android:name="test_excluded_features" android:value="android.hardware.type.watch" />
            <meta-data android:name="test_excluded_features" android:value="android.hardware.type.television" />
        </activity>

        <activity android:name=".audio.AudioFrequencyLineActivity"
                  android:label="@string/audio_frequency_line_test">
            <intent-filter>
                <action android:name="android.intent.action.MAIN" />
                <category android:name="android.cts.intent.category.MANUAL_TEST" />
            </intent-filter>
            <meta-data android:name="test_category" android:value="@string/test_category_audio" />
            <meta-data android:name="test_required_features" android:value="android.hardware.microphone" />
            <meta-data android:name="test_excluded_features" android:value="android.hardware.type.watch" />
            <meta-data android:name="test_excluded_features" android:value="android.hardware.type.television" />
        </activity>

        <activity android:name=".audio.AudioFrequencySpeakerActivity"
                  android:label="@string/audio_frequency_speaker_test">
            <intent-filter>
                <action android:name="android.intent.action.MAIN" />
                <category android:name="android.cts.intent.category.MANUAL_TEST" />
            </intent-filter>
            <meta-data android:name="test_category" android:value="@string/test_category_audio" />
            <!-- <meta-data android:name="test_required_features" android:value="android.hardware.microphone" /> -->
            <meta-data android:name="test_excluded_features" android:value="android.hardware.type.watch" />
            <meta-data android:name="test_excluded_features" android:value="android.hardware.type.television" />
        </activity>

        <service android:name=".tv.MockTvInputService"
            android:permission="android.permission.BIND_TV_INPUT">
            <intent-filter>
                <action android:name="android.media.tv.TvInputService" />
            </intent-filter>
            <meta-data android:name="android.media.tv.input"
                android:resource="@xml/mock_tv_input_service" />
        </service>

        <receiver android:name=".tv.TvInputReceiver">
            <intent-filter>
                <action android:name="android.media.tv.action.QUERY_CONTENT_RATING_SYSTEMS" />
            </intent-filter>
            <meta-data android:name="android.media.tv.metadata.CONTENT_RATING_SYSTEMS"
                android:resource="@xml/mock_content_rating_systems" />
        </receiver>

        <activity android:name=".car.CarDockTestActivity"
                android:label="@string/car_dock_test">
            <intent-filter>
                <action android:name="android.intent.action.MAIN" />
                <category android:name="android.cts.intent.category.MANUAL_TEST" />
            </intent-filter>
            <meta-data android:name="test_category" android:value="@string/test_category_car" />
            <meta-data android:name="test_excluded_features"
                       android:value="android.hardware.type.television:android.software.leanback:android.hardware.type.watch" />

        </activity>

        <activity android:name=".car.CarDockActivity"
                  android:launchMode="singleTask"
                  android:autoRemoveFromRecents="true"
                  android:exported="true" >
            <intent-filter>
                <action android:name="android.intent.action.MAIN" />
                <category android:name="android.intent.category.DEFAULT" />
            </intent-filter>
        </activity>

        <!-- See explaination in CarDockTestActivity.java -->
        <activity-alias android:name=".car.CarDockActivity1"
            android:targetActivity=".car.CarDockActivity" >
            <meta-data
                android:name="android.dock_home"
                android:value="true" />
            <intent-filter>
                <action android:name="android.intent.action.MAIN" />
                <category android:name="android.intent.category.DEFAULT" />
                <category android:name="android.intent.category.CAR_DOCK" />
            </intent-filter>
        </activity-alias>

        <activity-alias android:name=".car.CarDockActivity2"
            android:targetActivity=".car.CarDockActivity"
            android:enabled="false" >
            <meta-data
                android:name="android.dock_home"
                android:value="true" />
            <intent-filter>
                <action android:name="android.intent.action.MAIN" />
                <category android:name="android.intent.category.DEFAULT" />
                <category android:name="android.intent.category.CAR_DOCK" />
            </intent-filter>
        </activity-alias>

    </application>

</manifest><|MERGE_RESOLUTION|>--- conflicted
+++ resolved
@@ -1421,12 +1421,9 @@
                 <action android:name="com.android.cts.verifier.managedprovisioning.BYOD_CAPTURE_AND_CHECK_IMAGE" />
                 <action android:name="com.android.cts.verifier.managedprovisioning.BYOD_CAPTURE_AND_CHECK_VIDEO" />
                 <action android:name="com.android.cts.verifier.managedprovisioning.BYOD_CAPTURE_AND_CHECK_AUDIO" />
-<<<<<<< HEAD
                 <action android:name="com.android.cts.verifier.managedprovisioning.BYOD_KEYGUARD_DISABLED_FEATURES" />
                 <action android:name="com.android.cts.verifier.managedprovisioning.BYOD_LOCKNOW" />
-=======
                 <action android:name="com.android.cts.verifier.managedprovisioning.TEST_NFC_BEAM" />
->>>>>>> ce5b0424
                 <category android:name="android.intent.category.DEFAULT"></category>
             </intent-filter>
         </activity>
