<?xml version="1.0" encoding="utf-8"?>

<!-- Copyright (C) 2010 The Android Open Source Project

     Licensed under the Apache License, Version 2.0 (the "License");
     you may not use this file except in compliance with the License.
     You may obtain a copy of the License at
  
          http://www.apache.org/licenses/LICENSE-2.0
  
     Unless required by applicable law or agreed to in writing, software
     distributed under the License is distributed on an "AS IS" BASIS,
     WITHOUT WARRANTIES OR CONDITIONS OF ANY KIND, either express or implied.
     See the License for the specific language governing permissions and
     limitations under the License.
-->

<manifest xmlns:android="http://schemas.android.com/apk/res/android"
      package="com.android.cts.verifier"
<<<<<<< HEAD
      android:versionCode="1"
      android:versionName="1337">

    <uses-sdk android:minSdkVersion="5"></uses-sdk>

    <uses-permission android:name="android.permission.BLUETOOTH" />
    <uses-permission android:name="android.permission.BLUETOOTH_ADMIN" />
    <uses-permission android:name="android.permission.CAMERA" />
=======
      android:versionCode="2"
      android:versionName="3.2_r2">

    <!-- Using 10 for more complete NFC support... -->
    <uses-sdk android:minSdkVersion="10"></uses-sdk>

    <uses-permission android:name="android.permission.BLUETOOTH" />
    <uses-permission android:name="android.permission.BLUETOOTH_ADMIN" />
    <uses-permission android:name="android.permission.NFC" />
>>>>>>> 0a7829e7
    <uses-permission android:name="android.permission.RECORD_AUDIO" />
    <uses-permission android:name="android.permission.WAKE_LOCK" />
    
    <!-- Needed by the Audio Quality Verifier to store the sound samples that will be mailed. -->
    <uses-permission android:name="android.permission.WRITE_EXTERNAL_STORAGE" />

    <application android:label="@string/app_name" 
            android:icon="@drawable/icon"
            android:backupAgent="VerifierBackupAgent" 
            android:debuggable="true">
            
        <meta-data android:name="com.google.android.backup.api_key"
                android:value="AEdPqrEAAAAIbK6ldcOzoeRtQ1u1dFVJ1A7KetRhit-a1Xa82Q" />

        <activity android:name=".CtsVerifierActivity" android:label="@string/app_name">
            <intent-filter>
                <action android:name="android.intent.action.MAIN" />
                <category android:name="android.intent.category.LAUNCHER" />
            </intent-filter>
        </activity>

        <activity android:name=".TestListActivity" android:label="@string/app_name">
            <!--
                TestListActivity will have the USB accessory Test in its test list, but it
                does not have any code to handle the USB accessory. The test has to be started
                from TestListActivity or the pass/fail status won't be properly recorded. Also
                this is to prevent the dialog saying there is no application able to support the
                accessory from being shown.
            -->
            <intent-filter>
                <action android:name="android.hardware.usb.action.USB_ACCESSORY_ATTACHED" />
            </intent-filter>
            <meta-data android:name="android.hardware.usb.action.USB_ACCESSORY_ATTACHED"
                    android:resource="@xml/accessory_filter" />
        </activity>

        <activity android:name=".ReportViewerActivity"
                android:configChanges="keyboardHidden|orientation"
                android:label="@string/report_viewer" />

        <provider android:name=".TestResultsProvider" 
                android:authorities="com.android.cts.verifier.testresultsprovider" />
                
        <activity android:name=".admin.PolicySerializationTestActivity"
                android:label="@string/da_policy_serialization_test"
                android:configChanges="keyboardHidden|orientation">
            <intent-filter>
                <action android:name="android.intent.action.MAIN" />
                <category android:name="android.cts.intent.category.MANUAL_TEST" />
            </intent-filter>
            <meta-data android:name="test_category" android:value="@string/test_category_device_admin" />
        </activity>

        <activity android:name=".admin.ScreenLockTestActivity"
                android:label="@string/da_screen_lock_test"
                android:configChanges="keyboardHidden|orientation">
            <intent-filter>
                <action android:name="android.intent.action.MAIN" />
                <category android:name="android.cts.intent.category.MANUAL_TEST" />
            </intent-filter>
            <meta-data android:name="test_category" android:value="@string/test_category_device_admin" />
        </activity>

        <receiver android:name=".admin.TestDeviceAdminReceiver"
                android:permission="android.permission.BIND_DEVICE_ADMIN">
            <meta-data android:name="android.app.device_admin"
                    android:resource="@xml/device_admin" />
            <intent-filter>
                <action android:name="android.app.action.DEVICE_ADMIN_ENABLED" />
            </intent-filter>
        </receiver>

        <activity android:name=".backup.BackupTestActivity" android:label="@string/backup_test">
            <intent-filter>
                <action android:name="android.intent.action.MAIN" />
                <category android:name="android.cts.intent.category.MANUAL_TEST" />
            </intent-filter>
        </activity>

        <activity android:name=".bluetooth.BluetoothTestActivity"
                android:label="@string/bluetooth_test"
                android:configChanges="keyboardHidden|orientation">
            <intent-filter>
                <action android:name="android.intent.action.MAIN" />
                <category android:name="android.cts.intent.category.MANUAL_TEST" />
            </intent-filter>
            <meta-data android:name="test_category" android:value="@string/test_category_networking" />
            <meta-data android:name="test_required_features" android:value="android.hardware.bluetooth" />
        </activity>
        
        <activity android:name=".bluetooth.BluetoothToggleActivity"
                android:label="@string/bt_toggle_bluetooth"
                android:configChanges="keyboardHidden|orientation">
            <intent-filter>
                <action android:name="android.intent.action.MAIN" />
                <category android:name="android.cts.intent.category.MANUAL_TEST" />
            </intent-filter>
            <meta-data android:name="test_category" android:value="@string/bt_control" />
            <meta-data android:name="test_parent" android:value="com.android.cts.verifier.bluetooth.BluetoothTestActivity" />
        </activity>

        <activity android:name=".bluetooth.SecureServerActivity"
                android:label="@string/bt_secure_server"
                android:configChanges="keyboardHidden|orientation">
            <intent-filter>
                <action android:name="android.intent.action.MAIN" />
                <category android:name="android.cts.intent.category.MANUAL_TEST" />
            </intent-filter>
            <meta-data android:name="test_category" android:value="@string/bt_device_communication" />
            <meta-data android:name="test_parent" android:value="com.android.cts.verifier.bluetooth.BluetoothTestActivity" />
        </activity>
        
        <activity android:name=".bluetooth.InsecureServerActivity"
                android:label="@string/bt_insecure_server"
                android:configChanges="keyboardHidden|orientation">
            <intent-filter>
                <action android:name="android.intent.action.MAIN" />
                <category android:name="android.cts.intent.category.MANUAL_TEST" />
            </intent-filter>
            <meta-data android:name="test_category" android:value="@string/bt_device_communication" />
            <meta-data android:name="test_parent" android:value="com.android.cts.verifier.bluetooth.BluetoothTestActivity" />
        </activity>

        <activity android:name=".bluetooth.SecureClientActivity"
                android:label="@string/bt_secure_client"
                android:configChanges="keyboardHidden|orientation">
            <intent-filter>
                <action android:name="android.intent.action.MAIN" />
                <category android:name="android.cts.intent.category.MANUAL_TEST" />
            </intent-filter>
            <meta-data android:name="test_category" android:value="@string/bt_device_communication" />
            <meta-data android:name="test_parent" android:value="com.android.cts.verifier.bluetooth.BluetoothTestActivity" />
        </activity>
        
        <activity android:name=".bluetooth.InsecureClientActivity"
                android:label="@string/bt_insecure_client"
                android:configChanges="keyboardHidden|orientation">
            <intent-filter>
                <action android:name="android.intent.action.MAIN" />
                <category android:name="android.cts.intent.category.MANUAL_TEST" />
            </intent-filter>
            <meta-data android:name="test_category" android:value="@string/bt_device_communication" />
            <meta-data android:name="test_parent" android:value="com.android.cts.verifier.bluetooth.BluetoothTestActivity" />
        </activity>

        <activity android:name=".bluetooth.DevicePickerActivity"
                android:label="@string/bt_device_picker"
                android:configChanges="keyboardHidden|orientation" />

        <activity android:name=".suid.SuidFilesActivity" 
                android:label="@string/suid_files"
                android:configChanges="keyboardHidden|orientation">
            <intent-filter>
                <action android:name="android.intent.action.MAIN" />
                <category android:name="android.cts.intent.category.MANUAL_TEST" />
            </intent-filter>
            <meta-data android:name="test_category" android:value="@string/test_category_security" />
        </activity>

        <activity android:name=".streamquality.StreamingVideoActivity"
                android:label="@string/streaming_video"
                android:configChanges="keyboardHidden|orientation">
            <intent-filter>
                <action android:name="android.intent.action.MAIN" />
                <category android:name="android.cts.intent.category.MANUAL_TEST" />
            </intent-filter>
            <meta-data android:name="test_category" android:value="@string/test_category_streaming" />
        </activity>

        <activity android:name=".streamquality.PlayVideoActivity"
                android:label="@string/streaming_video"
                android:configChanges="keyboardHidden|orientation"
                android:screenOrientation="nosensor" />

        <activity android:name=".features.FeatureSummaryActivity" android:label="@string/feature_summary">
            <intent-filter>
                <action android:name="android.intent.action.MAIN" />
                <category android:name="android.cts.intent.category.MANUAL_TEST" />
            </intent-filter>
            <meta-data android:name="test_category" android:value="@string/test_category_features" />
        </activity>

        <activity android:name=".nfc.NfcTestActivity"
                android:label="@string/nfc_test"
                android:configChanges="keyboardHidden|orientation">
            <intent-filter>
                <action android:name="android.intent.action.MAIN" />
                <category android:name="android.cts.intent.category.MANUAL_TEST" />
            </intent-filter>
            <meta-data android:name="test_category" android:value="@string/test_category_hardware" />
            <meta-data android:name="test_required_features" android:value="android.hardware.nfc" />
        </activity>

        <activity android:name=".nfc.NdefPushSenderActivity"
                android:label="@string/nfc_ndef_push_sender"
                android:configChanges="keyboardHidden|orientation" />

        <activity android:name=".nfc.NdefPushReceiverActivity"
                android:label="@string/nfc_ndef_push_receiver"
                android:configChanges="keyboardHidden|orientation" />

        <activity android:name=".nfc.TagVerifierActivity"
                android:label="@string/nfc_tag_verifier"
                android:configChanges="keyboardHidden|orientation" />

        <activity android:name=".sensors.AccelerometerTestActivity" android:label="@string/snsr_accel_test"
                android:screenOrientation="nosensor">
            <intent-filter>
                <action android:name="android.intent.action.MAIN" />
                <category android:name="android.cts.intent.category.MANUAL_TEST" />
            </intent-filter>
            <meta-data android:name="test_category" android:value="@string/test_category_sensors" />
            <meta-data android:name="test_required_features" android:value="android.hardware.sensor.accelerometer" />
        </activity>

        <activity android:name=".sensors.GyroscopeTestActivity" android:label="@string/snsr_gyro_test"
                android:screenOrientation="nosensor">
            <intent-filter>
                <action android:name="android.intent.action.MAIN" />
                <category android:name="android.cts.intent.category.MANUAL_TEST" />
            </intent-filter>
            <meta-data android:name="test_category" android:value="@string/test_category_sensors" />
            <meta-data android:name="test_required_features" android:value="android.hardware.sensor.gyroscope" />
        </activity>

        <activity android:name=".audioquality.AudioQualityVerifierActivity"
                android:label="@string/aq_verifier">
            <intent-filter>
                <action android:name="android.intent.action.MAIN" />
                <category android:name="android.cts.intent.category.MANUAL_TEST" />
            </intent-filter>
            <meta-data android:name="test_category" android:value="@string/test_category_audio" />
            <meta-data android:name="test_required_features" android:value="android.hardware.microphone" />
        </activity>

        <activity android:name=".audioquality.CalibrateVolumeActivity"
                  android:label="@string/aq_calibrate_volume_name" />

        <activity android:name=".audioquality.ViewResultsActivity"
                  android:label="@string/aq_view_results_name" />

        <service android:name=".audioquality.ExperimentService" />

<<<<<<< HEAD
        <activity android:name=".camera.analyzer.CameraAnalyzerActivity"
                android:label="@string/camera_analyzer">
            <intent-filter>
                <action android:name="android.intent.action.MAIN" />
                <category android:name="android.cts.intent.category.MANUAL_TEST" />
            </intent-filter>
            <meta-data android:name="test_category" android:value="@string/test_category_camera" />
        </activity>

=======
>>>>>>> 0a7829e7
        <activity android:name=".usb.UsbAccessoryTestActivity"
                android:label="@string/usb_accessory_test"
                android:configChanges="keyboardHidden|orientation">
            <intent-filter>
                <action android:name="android.intent.action.MAIN" />
                <category android:name="android.cts.intent.category.MANUAL_TEST" />
            </intent-filter>
            <meta-data android:name="test_category" android:value="@string/test_category_hardware" />
            <meta-data android:name="test_required_features" android:value="android.hardware.usb.accessory" />
        </activity>

   </application>

</manifest> <|MERGE_RESOLUTION|>--- conflicted
+++ resolved
@@ -17,26 +17,16 @@
 
 <manifest xmlns:android="http://schemas.android.com/apk/res/android"
       package="com.android.cts.verifier"
-<<<<<<< HEAD
       android:versionCode="1"
       android:versionName="1337">
 
-    <uses-sdk android:minSdkVersion="5"></uses-sdk>
+    <!-- Using 10 for more complete NFC support... -->
+    <uses-sdk android:minSdkVersion="10"></uses-sdk>
 
     <uses-permission android:name="android.permission.BLUETOOTH" />
     <uses-permission android:name="android.permission.BLUETOOTH_ADMIN" />
     <uses-permission android:name="android.permission.CAMERA" />
-=======
-      android:versionCode="2"
-      android:versionName="3.2_r2">
-
-    <!-- Using 10 for more complete NFC support... -->
-    <uses-sdk android:minSdkVersion="10"></uses-sdk>
-
-    <uses-permission android:name="android.permission.BLUETOOTH" />
-    <uses-permission android:name="android.permission.BLUETOOTH_ADMIN" />
     <uses-permission android:name="android.permission.NFC" />
->>>>>>> 0a7829e7
     <uses-permission android:name="android.permission.RECORD_AUDIO" />
     <uses-permission android:name="android.permission.WAKE_LOCK" />
     
@@ -280,7 +270,6 @@
 
         <service android:name=".audioquality.ExperimentService" />
 
-<<<<<<< HEAD
         <activity android:name=".camera.analyzer.CameraAnalyzerActivity"
                 android:label="@string/camera_analyzer">
             <intent-filter>
@@ -290,8 +279,6 @@
             <meta-data android:name="test_category" android:value="@string/test_category_camera" />
         </activity>
 
-=======
->>>>>>> 0a7829e7
         <activity android:name=".usb.UsbAccessoryTestActivity"
                 android:label="@string/usb_accessory_test"
                 android:configChanges="keyboardHidden|orientation">
