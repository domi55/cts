--- conflicted
+++ resolved
@@ -18,17 +18,10 @@
 <manifest xmlns:android="http://schemas.android.com/apk/res/android"
       package="com.android.cts.verifier"
       android:versionCode="1"
-<<<<<<< HEAD
       android:versionName="4.3_r1">
-
-    <!-- Using 10 for more complete NFC support... -->
-    <uses-sdk android:minSdkVersion="11"></uses-sdk>
-=======
-      android:versionName="4.2_r6">
 
     <!-- Using 10+ for more complete NFC support... -->
     <uses-sdk android:minSdkVersion="12"></uses-sdk>
->>>>>>> 4aeb4e93
 
     <uses-permission android:name="android.permission.ACCESS_FINE_LOCATION" />
     <uses-permission android:name="android.permission.ACCESS_WIFI_STATE" />
