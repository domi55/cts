--- conflicted
+++ resolved
@@ -18,11 +18,7 @@
 <manifest xmlns:android="http://schemas.android.com/apk/res/android"
       package="com.android.cts.verifier"
       android:versionCode="2"
-<<<<<<< HEAD
       android:versionName="3.2_r2">
-=======
-      android:versionName="3.1_r2">
->>>>>>> d1204d08
 
     <uses-sdk android:minSdkVersion="5"></uses-sdk>
 
