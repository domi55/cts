<?xml version="1.0" encoding="utf-8"?>

<!-- Copyright (C) 2010 The Android Open Source Project

     Licensed under the Apache License, Version 2.0 (the "License");
     you may not use this file except in compliance with the License.
     You may obtain a copy of the License at

          http://www.apache.org/licenses/LICENSE-2.0

     Unless required by applicable law or agreed to in writing, software
     distributed under the License is distributed on an "AS IS" BASIS,
     WITHOUT WARRANTIES OR CONDITIONS OF ANY KIND, either express or implied.
     See the License for the specific language governing permissions and
     limitations under the License.
-->

<manifest xmlns:android="http://schemas.android.com/apk/res/android"
      package="com.android.cts.verifier"
      android:versionCode="4"
      android:versionName="5.0_r2">

    <uses-sdk android:minSdkVersion="19" android:targetSdkVersion="21"/>

    <uses-permission android:name="android.permission.ACCESS_FINE_LOCATION" />
    <uses-permission android:name="android.permission.ACCESS_NETWORK_STATE" />
    <uses-permission android:name="android.permission.ACCESS_WIFI_STATE" />
    <uses-permission android:name="android.permission.BLUETOOTH" />
    <uses-permission android:name="android.permission.BLUETOOTH_ADMIN" />
    <uses-permission android:name="android.permission.BODY_SENSORS"/>
    <uses-permission android:name="android.permission.CAMERA" />
    <uses-permission android:name="android.permission.CHANGE_NETWORK_STATE" />
    <uses-permission android:name="android.permission.CHANGE_WIFI_STATE" />
    <uses-permission android:name="android.permission.FULLSCREEN" />
    <uses-permission android:name="android.permission.INTERNET" />
    <uses-permission android:name="android.permission.NFC" />
    <uses-permission android:name="android.permission.VIBRATE" />
    <uses-feature android:name="android.hardware.camera" android:required="false"/>
    <uses-feature android:name="android.hardware.camera.flash" android:required="false"/>
    <uses-feature android:name="android.hardware.sensor.accelerometer" android:required="false" />
    <uses-feature android:name="android.hardware.sensor.compass" android:required="false" />
    <uses-feature android:name="android.hardware.sensor.gyroscope" android:required="false" />
    <uses-feature android:name="android.hardware.camera.front"
                  android:required="false" />
    <uses-feature android:name="android.hardware.camera.autofocus"
                  android:required="false" />
    <uses-permission android:name="android.permission.READ_EXTERNAL_STORAGE" />
    <uses-permission android:name="android.permission.RECORD_AUDIO" />
    <uses-permission android:name="android.permission.WAKE_LOCK" />
    <uses-permission android:name="android.permission.WRITE_EXTERNAL_STORAGE" />
    <uses-permission android:name="com.android.alarm.permission.SET_ALARM" />
    <uses-feature android:name="android.hardware.usb.accessory" />
    <uses-permission android:name="android.permission.CALL_PHONE" />
    <uses-permission android:name="android.permission.READ_PHONE_STATE" />
    <uses-permission android:name="android.permission.READ_CONTACTS"/>
    <uses-permission android:name="android.permission.WRITE_CONTACTS"/>
    <uses-permission android:name="android.permission.ACCESS_NETWORK_STATE"/>

    <!-- Needed by the Audio Quality Verifier to store the sound samples that will be mailed. -->
    <uses-permission android:name="android.permission.WRITE_EXTERNAL_STORAGE" />

    <application android:label="@string/app_name"
            android:icon="@drawable/icon"
            android:backupAgent="VerifierBackupAgent"
            android:debuggable="true"
            android:largeHeap="true">

        <meta-data android:name="com.google.android.backup.api_key"
                android:value="AEdPqrEAAAAIbK6ldcOzoeRtQ1u1dFVJ1A7KetRhit-a1Xa82Q" />

        <uses-library android:name="android.test.runner"/>

        <activity android:name=".TestListActivity" android:label="@string/app_name">
            <!--
                TestListActivity will have the USB accessory Test in its test list, but it
                does not have any code to handle the USB accessory. The test has to be started
                from TestListActivity or the pass/fail status won't be properly recorded. Also
                this is to prevent the dialog saying there is no application able to support the
                accessory from being shown.
            -->
            <intent-filter>
                <action android:name="android.hardware.usb.action.USB_ACCESSORY_ATTACHED" />
            </intent-filter>
            <meta-data android:name="android.hardware.usb.action.USB_ACCESSORY_ATTACHED"
                    android:resource="@xml/accessory_filter" />
        </activity>

        <activity android:name=".ReportViewerActivity"
                android:configChanges="keyboardHidden|orientation|screenSize"
                android:label="@string/report_viewer" />

        <provider android:name=".TestResultsProvider"
                android:authorities="com.android.cts.verifier.testresultsprovider" />

        <activity android:name=".admin.PolicySerializationTestActivity"
                android:label="@string/da_policy_serialization_test"
                android:configChanges="keyboardHidden|orientation|screenSize">
            <intent-filter>
                <action android:name="android.intent.action.MAIN" />
                <category android:name="android.cts.intent.category.MANUAL_TEST" />
            </intent-filter>
            <meta-data android:name="test_category" android:value="@string/test_category_device_admin" />
            <meta-data android:name="test_required_features"
                    android:value="android.software.device_admin" />
        </activity>

        <!-- A generic activity for intent based tests -->
        <activity android:name=".IntentDrivenTestActivity"/>

        <activity android:name=".admin.ScreenLockTestActivity"
                android:label="@string/da_screen_lock_test"
                android:configChanges="keyboardHidden|orientation|screenSize">
            <intent-filter>
                <action android:name="android.intent.action.MAIN" />
                <category android:name="android.cts.intent.category.MANUAL_TEST" />
            </intent-filter>
            <meta-data android:name="test_category" android:value="@string/test_category_device_admin" />
            <meta-data android:name="test_excluded_features"
                       android:value="android.hardware.type.television:android.software.leanback:android.hardware.type.watch" />
        </activity>

        <receiver android:name=".admin.TestDeviceAdminReceiver"
                android:permission="android.permission.BIND_DEVICE_ADMIN">
            <meta-data android:name="android.app.device_admin"
                    android:resource="@xml/device_admin" />
            <intent-filter>
                <action android:name="android.app.action.DEVICE_ADMIN_ENABLED" />
            </intent-filter>
        </receiver>

        <activity android:name=".backup.BackupTestActivity" android:label="@string/backup_test">
            <intent-filter>
                <action android:name="android.intent.action.MAIN" />
                <category android:name="android.cts.intent.category.MANUAL_TEST" />
            </intent-filter>
            <meta-data android:name="test_required_features"
                    android:value="android.software.backup" />
        </activity>

        <activity android:name=".bluetooth.BluetoothTestActivity"
                android:label="@string/bluetooth_test"
                android:configChanges="keyboardHidden|orientation|screenSize">
            <intent-filter>
                <action android:name="android.intent.action.MAIN" />
                <category android:name="android.cts.intent.category.MANUAL_TEST" />
            </intent-filter>
            <meta-data android:name="test_category" android:value="@string/test_category_networking" />
            <meta-data android:name="test_required_features" android:value="android.hardware.bluetooth" />
        </activity>

        <activity android:name=".bluetooth.BluetoothToggleActivity"
                android:label="@string/bt_toggle_bluetooth"
                android:configChanges="keyboardHidden|orientation|screenSize">
            <intent-filter>
                <action android:name="android.intent.action.MAIN" />
                <category android:name="android.cts.intent.category.MANUAL_TEST" />
            </intent-filter>
            <meta-data android:name="test_category" android:value="@string/bt_control" />
            <meta-data android:name="test_parent" android:value="com.android.cts.verifier.bluetooth.BluetoothTestActivity" />
            <meta-data android:name="test_excluded_features" android:value="android.software.leanback" />
        </activity>

        <activity android:name=".bluetooth.SecureServerActivity"
                android:label="@string/bt_secure_server"
                android:configChanges="keyboardHidden|orientation|screenSize">
            <intent-filter>
                <action android:name="android.intent.action.MAIN" />
                <category android:name="android.cts.intent.category.MANUAL_TEST" />
            </intent-filter>
            <meta-data android:name="test_category" android:value="@string/bt_device_communication" />
            <meta-data android:name="test_parent" android:value="com.android.cts.verifier.bluetooth.BluetoothTestActivity" />
        </activity>

        <activity android:name=".bluetooth.InsecureServerActivity"
                android:label="@string/bt_insecure_server"
                android:configChanges="keyboardHidden|orientation|screenSize">
            <intent-filter>
                <action android:name="android.intent.action.MAIN" />
                <category android:name="android.cts.intent.category.MANUAL_TEST" />
            </intent-filter>
            <meta-data android:name="test_category" android:value="@string/bt_device_communication" />
            <meta-data android:name="test_parent" android:value="com.android.cts.verifier.bluetooth.BluetoothTestActivity" />
        </activity>

        <activity android:name=".bluetooth.SecureClientActivity"
                android:label="@string/bt_secure_client"
                android:configChanges="keyboardHidden|orientation|screenSize">
            <intent-filter>
                <action android:name="android.intent.action.MAIN" />
                <category android:name="android.cts.intent.category.MANUAL_TEST" />
            </intent-filter>
            <meta-data android:name="test_category" android:value="@string/bt_device_communication" />
            <meta-data android:name="test_parent" android:value="com.android.cts.verifier.bluetooth.BluetoothTestActivity" />
        </activity>

        <activity android:name=".bluetooth.InsecureClientActivity"
                android:label="@string/bt_insecure_client"
                android:configChanges="keyboardHidden|orientation|screenSize">
            <intent-filter>
                <action android:name="android.intent.action.MAIN" />
                <category android:name="android.cts.intent.category.MANUAL_TEST" />
            </intent-filter>
            <meta-data android:name="test_category" android:value="@string/bt_device_communication" />
            <meta-data android:name="test_parent" android:value="com.android.cts.verifier.bluetooth.BluetoothTestActivity" />
        </activity>

        <activity android:name=".bluetooth.ConnectionAccessServerActivity"
                android:label="@string/bt_connection_access_server"
                android:configChanges="keyboardHidden|orientation|screenSize">
            <intent-filter>
                <action android:name="android.intent.action.MAIN" />
            </intent-filter>
            <meta-data android:name="test_category" android:value="@string/bt_device_communication" />
            <meta-data android:name="test_parent" android:value="com.android.cts.verifier.bluetooth.BluetoothTestActivity" />
        </activity>

        <activity android:name=".bluetooth.ConnectionAccessClientActivity"
                android:label="@string/bt_connection_access_client"
                android:configChanges="keyboardHidden|orientation|screenSize">
            <intent-filter>
                <action android:name="android.intent.action.MAIN" />
            </intent-filter>
            <meta-data android:name="test_category" android:value="@string/bt_device_communication" />
            <meta-data android:name="test_parent" android:value="com.android.cts.verifier.bluetooth.BluetoothTestActivity" />
        </activity>

        <activity android:name=".bluetooth.DevicePickerActivity"
                android:label="@string/bt_device_picker"
                android:configChanges="keyboardHidden|orientation|screenSize" />

        <service android:name=".bluetooth.BleClientService"
                android:label="@string/ble_client_service_name" />

        <service android:name=".bluetooth.BleServerService"
                android:label="ble_server_service_name" />

        <service android:name=".bluetooth.BleAdvertiserService"
                android:label="@string/ble_advertiser_service_name" />

        <service android:name=".bluetooth.BleScannerService"
                android:label="@string/ble_scanner_service_name" />

        <!-- TODO: Enable when test quality issues listed in b/18283088 is resolved -->
        <!-- activity android:name=".bluetooth.BleClientTestActivity"
                android:label="@string/ble_client_test_name"
                android:configChanges="keyboardHidden|orientation|screenSize">
            <intent-filter>
                <action android:name="android.intent.action.MAIN" />
                <category android:name="android.cts.intent.category.MANUAL_TEST" />
            </intent-filter>
            <meta-data android:name="test_category" android:value="@string/bt_le" />
            <meta-data android:name="test_parent" android:value="com.android.cts.verifier.bluetooth.BluetoothTestActivity" />
            <meta-data android:name="test_required_features"
                       android:value="android.hardware.bluetooth_le"/>
        </activity -->

        <activity android:name=".bluetooth.BleClientConnectActivity"
                android:label="@string/ble_client_connect_name"
                android:configChanges="keyboardHidden|orientation|screenSize">
            <intent-filter>
                <action android:name="android.intent.action.MAIN" />
                <category android:name="android.cts.intent.category.MANUAL_TEST" />
            </intent-filter>
            <meta-data android:name="test_category" android:value="@string/bt_le" />
            <meta-data android:name="test_parent" android:value="com.android.cts.verifier.bluetooth.BleClientTestActivity" />
        </activity>

        <activity android:name=".bluetooth.BleDiscoverServiceActivity"
                android:label="@string/ble_discover_service_name"
                android:configChanges="keyboardHidden|orientation|screenSize">
            <intent-filter>
                <action android:name="android.intent.action.MAIN" />
                <category android:name="android.cts.intent.category.MANUAL_TEST" />
            </intent-filter>
            <meta-data android:name="test_category" android:value="@string/bt_le" />
            <meta-data android:name="test_parent" android:value="com.android.cts.verifier.bluetooth.BleClientTestActivity" />
        </activity>

        <activity android:name=".bluetooth.BleClientCharacteristicActivity"
                android:label="@string/ble_client_characteristic_name"
                android:configChanges="keyboardHidden|orientation|screenSize">
            <intent-filter>
                <action android:name="android.intent.action.MAIN" />
                <category android:name="android.cts.intent.category.MANUAL_TEST" />
            </intent-filter>
            <meta-data android:name="test_category" android:value="@string/bt_le" />
            <meta-data android:name="test_parent" android:value="com.android.cts.verifier.bluetooth.BleClientTestActivity" />
        </activity>

        <activity android:name=".bluetooth.BleNotifyCharacteristicActivity"
                android:label="@string/ble_notify_characteristic_name"
                android:configChanges="keyboardHidden|orientation|screenSize">
            <intent-filter>
                <action android:name="android.intent.action.MAIN" />
                <category android:name="android.cts.intent.category.MANUAL_TEST" />
            </intent-filter>
            <meta-data android:name="test_category" android:value="@string/bt_le" />
            <meta-data android:name="test_parent" android:value="com.android.cts.verifier.bluetooth.BleClientTestActivity" />
        </activity>

        <activity android:name=".bluetooth.BleClientDescriptorActivity"
                android:label="@string/ble_client_descriptor_name"
                android:configChanges="keyboardHidden|orientation|screenSize">
            <intent-filter>
                <action android:name="android.intent.action.MAIN" />
                <category android:name="android.cts.intent.category.MANUAL_TEST" />
            </intent-filter>
            <meta-data android:name="test_category" android:value="@string/bt_le" />
            <meta-data android:name="test_parent" android:value="com.android.cts.verifier.bluetooth.BleClientTestActivity" />
        </activity>

        <activity android:name=".bluetooth.BleReliableWriteActivity"
                android:label="@string/ble_reliable_write_name"
                android:configChanges="keyboardHidden|orientation|screenSize">
            <intent-filter>
                <action android:name="android.intent.action.MAIN" />
                <category android:name="android.cts.intent.category.MANUAL_TEST" />
            </intent-filter>
            <meta-data android:name="test_category" android:value="@string/bt_le" />
            <meta-data android:name="test_parent" android:value="com.android.cts.verifier.bluetooth.BleClientTestActivity" />
        </activity>

        <activity android:name=".bluetooth.BleReadRssiActivity"
                android:label="@string/ble_read_rssi_name"
                android:configChanges="keyboardHidden|orientation|screenSize">
            <intent-filter>
                <action android:name="android.intent.action.MAIN" />
                <category android:name="android.cts.intent.category.MANUAL_TEST" />
            </intent-filter>
            <meta-data android:name="test_category" android:value="@string/bt_le" />
            <meta-data android:name="test_parent" android:value="com.android.cts.verifier.bluetooth.BleClientTestActivity" />
        </activity>

        <activity android:name=".bluetooth.BleClientDisconnectActivity"
                android:label="@string/ble_client_disconnect_name"
                android:configChanges="keyboardHidden|orientation|screenSize">
            <intent-filter>
                <action android:name="android.intent.action.MAIN" />
                <category android:name="android.cts.intent.category.MANUAL_TEST" />
            </intent-filter>
            <meta-data android:name="test_category" android:value="@string/bt_le" />
            <meta-data android:name="test_parent" android:value="com.android.cts.verifier.bluetooth.BleClientTestActivity" />
        </activity>

        <!-- TODO: Enable when test quality issues listed in b/18283088 is resolved -->
        <!-- activity android:name=".bluetooth.BleServerStartActivity"
                android:label="@string/ble_server_start_name"
                android:configChanges="keyboardHidden|orientation|screenSize">
            <intent-filter>
                <action android:name="android.intent.action.MAIN" />
                <category android:name="android.cts.intent.category.MANUAL_TEST" />
            </intent-filter>
            <meta-data android:name="test_category" android:value="@string/bt_le" />
            <meta-data android:name="test_parent" android:value="com.android.cts.verifier.bluetooth.BluetoothTestActivity" />
            <meta-data android:name="test_required_features"
                       android:value="android.hardware.bluetooth_le"/>
        </activity -->

        <!-- TODO: Enable when test quality issues listed in b/18282549 is resolved -->
        <!-- activity android:name=".bluetooth.BleScannerTestActivity"
                android:label="@string/ble_scanner_test_name"
                android:configChanges="keyboardHidden|orientation|screenSize">
            <intent-filter>
                <action android:name="android.intent.action.MAIN" />
                <category android:name="android.cts.intent.category.MANUAL_TEST" />
            </intent-filter>
            <meta-data android:name="test_category" android:value="@string/bt_le" />
            <meta-data android:name="test_parent" android:value="com.android.cts.verifier.bluetooth.BluetoothTestActivity" />
            <meta-data android:name="test_required_features"
                       android:value="android.hardware.bluetooth_le"/>
        </activity -->

        <activity android:name=".bluetooth.BleScannerPowerLevelActivity"
                android:label="@string/ble_power_level_name"
                android:configChanges="keyboardHidden|orientation|screenSize">
            <intent-filter>
                <action android:name="android.intent.action.MAIN" />
                <category android:name="android.cts.intent.category.MANUAL_TEST" />
            </intent-filter>
            <meta-data android:name="test_category" android:value="@string/bt_le" />
            <meta-data android:name="test_parent" android:value="com.android.cts.verifier.bluetooth.BleScannerTestActivity" />
        </activity>

        <activity android:name=".bluetooth.BleScannerHardwareScanFilterActivity"
                android:label="@string/ble_scanner_scan_filter_name"
                android:configChanges="keyboardHidden|orientation|screenSize">
            <intent-filter>
                <action android:name="android.intent.action.MAIN" />
                <category android:name="android.cts.intent.category.MANUAL_TEST" />
            </intent-filter>
            <meta-data android:name="test_category" android:value="@string/bt_le" />
            <meta-data android:name="test_parent" android:value="com.android.cts.verifier.bluetooth.BleScannerTestActivity" />
        </activity>

        <!-- TODO: Enable when test quality issues listed in b/18282549 is resolved -->
        <!-- activity android:name=".bluetooth.BleAdvertiserTestActivity"
                android:label="@string/ble_advertiser_test_name"
                android:configChanges="keyboardHidden|orientation|screenSize">
            <intent-filter>
                <action android:name="android.intent.action.MAIN" />
                <category android:name="android.cts.intent.category.MANUAL_TEST" />
            </intent-filter>
            <meta-data android:name="test_category" android:value="@string/bt_le" />
            <meta-data android:name="test_parent" android:value="com.android.cts.verifier.bluetooth.BluetoothTestActivity" />
            <meta-data android:name="test_required_features"
                       android:value="android.hardware.bluetooth_le"/>
         </activity -->

        <activity android:name=".bluetooth.BleAdvertiserPowerLevelActivity"
                android:label="@string/ble_power_level_name"
                android:configChanges="keyboardHidden|orientation|screenSize">
            <intent-filter>
                <action android:name="android.intent.action.MAIN" />
                <category android:name="android.cts.intent.category.MANUAL_TEST" />
            </intent-filter>
            <meta-data android:name="test_category" android:value="@string/bt_le" />
            <meta-data android:name="test_parent" android:value="com.android.cts.verifier.bluetooth.BleAdvertiserTestActivity" />
        </activity>

        <activity android:name=".bluetooth.BleAdvertiserHardwareScanFilterActivity"
                android:label="@string/ble_advertiser_scan_filter_name"
                android:configChanges="keyboardHidden|orientation|screenSize">
            <intent-filter>
                <action android:name="android.intent.action.MAIN" />
                <category android:name="android.cts.intent.category.MANUAL_TEST" />
            </intent-filter>
            <meta-data android:name="test_category" android:value="@string/bt_le" />
            <meta-data android:name="test_parent" android:value="com.android.cts.verifier.bluetooth.BleAdvertiserTestActivity" />
        </activity>

        <activity android:name=".suid.SuidFilesActivity"
                android:label="@string/suid_files"
                android:configChanges="keyboardHidden|orientation|screenSize">
            <intent-filter>
                <action android:name="android.intent.action.MAIN" />
                <category android:name="android.cts.intent.category.MANUAL_TEST" />
            </intent-filter>
            <meta-data android:name="test_category" android:value="@string/test_category_security" />
        </activity>

        <activity android:name=".security.LockConfirmBypassTest"
                android:label="@string/lock_confirm_test_title"
                android:configChanges="keyboardHidden|orientation|screenSize" >
            <intent-filter>
                <action android:name="android.intent.action.MAIN" />
                <category android:name="android.cts.intent.category.MANUAL_TEST" />
            </intent-filter>
            <meta-data android:name="test_category" android:value="@string/test_category_security" />
            <meta-data android:name="test_excluded_features"
                       android:value="android.hardware.type.television:android.software.leanback:android.hardware.type.watch" />
        </activity>

        <activity android:name=".streamquality.StreamingVideoActivity"
                android:label="@string/streaming_video"
                android:configChanges="keyboardHidden|orientation|screenSize">
            <intent-filter>
                <action android:name="android.intent.action.MAIN" />
                <category android:name="android.cts.intent.category.MANUAL_TEST" />
            </intent-filter>
            <meta-data android:name="test_category" android:value="@string/test_category_streaming" />
            <meta-data android:name="test_excluded_features"
                    android:value="android.hardware.type.watch" />
        </activity>

        <activity android:name=".streamquality.PlayVideoActivity"
                android:label="@string/streaming_video"
                android:configChanges="keyboardHidden|orientation|screenSize"
                android:screenOrientation="nosensor" />

        <activity android:name=".features.FeatureSummaryActivity" android:label="@string/feature_summary">
            <intent-filter>
                <action android:name="android.intent.action.MAIN" />
                <category android:name="android.cts.intent.category.MANUAL_TEST" />
            </intent-filter>
            <meta-data android:name="test_category" android:value="@string/test_category_features" />
        </activity>

        <activity android:name=".location.GpsTestActivity"
                android:label="@string/location_gps_test"
                android:configChanges="keyboardHidden|orientation|screenSize">
            <intent-filter>
                <action android:name="android.intent.action.MAIN" />
                <category android:name="android.cts.intent.category.MANUAL_TEST" />
            </intent-filter>
            <meta-data android:name="test_category" android:value="@string/test_category_hardware" />
            <meta-data android:name="test_required_features" android:value="android.hardware.location.gps" />
        </activity>

        <activity android:name=".nfc.NfcTestActivity"
                android:label="@string/nfc_test"
                android:configChanges="keyboardHidden|orientation|screenSize">
            <intent-filter>
                <action android:name="android.intent.action.MAIN" />
                <category android:name="android.cts.intent.category.MANUAL_TEST" />
            </intent-filter>
            <meta-data android:name="test_category" android:value="@string/test_category_hardware" />
            <meta-data android:name="test_required_features" android:value="android.hardware.nfc" />
        </activity>

        <activity android:name="com.android.cts.verifier.nfc.hce.HceReaderTestActivity"
                android:label="@string/nfc_hce_reader_tests"
                android:configChanges="keyboardHidden|orientation|screenSize">
        </activity>

        <activity android:name="com.android.cts.verifier.nfc.hce.HceEmulatorTestActivity"
                android:label="@string/nfc_hce_emulator_tests"
                android:configChanges="keyboardHidden|orientation|screenSize">
        </activity>

        <activity android:name=".nfc.NdefPushSenderActivity"
                android:label="@string/nfc_ndef_push_sender"
                android:configChanges="keyboardHidden|orientation|screenSize" />

        <activity android:name=".nfc.NdefPushReceiverActivity"
                android:label="@string/nfc_ndef_push_receiver"
                android:configChanges="keyboardHidden|orientation|screenSize" />

        <activity android:name=".nfc.TagVerifierActivity"
                android:label="@string/nfc_tag_verifier"
                android:configChanges="keyboardHidden|orientation|screenSize" />

        <activity android:name=".nfc.hce.DefaultRouteEmulatorActivity"
                android:label="@string/nfc_hce_default_route_emulator"
                android:configChanges="keyboardHidden|orientation|screenSize" />

        <activity android:name=".nfc.hce.ProtocolParamsEmulatorActivity"
                android:label="@string/nfc_hce_protocol_params_emulator"
                android:configChanges="keyboardHidden|orientation|screenSize" />

        <activity android:name=".nfc.hce.SinglePaymentEmulatorActivity"
                android:label="@string/nfc_hce_single_payment_emulator"
                android:configChanges="keyboardHidden|orientation|screenSize" />

        <activity android:name=".nfc.hce.SimpleReaderActivity"
                android:label="@string/nfc_hce_single_payment_reader"
                android:configChanges="keyboardHidden|orientation|screenSize" />

        <activity android:name=".nfc.hce.ProtocolParamsReaderActivity"
                android:label="@string/nfc_hce_protocol_params_reader"
                android:configChanges="keyboardHidden|orientation|screenSize" />

        <activity android:name=".nfc.hce.DualPaymentEmulatorActivity"
                android:label="@string/nfc_hce_dual_payment_emulator"
                android:configChanges="keyboardHidden|orientation|screenSize" />

        <activity android:name=".nfc.hce.ChangeDefaultEmulatorActivity"
                android:label="@string/nfc_hce_change_default_emulator"
                android:configChanges="keyboardHidden|orientation|screenSize" />

        <activity android:name=".nfc.hce.SingleNonPaymentEmulatorActivity"
                android:label="@string/nfc_hce_single_non_payment_emulator"
                android:configChanges="keyboardHidden|orientation|screenSize" />

        <activity android:name=".nfc.hce.DualNonPaymentEmulatorActivity"
                android:label="@string/nfc_hce_dual_non_payment_emulator"
                android:configChanges="keyboardHidden|orientation|screenSize" />

        <activity android:name=".nfc.hce.ConflictingNonPaymentEmulatorActivity"
                android:label="@string/nfc_hce_conflicting_non_payment_emulator"
                android:configChanges="keyboardHidden|orientation|screenSize" />

        <activity android:name=".nfc.hce.ForegroundNonPaymentEmulatorActivity"
                android:label="@string/nfc_hce_foreground_non_payment_emulator"
                android:configChanges="keyboardHidden|orientation|screenSize" />

        <activity android:name=".nfc.hce.ForegroundPaymentEmulatorActivity"
                android:label="@string/nfc_hce_foreground_payment_emulator"
                android:configChanges="keyboardHidden|orientation|screenSize" />

        <activity android:name=".nfc.hce.OffHostEmulatorActivity"
                android:label="@string/nfc_hce_offhost_service_emulator"
                android:configChanges="keyboardHidden|orientation|screenSize" />

        <activity android:name=".nfc.hce.OnAndOffHostEmulatorActivity"
                android:label="@string/nfc_hce_on_and_offhost_service_emulator"
                android:configChanges="keyboardHidden|orientation|screenSize" />

        <activity android:name=".nfc.hce.ThroughputEmulatorActivity"
                android:label="@string/nfc_hce_throughput_emulator"
                android:configChanges="keyboardHidden|orientation|screenSize" />

        <activity android:name=".nfc.hce.TapTestEmulatorActivity"
                android:label="@string/nfc_hce_tap_test_emulator"
                android:configChanges="keyboardHidden|orientation|screenSize" />

        <activity android:name=".nfc.hce.DynamicAidEmulatorActivity"
                android:label="@string/nfc_hce_payment_dynamic_aids_emulator"
                android:configChanges="keyboardHidden|orientation|screenSize" />

        <activity android:name=".nfc.hce.LargeNumAidsEmulatorActivity"
                  android:label="@string/nfc_hce_large_num_aids_emulator"
                  android:configChanges="keyboardHidden|orientation|screenSize" />

        <activity android:name=".nfc.hce.PrefixPaymentEmulatorActivity"
                android:label="@string/nfc_hce_payment_prefix_aids_emulator"
                android:configChanges="keyboardHidden|orientation|screenSize" />

        <activity android:name=".nfc.hce.PrefixPaymentEmulator2Activity"
                android:label="@string/nfc_hce_payment_prefix_aids_emulator_2"
                android:configChanges="keyboardHidden|orientation|screenSize" />

        <activity android:name=".nfc.hce.DualNonPaymentPrefixEmulatorActivity"
                android:label="@string/nfc_hce_other_prefix_aids_emulator"
                android:configChanges="keyboardHidden|orientation|screenSize" />

        <activity android:name=".nfc.hce.ConflictingNonPaymentPrefixEmulatorActivity"
                android:label="@string/nfc_hce_other_conflicting_prefix_aids_emulator"
                android:configChanges="keyboardHidden|orientation|screenSize" />

        <!-- services used for testing NFC host-based card emulation -->
        <service android:name=".nfc.hce.PaymentService1" android:exported="true"
                 android:permission="android.permission.BIND_NFC_SERVICE"
                 android:enabled="false">
            <intent-filter>
                <action android:name="android.nfc.cardemulation.action.HOST_APDU_SERVICE"/>
                <category android:name="android.intent.category.DEFAULT"/>
            </intent-filter>
            <meta-data android:name="android.nfc.cardemulation.host_apdu_service" android:resource="@xml/payment_aid_list_1"/>
        </service>
        <service android:name=".nfc.hce.PaymentService2" android:exported="true"
                 android:permission="android.permission.BIND_NFC_SERVICE"
                 android:enabled="false">
            <intent-filter>
                <action android:name="android.nfc.cardemulation.action.HOST_APDU_SERVICE"/>
                <category android:name="android.intent.category.DEFAULT"/>
            </intent-filter>
            <meta-data android:name="android.nfc.cardemulation.host_apdu_service" android:resource="@xml/payment_aid_list_2"/>
        </service>
        <service android:name=".nfc.hce.TransportService1" android:exported="true"
                 android:permission="android.permission.BIND_NFC_SERVICE"
                 android:enabled="false">
            <intent-filter>
                <action android:name="android.nfc.cardemulation.action.HOST_APDU_SERVICE"/>
                <category android:name="android.intent.category.DEFAULT"/>
            </intent-filter>
            <meta-data android:name="android.nfc.cardemulation.host_apdu_service" android:resource="@xml/transport_aid_list_1"/>
        </service>
        <service android:name=".nfc.hce.TransportService2" android:exported="true"
                 android:permission="android.permission.BIND_NFC_SERVICE"
                 android:enabled="false">
            <intent-filter>
                <action android:name="android.nfc.cardemulation.action.HOST_APDU_SERVICE"/>
                <category android:name="android.intent.category.DEFAULT"/>
            </intent-filter>
            <meta-data android:name="android.nfc.cardemulation.host_apdu_service" android:resource="@xml/transport_aid_list_2"/>
        </service>
        <service android:name=".nfc.hce.AccessService" android:exported="true"
                 android:permission="android.permission.BIND_NFC_SERVICE"
                 android:enabled="false">
            <intent-filter>
                <action android:name="android.nfc.cardemulation.action.HOST_APDU_SERVICE"/>
                <category android:name="android.intent.category.DEFAULT"/>
            </intent-filter>
            <meta-data android:name="android.nfc.cardemulation.host_apdu_service" android:resource="@xml/access_aid_list"/>
        </service>
        <service android:name=".nfc.hce.ThroughputService" android:exported="true"
                 android:permission="android.permission.BIND_NFC_SERVICE"
                 android:enabled="false">
            <intent-filter>
                <action android:name="android.nfc.cardemulation.action.HOST_APDU_SERVICE"/>
                <category android:name="android.intent.category.DEFAULT"/>
            </intent-filter>
            <meta-data android:name="android.nfc.cardemulation.host_apdu_service" android:resource="@xml/throughput_aid_list"/>
        </service>

        <service android:name=".nfc.hce.OffHostService" android:exported="true"
                 android:permission="android.permission.BIND_NFC_SERVICE"
                 android:enabled="false">
            <intent-filter>
                <action android:name="android.nfc.cardemulation.action.OFF_HOST_APDU_SERVICE"/>
                <category android:name="android.intent.category.DEFAULT"/>
            </intent-filter>
            <meta-data android:name="android.nfc.cardemulation.off_host_apdu_service" android:resource="@xml/offhost_aid_list"/>
        </service>
        <service android:name=".nfc.hce.PaymentServiceDynamicAids" android:exported="true"
                 android:permission="android.permission.BIND_NFC_SERVICE"
                 android:enabled="false">
            <intent-filter>
                <action android:name="android.nfc.cardemulation.action.HOST_APDU_SERVICE"/>
                <category android:name="android.intent.category.DEFAULT"/>
            </intent-filter>
            <meta-data android:name="android.nfc.cardemulation.host_apdu_service" android:resource="@xml/payment_aid_list_1"/>
        </service>
        <service android:name=".nfc.hce.PrefixPaymentService1" android:exported="true"
                 android:permission="android.permission.BIND_NFC_SERVICE"
                 android:enabled="false">
            <intent-filter>
                <action android:name="android.nfc.cardemulation.action.HOST_APDU_SERVICE"/>
                <category android:name="android.intent.category.DEFAULT"/>
            </intent-filter>
            <meta-data android:name="android.nfc.cardemulation.host_apdu_service" android:resource="@xml/payment_prefix_aid_list"/>
        </service>
        <service android:name=".nfc.hce.PrefixPaymentService2" android:exported="true"
                 android:permission="android.permission.BIND_NFC_SERVICE"
                 android:enabled="false">
            <intent-filter>
                <action android:name="android.nfc.cardemulation.action.HOST_APDU_SERVICE"/>
                <category android:name="android.intent.category.DEFAULT"/>
            </intent-filter>
            <meta-data android:name="android.nfc.cardemulation.host_apdu_service" android:resource="@xml/payment_prefix_aid_list_2"/>
        </service>
        <service android:name=".nfc.hce.PrefixTransportService1" android:exported="true"
                 android:permission="android.permission.BIND_NFC_SERVICE"
                 android:enabled="false">
            <intent-filter>
                <action android:name="android.nfc.cardemulation.action.HOST_APDU_SERVICE"/>
                <category android:name="android.intent.category.DEFAULT"/>
            </intent-filter>
            <meta-data android:name="android.nfc.cardemulation.host_apdu_service" android:resource="@xml/transport_prefix_aid_list_1"/>
        </service>
        <service android:name=".nfc.hce.PrefixTransportService2" android:exported="true"
                 android:permission="android.permission.BIND_NFC_SERVICE"
                 android:enabled="false">
            <intent-filter>
                <action android:name="android.nfc.cardemulation.action.HOST_APDU_SERVICE"/>
                <category android:name="android.intent.category.DEFAULT"/>
            </intent-filter>
            <meta-data android:name="android.nfc.cardemulation.host_apdu_service" android:resource="@xml/transport_prefix_aid_list_2"/>
        </service>
        <service android:name=".nfc.hce.PrefixAccessService" android:exported="true"
                 android:permission="android.permission.BIND_NFC_SERVICE"
                 android:enabled="false">
            <intent-filter>
                <action android:name="android.nfc.cardemulation.action.HOST_APDU_SERVICE"/>
                <category android:name="android.intent.category.DEFAULT"/>
            </intent-filter>
            <meta-data android:name="android.nfc.cardemulation.host_apdu_service" android:resource="@xml/access_prefix_aid_list"/>
        </service>
        <service android:name=".nfc.hce.LargeNumAidsService" android:exported="true"
                 android:permission="android.permission.BIND_NFC_SERVICE"
                 android:enabled="false">
            <intent-filter>
                <action android:name="android.nfc.cardemulation.action.HOST_APDU_SERVICE"/>
                <category android:name="android.intent.category.DEFAULT"/>
            </intent-filter>
            <meta-data android:name="android.nfc.cardemulation.host_apdu_service" android:resource="@xml/payment_aid_list_1"/>
        </service>

        <!-- Service used for Camera ITS tests -->
        <service android:name=".camera.its.ItsService" >
            <intent-filter>
                <action android:name="com.android.cts.verifier.camera.its.START"/>
                <category android:name="android.intent.category.DEFAULT" />
                <data android:mimeType="text/plain" />
            </intent-filter>
        </service>

        <!--
            A DeviceAdmin receiver for sensor tests, it allows sensor tests to turn off the screen.
        -->
        <receiver android:name=".sensors.helpers.SensorDeviceAdminReceiver"
                android:label="@string/snsr_device_admin_receiver">
            <meta-data android:name="android.app.device_admin"
                       android:resource="@xml/sensor_device_admin" />
            <intent-filter>
                <action android:name="android.app.action.DEVICE_ADMIN_ENABLED"/>
            </intent-filter>
        </receiver>

        <activity android:name=".sensors.AccelerometerMeasurementTestActivity"
                  android:label="@string/snsr_accel_m_test"
                  android:screenOrientation="locked">
            <intent-filter>
                <action android:name="android.intent.action.MAIN"/>
                <category android:name="android.cts.intent.category.MANUAL_TEST"/>
            </intent-filter>
            <meta-data android:name="test_category" android:value="@string/test_category_sensors"/>
            <meta-data android:name="test_required_features"
                       android:value="android.hardware.sensor.accelerometer"/>
        </activity>

        <activity android:name=".sensors.GyroscopeMeasurementTestActivity"
                  android:label="@string/snsr_gyro_m_test"
                  android:screenOrientation="locked">
            <intent-filter>
                <action android:name="android.intent.action.MAIN"/>
                <category android:name="android.cts.intent.category.MANUAL_TEST"/>
            </intent-filter>
            <meta-data android:name="test_category" android:value="@string/test_category_sensors"/>
            <meta-data android:name="test_required_features"
                       android:value="android.hardware.sensor.gyroscope"/>
        </activity>

        <activity android:name=".sensors.HeartRateMonitorTestActivity"
                  android:label="@string/snsr_heartrate_test"
                  android:screenOrientation="nosensor">
            <intent-filter>
                <action android:name="android.intent.action.MAIN" />
                <category android:name="android.cts.intent.category.MANUAL_TEST" />
            </intent-filter>
            <meta-data android:name="test_category" android:value="@string/test_category_sensors" />
            <meta-data android:name="test_required_features"
                       android:value="android.hardware.sensor.heartrate" />
        </activity>

        <activity android:name=".sensors.MagneticFieldMeasurementTestActivity"
                  android:label="@string/snsr_mag_m_test"
                  android:screenOrientation="locked">
            <intent-filter>
                <action android:name="android.intent.action.MAIN" />
                <category android:name="android.cts.intent.category.MANUAL_TEST" />
            </intent-filter>
            <meta-data android:name="test_category" android:value="@string/test_category_sensors" />
            <meta-data android:name="test_required_features"
                       android:value="android.hardware.sensor.compass" />
        </activity>

        <!-- TODO: enable when a full set of verifications can be implemented -->
        <!--activity android:name=".sensors.RotationVectorTestActivity"
                  android:label="@string/snsr_rot_vec_test"
                  android:screenOrientation="locked">
            <intent-filter>
                <action android:name="android.intent.action.MAIN" />
                <category android:name="android.cts.intent.category.MANUAL_TEST" />
            </intent-filter>
            <meta-data android:name="test_category" android:value="@string/test_category_sensors" />
            <meta-data android:name="test_required_features"
                       android:value="android.hardware.sensor.gyroscope" />
        </activity-->

        <activity android:name=".sensors.BatchingTestActivity"
                  android:label="@string/snsr_batch_test"
                  android:screenOrientation="locked">
            <intent-filter>
                <action android:name="android.intent.action.MAIN" />
                <category android:name="android.cts.intent.category.MANUAL_TEST" />
            </intent-filter>
            <meta-data android:name="test_category" android:value="@string/test_category_sensors" />
            <meta-data android:name="test_applicable_features"
                       android:value="android.hardware.sensor.stepcounter:android.hardware.sensor.stepdetector:android.hardware.sensor.proximity:android.hardware.sensor.light" />
        </activity>

        <!-- TODO: enable when a more reliable way to identify time synchronization is available -->
        <!--activity android:name=".sensors.SensorSynchronizationTestActivity"
                  android:label="@string/snsr_synch_test"
                  android:screenOrientation="locked">
            <intent-filter>
                <action android:name="android.intent.action.MAIN" />
                <category android:name="android.cts.intent.category.MANUAL_TEST" />
            </intent-filter>
            <meta-data android:name="test_category" android:value="@string/test_category_sensors" />
            <meta-data android:name="test_required_features"
                       android:value="android.hardware.sensor.gyroscope" />
        </activity-->

        <activity android:name=".sensors.SingleSensorTestsActivity"
                  android:label="@string/snsr_single_sensor_tests"
                  android:screenOrientation="locked">
            <intent-filter>
                <action android:name="android.intent.action.MAIN"/>
                <category android:name="android.cts.intent.category.MANUAL_TEST"/>
            </intent-filter>
            <meta-data android:name="test_category" android:value="@string/test_category_sensors"/>
            <meta-data android:name="test_applicable_features"
                       android:value="android.hardware.sensor.accelerometer:android.hardware.sensor.compass:android.hardware.sensor.gyroscope:android.hardware.sensor.barometer" />
        </activity>

        <activity android:name=".sensors.SensorBatchingTestsActivity"
                  android:label="@string/snsr_sensor_batching_tests"
                  android:screenOrientation="locked">
            <intent-filter>
                <action android:name="android.intent.action.MAIN"/>
                <category android:name="android.cts.intent.category.MANUAL_TEST"/>
            </intent-filter>
            <meta-data android:name="test_category" android:value="@string/test_category_sensors"/>
            <meta-data android:name="test_applicable_features"
                       android:value="android.hardware.sensor.accelerometer:android.hardware.sensor.compass:android.hardware.sensor.gyroscope:android.hardware.sensor.barometer" />
        </activity>

        <activity android:name=".sensors.SensorIntegrationTestsActivity"
                  android:label="@string/snsr_sensor_integration_tests"
                  android:screenOrientation="locked">
            <intent-filter>
                <action android:name="android.intent.action.MAIN"/>
                <category android:name="android.cts.intent.category.MANUAL_TEST"/>
            </intent-filter>
            <meta-data android:name="test_category" android:value="@string/test_category_sensors"/>
            <meta-data android:name="test_applicable_features"
                       android:value="android.hardware.sensor.accelerometer:android.hardware.sensor.compass:android.hardware.sensor.gyroscope" />
        </activity>

        <activity android:name=".sensors.SensorTestActivity"
                  android:label="@string/snsr_sensor_test"
                  android:screenOrientation="locked">
            <intent-filter>
                <action android:name="android.intent.action.MAIN"/>
                <category android:name="android.cts.intent.category.MANUAL_TEST"/>
            </intent-filter>
            <meta-data android:name="test_category" android:value="@string/test_category_sensors"/>
            <meta-data android:name="test_applicable_features"
                       android:value="android.hardware.sensor.accelerometer:android.hardware.sensor.stepcounter:android.hardware.sensor.stepdetector:android.hardware.sensor.heartrate:android.hardware.sensor.compass:android.hardware.sensor.ambient_temperature" />
        </activity>

        <!-- End sensor tests definitions -->

        <activity android:name=".location.LocationModeOffTestActivity"
                android:label="@string/location_mode_off_test">
            <intent-filter>
                <action android:name="android.intent.action.MAIN" />
                <category android:name="android.cts.intent.category.MANUAL_TEST" />
            </intent-filter>
            <meta-data android:name="test_category" android:value="@string/test_category_location" />
            <meta-data android:name="test_excluded_features"
                    android:value="android.hardware.type.television" />
            <meta-data android:name="test_excluded_features"
                    android:value="android.software.leanback" />
        </activity>
        <activity android:name=".location.LocationModeHighAccuracyTestActivity"
                android:label="@string/location_mode_high_accuracy_test">
            <intent-filter>
                <action android:name="android.intent.action.MAIN" />
                <category android:name="android.cts.intent.category.MANUAL_TEST" />
            </intent-filter>
            <meta-data android:name="test_category" android:value="@string/test_category_location" />
            <meta-data android:name="test_required_features"
                    android:value="android.hardware.location.network:android.hardware.location.gps" />
        </activity>
        <activity android:name=".location.LocationModeBatterySavingTestActivity"
                android:label="@string/location_mode_battery_saving_test">
            <intent-filter>
                <action android:name="android.intent.action.MAIN" />
                <category android:name="android.cts.intent.category.MANUAL_TEST" />
            </intent-filter>
            <meta-data android:name="test_category" android:value="@string/test_category_location" />
            <meta-data android:name="test_required_features" android:value="android.hardware.location.network" />
        </activity>
        <activity android:name=".location.LocationModeDeviceOnlyTestActivity"
                android:label="@string/location_mode_device_only_test">
            <intent-filter>
                <action android:name="android.intent.action.MAIN" />
                <category android:name="android.cts.intent.category.MANUAL_TEST" />
            </intent-filter>
            <meta-data android:name="test_category" android:value="@string/test_category_location" />
            <meta-data android:name="test_required_features" android:value="android.hardware.location.gps" />
            <meta-data android:name="test_excluded_features"
                    android:value="android.hardware.type.television" />
            <meta-data android:name="test_excluded_features"
                    android:value="android.software.leanback" />
        </activity>

        <activity android:name=".camera.formats.CameraFormatsActivity"
                 android:label="@string/camera_format"
                 android:screenOrientation="landscape">
            <intent-filter>
                <action android:name="android.intent.action.MAIN" />
                <category android:name="android.cts.intent.category.MANUAL_TEST" />
            </intent-filter>
            <meta-data android:name="test_category" android:value="@string/test_category_camera" />

            <meta-data android:name="test_required_features" android:value="android.hardware.camera.any"/>
        </activity>
<!-- Experimental. If re-enabling, libcameraanalyzer must be included in the build
        <activity android:name=".camera.analyzer.CameraAnalyzerActivity"
                 android:label="@string/camera_analyzer"
                 android:screenOrientation="landscape">
            <intent-filter>
                <action android:name="android.intent.action.MAIN" />
                <category android:name="android.cts.intent.category.MANUAL_TEST" />
            </intent-filter>
            <meta-data android:name="test_category" android:value="@string/test_category_camera" />

            <intent-filter>
                <action android:name="android.hardware.usb.action.USB_ACCESSORY_ATTACHED" />
            </intent-filter>
            <meta-data android:name="android.hardware.usb.action.USB_ACCESSORY_ATTACHED"
                android:resource="@xml/accessory_filter_adk" />
        </activity>
-->

        <activity android:name=".camera.intents.CameraIntentsActivity"
                 android:label="@string/camera_intents">
            <intent-filter>
                <action android:name="android.intent.action.MAIN" />
                <category android:name="android.cts.intent.category.MANUAL_TEST" />
            </intent-filter>
            <meta-data android:name="test_category" android:value="@string/test_category_camera" />

            <meta-data android:name="test_required_features" android:value="android.hardware.camera.any"/>
        </activity>


        <activity android:name=".camera.orientation.CameraOrientationActivity"
                 android:label="@string/camera_orientation"
                 android:screenOrientation="landscape">
            <intent-filter>
                <action android:name="android.intent.action.MAIN" />
                <category android:name="android.cts.intent.category.MANUAL_TEST" />
            </intent-filter>
            <meta-data android:name="test_category" android:value="@string/test_category_camera" />

            <meta-data android:name="test_required_features" android:value="android.hardware.camera.any"/>
        </activity>

        <activity
            android:name=".camera.fov.PhotoCaptureActivity"
            android:label="@string/camera_fov_calibration"
            android:screenOrientation="landscape"
            android:theme="@android:style/Theme.Holo.NoActionBar.Fullscreen" >
            <intent-filter android:label="@string/camera_fov_calibration" >
                <action android:name="android.intent.action.MAIN" />
                <category android:name="android.cts.intent.category.MANUAL_TEST" />
            </intent-filter>
            <meta-data android:name="test_category" android:value="@string/test_category_camera" />
            <meta-data android:name="test_required_features" android:value="android.hardware.sensor.gyroscope" />
            <meta-data android:name="test_required_features" android:value="android.hardware.camera.any"/>
        </activity>
        <activity
            android:name=".camera.fov.DetermineFovActivity"
            android:label="@string/camera_fov_calibration"
            android:screenOrientation="landscape"
            android:theme="@android:style/Theme.Holo.NoActionBar.Fullscreen" >
        </activity>
        <activity
            android:name=".camera.fov.CalibrationPreferenceActivity"
            android:label="@string/camera_fov_label_options" >
        </activity>


        <activity android:name=".camera.video.CameraVideoActivity"
                 android:label="@string/camera_video"
                 android:screenOrientation="landscape">
            <intent-filter>
                <action android:name="android.intent.action.MAIN" />
                <category android:name="android.cts.intent.category.MANUAL_TEST" />
            </intent-filter>
            <meta-data android:name="test_category" android:value="@string/test_category_camera" />
            <meta-data android:name="test_required_features"
                    android:value="android.hardware.camera.any"/>
        </activity>

        <activity android:name=".camera.its.ItsTestActivity"
                  android:label="@string/camera_its_test"
                  android:configChanges="keyboardHidden|orientation|screenSize">
            <intent-filter>
                <action android:name="android.intent.action.MAIN" />
                <category android:name="android.cts.intent.category.MANUAL_TEST" />
            </intent-filter>
            <meta-data android:name="test_category" android:value="@string/test_category_camera" />
            <meta-data android:name="test_required_features" android:value="android.hardware.camera.any" />
        </activity>

        <activity android:name=".usb.UsbAccessoryTestActivity"
                android:label="@string/usb_accessory_test"
                android:configChanges="keyboardHidden|orientation|screenSize">
            <intent-filter>
                <action android:name="android.intent.action.MAIN" />
                <category android:name="android.cts.intent.category.MANUAL_TEST" />
            </intent-filter>
            <meta-data android:name="test_category" android:value="@string/test_category_hardware" />
            <meta-data android:name="test_required_features" android:value="android.hardware.usb.accessory" />
            <meta-data android:name="test_excluded_features"
                    android:value="android.hardware.type.watch" />
        </activity>
<!-- Turned off Sensor Power Test in initial L release
        <activity android:name=".sensors.SensorPowerTestActivity"
                android:label="@string/sensor_power_test"
                android:configChanges="keyboardHidden|orientation|screenSize">
            <intent-filter>
                <action android:name="android.intent.action.MAIN" />
                <category android:name="android.cts.intent.category.MANUAL_TEST" />
            </intent-filter>
            <meta-data android:name="test_category" android:value="@string/test_category_sensors" />
            <meta-data android:name="test_excluded_features"
                       android:value="android.hardware.type.television:android.software.leanback" />
        </activity>
-->
        <activity android:name=".p2p.P2pTestListActivity"
                android:label="@string/p2p_test"
                android:configChanges="keyboardHidden|orientation|screenSize">
            <intent-filter>
                <action android:name="android.intent.action.MAIN" />
                <category android:name="android.cts.intent.category.MANUAL_TEST" />
            </intent-filter>
            <meta-data android:name="test_category" android:value="@string/test_category_networking" />
            <meta-data android:name="test_required_features" android:value="android.hardware.wifi.direct" />
        </activity>

        <activity android:name=".notifications.NotificationListenerVerifierActivity"
                android:label="@string/nls_test">
            <intent-filter>
                <action android:name="android.intent.action.MAIN" />
                <category android:name="android.cts.intent.category.MANUAL_TEST" />
            </intent-filter>
            <meta-data android:name="test_category" android:value="@string/test_category_notifications" />
        </activity>

        <activity android:name=".notifications.AttentionManagementVerifierActivity"
                android:label="@string/attention_test">
            <intent-filter>
                <action android:name="android.intent.action.MAIN" />
                <category android:name="android.cts.intent.category.MANUAL_TEST" />
            </intent-filter>
            <meta-data android:name="test_category" android:value="@string/test_category_notifications" />
            <meta-data android:name="test_excluded_features"
                    android:value="android.hardware.type.watch" />
        </activity>

        <activity android:name=".notifications.PackagePriorityVerifierActivity"
                android:label="@string/package_priority_test">
            <intent-filter>
                <action android:name="android.intent.action.MAIN" />
                <category android:name="android.cts.intent.category.MANUAL_TEST" />
            </intent-filter>
            <meta-data android:name="test_category" android:value="@string/test_category_notifications" />
            <meta-data android:name="test_excluded_features"
                    android:value="android.hardware.type.watch" />
            <meta-data android:name="test_excluded_features"
                    android:value="android.hardware.type.television" />
            <meta-data android:name="test_excluded_features"
                    android:value="android.software.leanback" />
        </activity>

        <service android:name=".notifications.MockListener"
                 android:exported="true"
                 android:label="@string/nls_service_name"
                 android:permission="android.permission.BIND_NOTIFICATION_LISTENER_SERVICE">
            <intent-filter>
                <action android:name="android.service.notification.NotificationListenerService" />
            </intent-filter>
        </service>

        <service  android:name=".notifications.InteractiveVerifierActivity$DismissService"/>

        <activity android:name=".security.CAInstallNotificationVerifierActivity"
                android:label="@string/cacert_test">
            <intent-filter>
                <action android:name="android.intent.action.MAIN" />
                <category android:name="android.cts.intent.category.MANUAL_TEST" />
            </intent-filter>
            <meta-data android:name="test_category" android:value="@string/test_category_notifications" />
            <meta-data android:name="test_excluded_features"
                    android:value="android.hardware.type.watch" />
            <meta-data android:name="test_excluded_features"
                    android:value="android.hardware.type.television" />
            <meta-data android:name="test_excluded_features"
                    android:value="android.software.leanback" />
        </activity>
        <activity android:name=".security.CANotifyOnBootActivity"
                android:label="@string/caboot_test">
            <intent-filter>
                <action android:name="android.intent.action.MAIN" />
                <category android:name="android.cts.intent.category.MANUAL_TEST" />
            </intent-filter>
            <meta-data android:name="test_category" android:value="@string/test_category_notifications" />
            <meta-data android:name="test_excluded_features"
                    android:value="android.hardware.type.watch" />
            <meta-data android:name="test_excluded_features"
                    android:value="android.hardware.type.television" />
            <meta-data android:name="test_excluded_features"
                    android:value="android.software.leanback" />
        </activity>

        <activity android:name=".p2p.GoNegRequesterTestListActivity"
                android:label="@string/p2p_go_neg_requester"
                android:configChanges="keyboardHidden|orientation|screenSize" />

        <activity android:name=".p2p.GoNegRequesterTestActivity"
                android:label="@string/p2p_go_neg_requester"
                android:configChanges="keyboardHidden|orientation|screenSize" />

        <activity android:name=".p2p.GoNegResponderTestActivity"
                android:label="@string/p2p_go_neg_responder"
                android:configChanges="keyboardHidden|orientation|screenSize" />

        <activity android:name=".p2p.P2pClientTestListActivity"
                android:label="@string/p2p_join_go"
                android:configChanges="keyboardHidden|orientation|screenSize" />

        <activity android:name=".p2p.P2pClientTestActivity"
                android:label="@string/p2p_join_go"
                android:configChanges="keyboardHidden|orientation|screenSize" />

        <activity android:name=".p2p.GoTestActivity"
                android:label="@string/p2p_accept_client"
                android:configChanges="keyboardHidden|orientation|screenSize" />

        <activity android:name=".p2p.ServiceRequesterTestListActivity"
                android:label="@string/p2p_service_discovery_requester"
                android:configChanges="keyboardHidden|orientation|screenSize" />

        <activity android:name=".p2p.ServiceRequesterTestActivity"
                android:label="@string/p2p_service_discovery_requester"
                android:configChanges="keyboardHidden|orientation|screenSize" />

        <activity android:name=".p2p.ServiceResponderTestActivity"
                android:label="@string/p2p_service_discovery_responder"
                android:configChanges="keyboardHidden|orientation|screenSize" />

        <activity-alias android:name=".CtsVerifierActivity" android:label="@string/app_name"
                android:targetActivity=".TestListActivity">
            <intent-filter>
                <action android:name="android.intent.action.MAIN" />
                <category android:name="android.intent.category.LAUNCHER" />
                <category android:name="android.intent.category.LEANBACK_LAUNCHER" />
            </intent-filter>
        </activity-alias>

        <!-- remove comment from the next activity to see the sample test surfacing in the app -->
        <!-- activity android:name=".sample.SampleTestActivity"
                  android:label="@string/sample_framework_test">
            <intent-filter>
                <action android:name="android.intent.action.MAIN" />
                <category android:name="android.cts.intent.category.MANUAL_TEST" />
            </intent-filter>
            <meta-data android:name="test_category" android:value="@string/test_category_other" />
        </activity -->

        <activity android:name=".widget.WidgetTestActivity"
                android:label="@string/widget_framework_test">
            <intent-filter>
                <action android:name="android.intent.action.MAIN" />
                <category android:name="android.cts.intent.category.MANUAL_TEST" />
            </intent-filter>
            <meta-data android:name="test_category" android:value="@string/test_category_other" />
            <meta-data android:name="test_required_features"
                    android:value="android.software.app_widgets" />
            <meta-data android:name="test_excluded_features"
                       android:value="android.software.leanback" />
        </activity>

        <activity android:name=".deskclock.DeskClockTestsActivity"
                  android:label="@string/deskclock_tests">
            <intent-filter>
                <action android:name="android.intent.action.MAIN" />
                <category android:name="android.cts.intent.category.MANUAL_TEST" />
            </intent-filter>
            <meta-data android:name="test_category" android:value="@string/test_category_deskclock" />
            <meta-data android:name="test_excluded_features"
                    android:value="android.hardware.type.television" />
            <meta-data android:name="test_excluded_features"
                    android:value="android.software.leanback" />
        </activity>

<!-- TODO: enable when not requiring to tap the screen and timeouts are tuned -->
<!-- Removed from initial L release

        <activity
                android:name="com.android.cts.verifier.sensors.StepCounterTestActivity"
                android:label="@string/snsr_step_counter_test"
                android:screenOrientation="nosensor" >
            <intent-filter>
                <action android:name="android.intent.action.MAIN" />
                <category android:name="android.cts.intent.category.MANUAL_TEST" />
            </intent-filter>
            <meta-data android:name="test_category" android:value="@string/test_category_sensors" />
            <meta-data android:name="test_excluded_features"
                       android:value="android.hardware.type.television:android.software.leanback" />
        </activity>
-->
        <activity
            android:name="com.android.cts.verifier.sensors.SignificantMotionTestActivity"
            android:label="@string/snsr_significant_motion_test"
            android:screenOrientation="nosensor" >
            <intent-filter>
                <action android:name="android.intent.action.MAIN" />

                <category android:name="android.cts.intent.category.MANUAL_TEST" />
            </intent-filter>

            <meta-data
                android:name="test_category"
                android:value="@string/test_category_sensors" />
            <meta-data android:name="test_required_features"
                       android:value="android.hardware.sensor.accelerometer" />
        </activity>

        <receiver android:name=".widget.WidgetCtsProvider">
            <intent-filter>
                <action android:name="android.appwidget.action.APPWIDGET_UPDATE" />
            </intent-filter>
            <!-- This specifies the widget provider info -->
            <meta-data android:name="android.appwidget.provider"
                    android:resource="@xml/widget_info" />
        </receiver>

        <!-- The service serving the RemoteViews to the collection widget -->
        <service android:name=".widget.WidgetCtsService"
            android:permission="android.permission.BIND_REMOTEVIEWS"
            android:exported="false" />

        <activity android:name=".projection.cube.ProjectionCubeActivity"
                  android:label="@string/pca_test">
            <intent-filter>
                <action android:name="android.intent.action.MAIN" />
                <category android:name="android.cts.intent.category.MANUAL_TEST" />
            </intent-filter>
            <meta-data android:name="test_category" android:value="@string/test_category_projection" />
            <meta-data android:name="test_required_features" android:value="android.hardware.faketouch" />
        </activity>

        <activity android:name=".projection.widgets.ProjectionWidgetActivity"
                  android:label="@string/pwa_test">
            <intent-filter>
                <action android:name="android.intent.action.MAIN" />
                <category android:name="android.cts.intent.category.MANUAL_TEST" />
            </intent-filter>
            <meta-data android:name="test_category" android:value="@string/test_category_projection" />
            <meta-data android:name="test_required_features" android:value="android.hardware.faketouch" />
        </activity>

        <activity android:name=".projection.list.ProjectionListActivity"
                  android:label="@string/pla_test">
            <intent-filter>
                <action android:name="android.intent.action.MAIN" />
                <category android:name="android.cts.intent.category.MANUAL_TEST" />
            </intent-filter>
            <meta-data android:name="test_category" android:value="@string/test_category_projection" />
            <meta-data android:name="test_excluded_features"
                       android:value="android.hardware.type.television:android.software.leanback" />
        </activity>

        <activity android:name=".projection.video.ProjectionVideoActivity"
                  android:label="@string/pva_test">
            <intent-filter>
                <action android:name="android.intent.action.MAIN" />
                <category android:name="android.cts.intent.category.MANUAL_TEST" />
            </intent-filter>
            <meta-data android:name="test_category" android:value="@string/test_category_projection" />
            <meta-data android:name="test_excluded_features"
                    android:value="android.hardware.type.watch" />
        </activity>

        <activity android:name=".projection.touch.ProjectionTouchActivity"
                  android:label="@string/pta_test">
            <intent-filter>
                <action android:name="android.intent.action.MAIN" />
                <category android:name="android.cts.intent.category.MANUAL_TEST" />
            </intent-filter>
            <meta-data android:name="test_category" android:value="@string/test_category_projection" />
            <meta-data android:name="test_required_features"
                       android:value="android.hardware.faketouch:android.hardware.touchscreen.multitouch" />
        </activity>


        <activity android:name=".projection.offscreen.ProjectionOffscreenActivity"
                  android:label="@string/poa_test">
            <intent-filter>
                <action android:name="android.intent.action.MAIN" />
                <category android:name="android.cts.intent.category.MANUAL_TEST" />
            </intent-filter>
            <meta-data android:name="test_category" android:value="@string/test_category_projection" />
            <meta-data android:name="test_excluded_features"
                       android:value="android.hardware.type.television:android.software.leanback" />
        </activity>

        <service android:name=".projection.ProjectionService"
                 android:label="@string/projection_service_name"
                 android:process=":projectionservice" />

        <activity android:name=".managedprovisioning.DeviceOwnerTestActivity"
                android:label="@string/provisioning_device_owner">
            <intent-filter>
                <action android:name="android.intent.action.MAIN" />
                <category android:name="android.cts.intent.category.MANUAL_TEST" />
            </intent-filter>
            <meta-data android:name="test_category" android:value="@string/test_category_managed_provisioning" />
            <meta-data android:name="test_required_features" android:value="android.software.managed_users:android.software.device_admin" />
        </activity>


        <activity android:name=".managedprovisioning.ByodFlowTestActivity"
                android:launchMode="singleTask"
                android:label="@string/provisioning_byod">
            <intent-filter>
                <action android:name="android.intent.action.MAIN" />
                <category android:name="android.cts.intent.category.MANUAL_TEST" />
            </intent-filter>
            <intent-filter>
                <action android:name="com.android.cts.verifier.managedprovisioning.BYOD_STATUS" />
                <category android:name="android.intent.category.DEFAULT"></category>
            </intent-filter>
            <meta-data android:name="test_category" android:value="@string/test_category_managed_provisioning" />
            <meta-data android:name="test_required_features" android:value="android.software.managed_users:android.software.device_admin" />
        </activity>

        <activity android:name=".managedprovisioning.ByodHelperActivity">
            <intent-filter>
                <action android:name="com.android.cts.verifier.managedprovisioning.BYOD_QUERY" />
                <action android:name="com.android.cts.verifier.managedprovisioning.BYOD_REMOVE" />
                <action android:name="com.android.cts.verifier.managedprovisioning.BYOD_INSTALL_APK" />
                <category android:name="android.intent.category.DEFAULT"></category>
            </intent-filter>
        </activity>

        <activity android:name=".managedprovisioning.ByodIconSamplerActivity">
            <intent-filter>
                <action android:name="com.android.cts.verifier.managedprovisioning.BYOD_SAMPLE_ICON" />
                <category android:name="android.intent.category.DEFAULT"></category>
            </intent-filter>
        </activity>

        <activity android:name=".managedprovisioning.CrossProfileTestActivity">
            <intent-filter>
                <action android:name="com.android.cts.verifier.managedprovisioning.CROSS_PROFILE" />
                <category android:name="android.intent.category.DEFAULT"></category>
            </intent-filter>
        </activity>

        <activity android:name=".managedprovisioning.WorkNotificationTestActivity">
            <intent-filter>
                <action android:name="com.android.cts.verifier.managedprovisioning.WORK_NOTIFICATION" />
                <action android:name="com.android.cts.verifier.managedprovisioning.CLEAR_WORK_NOTIFICATION" />
                <category android:name="android.intent.category.DEFAULT"></category>
            </intent-filter>
        </activity>

        <receiver android:name=".managedprovisioning.DeviceAdminTestReceiver"
                android:label="@string/provisioning_byod_device_admin"
                android:permission="android.permission.BIND_DEVICE_ADMIN">
            <meta-data android:name="android.app.device_admin"
                       android:resource="@xml/device_admin_byod" />
            <intent-filter>
                <action android:name="android.app.action.DEVICE_ADMIN_ENABLED" />
                <action android:name="android.app.action.PROFILE_PROVISIONING_COMPLETE"/>
            </intent-filter>
        </receiver>

        <activity android:name=".jobscheduler.IdleConstraintTestActivity" android:label="@string/js_idle_test">
            <intent-filter>
                <action android:name="android.intent.action.MAIN" />
                <category android:name="android.cts.intent.category.MANUAL_TEST" />
            </intent-filter>
            <meta-data android:name="test_category" android:value="@string/test_category_jobscheduler" />
            <meta-data android:name="test_excluded_features"
                    android:value="android.hardware.type.television" />
            <meta-data android:name="test_excluded_features"
                    android:value="android.software.leanback" />
        </activity>

        <activity android:name=".jobscheduler.ChargingConstraintTestActivity" android:label="@string/js_charging_test">
            <intent-filter>
                <action android:name="android.intent.action.MAIN" />
                <category android:name="android.cts.intent.category.MANUAL_TEST" />
            </intent-filter>
            <meta-data android:name="test_category" android:value="@string/test_category_jobscheduler" />
            <meta-data android:name="test_excluded_features"
                    android:value="android.hardware.type.television" />
            <meta-data android:name="test_excluded_features"
                    android:value="android.software.leanback" />
        </activity>

        <activity android:name=".jobscheduler.ConnectivityConstraintTestActivity" android:label="@string/js_connectivity_test">
            <intent-filter>
                <action android:name="android.intent.action.MAIN" />
                <category android:name="android.cts.intent.category.MANUAL_TEST" />
            </intent-filter>
            <meta-data android:name="test_category" android:value="@string/test_category_jobscheduler" />
            <meta-data android:name="test_excluded_features"
                    android:value="android.hardware.type.television" />
            <meta-data android:name="test_excluded_features"
                    android:value="android.software.leanback" />
        </activity>

        <service android:name=".jobscheduler.MockJobService"
            android:permission="android.permission.BIND_JOB_SERVICE"/>

        <!-- Used by the SensorTestScreenManipulator to reset the screen timeout after turn off. -->
        <activity android:name=".os.TimeoutResetActivity"/>

<<<<<<< HEAD
=======
        <activity android:name=".tv.TvInputDiscoveryTestActivity"
                android:label="@string/tv_input_discover_test">
            <intent-filter>
                <action android:name="android.intent.action.MAIN" />
                <category android:name="android.cts.intent.category.MANUAL_TEST" />
            </intent-filter>
            <meta-data android:name="test_category" android:value="@string/test_category_tv" />
            <meta-data android:name="test_required_features"
                    android:value="android.software.live_tv" />
        </activity>

        <activity android:name=".tv.ParentalControlTestActivity"
                android:label="@string/tv_parental_control_test">
            <intent-filter>
                <action android:name="android.intent.action.MAIN" />
                <category android:name="android.cts.intent.category.MANUAL_TEST" />
            </intent-filter>
            <meta-data android:name="test_category" android:value="@string/test_category_tv" />
            <meta-data android:name="test_required_features"
                    android:value="android.software.live_tv" />
        </activity>

        <activity android:name=".tv.MultipleTracksTestActivity"
                android:label="@string/tv_multiple_tracks_test">
            <intent-filter>
                <action android:name="android.intent.action.MAIN" />
                <category android:name="android.cts.intent.category.MANUAL_TEST" />
            </intent-filter>
            <meta-data android:name="test_category" android:value="@string/test_category_tv" />
            <meta-data android:name="test_required_features"
                    android:value="android.software.live_tv" />
        </activity>

        <activity android:name=".screenpinning.ScreenPinningTestActivity"
            android:label="@string/screen_pinning_test">
            <intent-filter>
                <action android:name="android.intent.action.MAIN" />
                <category android:name="android.cts.intent.category.MANUAL_TEST" />
            </intent-filter>
            <meta-data android:name="test_category" android:value="@string/test_category_other" />
        </activity>

        <activity android:name=".tv.MockTvInputSettingsActivity">
            <intent-filter>
                <action android:name="android.intent.action.MAIN" />
            </intent-filter>
        </activity>

        <activity android:name=".tv.MockTvInputSetupActivity">
            <intent-filter>
                <action android:name="android.intent.action.MAIN" />
            </intent-filter>
        </activity>

        <service android:name=".tv.MockTvInputService"
            android:permission="android.permission.BIND_TV_INPUT">
            <intent-filter>
                <action android:name="android.media.tv.TvInputService" />
            </intent-filter>
            <meta-data android:name="android.media.tv.input"
                android:resource="@xml/mock_tv_input_service" />
        </service>

        <receiver android:name=".tv.TvInputReceiver">
            <intent-filter>
                <action android:name="android.media.tv.action.QUERY_CONTENT_RATING_SYSTEMS" />
            </intent-filter>
            <meta-data android:name="android.media.tv.metadata.CONTENT_RATING_SYSTEMS"
                android:resource="@xml/mock_content_rating_systems" />
        </receiver>

>>>>>>> 48ae2aa5
    </application>

</manifest><|MERGE_RESOLUTION|>--- conflicted
+++ resolved
@@ -1457,41 +1457,6 @@
         <!-- Used by the SensorTestScreenManipulator to reset the screen timeout after turn off. -->
         <activity android:name=".os.TimeoutResetActivity"/>
 
-<<<<<<< HEAD
-=======
-        <activity android:name=".tv.TvInputDiscoveryTestActivity"
-                android:label="@string/tv_input_discover_test">
-            <intent-filter>
-                <action android:name="android.intent.action.MAIN" />
-                <category android:name="android.cts.intent.category.MANUAL_TEST" />
-            </intent-filter>
-            <meta-data android:name="test_category" android:value="@string/test_category_tv" />
-            <meta-data android:name="test_required_features"
-                    android:value="android.software.live_tv" />
-        </activity>
-
-        <activity android:name=".tv.ParentalControlTestActivity"
-                android:label="@string/tv_parental_control_test">
-            <intent-filter>
-                <action android:name="android.intent.action.MAIN" />
-                <category android:name="android.cts.intent.category.MANUAL_TEST" />
-            </intent-filter>
-            <meta-data android:name="test_category" android:value="@string/test_category_tv" />
-            <meta-data android:name="test_required_features"
-                    android:value="android.software.live_tv" />
-        </activity>
-
-        <activity android:name=".tv.MultipleTracksTestActivity"
-                android:label="@string/tv_multiple_tracks_test">
-            <intent-filter>
-                <action android:name="android.intent.action.MAIN" />
-                <category android:name="android.cts.intent.category.MANUAL_TEST" />
-            </intent-filter>
-            <meta-data android:name="test_category" android:value="@string/test_category_tv" />
-            <meta-data android:name="test_required_features"
-                    android:value="android.software.live_tv" />
-        </activity>
-
         <activity android:name=".screenpinning.ScreenPinningTestActivity"
             android:label="@string/screen_pinning_test">
             <intent-filter>
@@ -1501,36 +1466,6 @@
             <meta-data android:name="test_category" android:value="@string/test_category_other" />
         </activity>
 
-        <activity android:name=".tv.MockTvInputSettingsActivity">
-            <intent-filter>
-                <action android:name="android.intent.action.MAIN" />
-            </intent-filter>
-        </activity>
-
-        <activity android:name=".tv.MockTvInputSetupActivity">
-            <intent-filter>
-                <action android:name="android.intent.action.MAIN" />
-            </intent-filter>
-        </activity>
-
-        <service android:name=".tv.MockTvInputService"
-            android:permission="android.permission.BIND_TV_INPUT">
-            <intent-filter>
-                <action android:name="android.media.tv.TvInputService" />
-            </intent-filter>
-            <meta-data android:name="android.media.tv.input"
-                android:resource="@xml/mock_tv_input_service" />
-        </service>
-
-        <receiver android:name=".tv.TvInputReceiver">
-            <intent-filter>
-                <action android:name="android.media.tv.action.QUERY_CONTENT_RATING_SYSTEMS" />
-            </intent-filter>
-            <meta-data android:name="android.media.tv.metadata.CONTENT_RATING_SYSTEMS"
-                android:resource="@xml/mock_content_rating_systems" />
-        </receiver>
-
->>>>>>> 48ae2aa5
     </application>
 
 </manifest>