--- conflicted
+++ resolved
@@ -18,11 +18,7 @@
 <manifest xmlns:android="http://schemas.android.com/apk/res/android"
       package="com.android.cts.verifier"
       android:versionCode="5"
-<<<<<<< HEAD
-      android:versionName="5.1_r0.5">
-=======
       android:versionName="5.1_r0.95">
->>>>>>> ed1ed3ae
 
     <uses-sdk android:minSdkVersion="19" android:targetSdkVersion="21"/>
 
