--- conflicted
+++ resolved
@@ -1417,15 +1417,7 @@
             </intent-filter>
             <meta-data android:name="test_category" android:value="@string/test_category_sensors" />
             <meta-data android:name="test_excluded_features"
-<<<<<<< HEAD
-                    android:value="android.hardware.type.television:android.software.leanback" />
-=======
-                    android:value="android.hardware.type.television" />
-            <meta-data android:name="test_excluded_features"
-                    android:value="android.software.leanback" />
-            <meta-data android:name="test_excluded_features"
-                    android:value="android.hardware.type.automotive" />
->>>>>>> ccd46300
+                    android:value="android.hardware.type.television:android.software.leanback:android.hardware.type.automotive" />
         </activity>
 
         <receiver android:name="com.android.cts.verifier.sensors.DeviceSuspendTestActivity$AlarmReceiver">
