--- conflicted
+++ resolved
@@ -18,11 +18,7 @@
 <manifest xmlns:android="http://schemas.android.com/apk/res/android"
       package="com.android.cts.verifier"
       android:versionCode="3"
-<<<<<<< HEAD
-      android:versionName="4.4_r3">
-=======
       android:versionName="5.0_r0">
->>>>>>> 5dada596
 
     <uses-sdk android:minSdkVersion="19" android:targetSdkVersion="21"/>
 
