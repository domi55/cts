#
# Copyright (C) 2010 The Android Open Source Project
#
# Licensed under the Apache License, Version 2.0 (the "License");
# you may not use this file except in compliance with the License.
# You may obtain a copy of the License at
#
#      http://www.apache.org/licenses/LICENSE-2.0
#
# Unless required by applicable law or agreed to in writing, software
# distributed under the License is distributed on an "AS IS" BASIS,
# WITHOUT WARRANTIES OR CONDITIONS OF ANY KIND, either express or implied.
# See the License for the specific language governing permissions and
# limitations under the License.
#

LOCAL_PATH:= $(call my-dir)
include $(CLEAR_VARS)

LOCAL_MODULE := libctsverifier_jni

LOCAL_MODULE_TAGS := optional

LOCAL_SRC_FILES := \
		CtsVerifierJniOnLoad.cpp \
		com_android_cts_verifier_camera_StatsImage.cpp \
		com_android_cts_verifier_os_FileUtils.cpp

LOCAL_C_INCLUDES := $(JNI_H_INCLUDE)

LOCAL_CXX_STL := libc++_static

LOCAL_SHARED_LIBRARIES := liblog \
		libnativehelper_compat_libc++

LOCAL_CXX_STL := libstdc++

<<<<<<< HEAD
include $(BUILD_SHARED_LIBRARY)
=======
LOCAL_CXX_STL := libstdc++

include $(BUILD_SHARED_LIBRARY)
>>>>>>> eea6867a
<|MERGE_RESOLUTION|>--- conflicted
+++ resolved
@@ -35,10 +35,6 @@
 
 LOCAL_CXX_STL := libstdc++
 
-<<<<<<< HEAD
-include $(BUILD_SHARED_LIBRARY)
-=======
 LOCAL_CXX_STL := libstdc++
 
 include $(BUILD_SHARED_LIBRARY)
->>>>>>> eea6867a
