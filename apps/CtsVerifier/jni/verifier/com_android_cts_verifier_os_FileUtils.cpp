/* 
 * Copyright (C) 2010 The Android Open Source Project
 *
 * Licensed under the Apache License, Version 2.0 (the "License");
 * you may not use this file except in compliance with the License.
 * You may obtain a copy of the License at
 *
 *      http://www.apache.org/licenses/LICENSE-2.0
 *
 * Unless required by applicable law or agreed to in writing, software
 * distributed under the License is distributed on an "AS IS" BASIS,
 * WITHOUT WARRANTIES OR CONDITIONS OF ANY KIND, either express or implied.
 * See the License for the specific language governing permissions and
 * limitations under the License.
 */

#include <jni.h>
#include <stdio.h>
#include <sys/types.h>
#include <sys/stat.h>
#include <grp.h>
#include <pwd.h>
#include <unistd.h>

static jfieldID gFileStatusDevFieldID;
static jfieldID gFileStatusInoFieldID;
static jfieldID gFileStatusModeFieldID;
static jfieldID gFileStatusNlinkFieldID;
static jfieldID gFileStatusUidFieldID;
static jfieldID gFileStatusGidFieldID;
static jfieldID gFileStatusSizeFieldID;
static jfieldID gFileStatusBlksizeFieldID;
static jfieldID gFileStatusBlocksFieldID;
static jfieldID gFileStatusAtimeFieldID;
static jfieldID gFileStatusMtimeFieldID;
static jfieldID gFileStatusCtimeFieldID;
static jfieldID gFileStatusExecutableID;

/* Copied from hidden API: frameworks/base/core/jni/android_os_FileUtils.cpp */
jboolean com_android_cts_verifier_os_FileUtils_getFileStatus(JNIEnv* env, jobject thiz,
        jstring path, jobject fileStatus, jboolean statLinks)
{
    const char* pathStr = env->GetStringUTFChars(path, NULL);
    jboolean ret = false;
    struct stat s;

    int res = statLinks == true ? lstat(pathStr, &s) : stat(pathStr, &s);

    if (res == 0) {
        ret = true;
        if (fileStatus != NULL) {
            env->SetIntField(fileStatus, gFileStatusDevFieldID, s.st_dev);
            env->SetIntField(fileStatus, gFileStatusInoFieldID, s.st_ino);
            env->SetIntField(fileStatus, gFileStatusModeFieldID, s.st_mode);
            env->SetIntField(fileStatus, gFileStatusNlinkFieldID, s.st_nlink);
            env->SetIntField(fileStatus, gFileStatusUidFieldID, s.st_uid);
            env->SetIntField(fileStatus, gFileStatusGidFieldID, s.st_gid);
            env->SetLongField(fileStatus, gFileStatusSizeFieldID, s.st_size);
            env->SetIntField(fileStatus, gFileStatusBlksizeFieldID, s.st_blksize);
            env->SetLongField(fileStatus, gFileStatusBlocksFieldID, s.st_blocks);
            env->SetLongField(fileStatus, gFileStatusAtimeFieldID, s.st_atime);
            env->SetLongField(fileStatus, gFileStatusMtimeFieldID, s.st_mtime);
            env->SetLongField(fileStatus, gFileStatusCtimeFieldID, s.st_ctime);
        }
        if (access(pathStr, X_OK) == 0) {
            env->SetBooleanField(fileStatus, gFileStatusExecutableID, JNI_TRUE);
        } else {
            env->SetBooleanField(fileStatus, gFileStatusExecutableID, JNI_FALSE);
        }
    }

    env->ReleaseStringUTFChars(path, pathStr);

    return ret;
}

jstring com_android_cts_verifier_os_FileUtils_getUserName(JNIEnv* env, jobject thiz,
        jint uid)
{
    struct passwd *pwd = getpwuid(uid);
    return env->NewStringUTF(pwd->pw_name);
}

jstring com_android_cts_verifier_os_FileUtils_getGroupName(JNIEnv* env, jobject thiz,
        jint gid)
{
    struct group *grp = getgrgid(gid);
    return env->NewStringUTF(grp->gr_name);
}

static JNINativeMethod gMethods[] = {
    {  "getFileStatus", "(Ljava/lang/String;Lcom/android/cts/verifier/os/FileUtils$FileStatus;Z)Z",
            (void *) com_android_cts_verifier_os_FileUtils_getFileStatus  },
    {  "getUserName", "(I)Ljava/lang/String;",
            (void *) com_android_cts_verifier_os_FileUtils_getUserName  },
    {  "getGroupName", "(I)Ljava/lang/String;",
            (void *) com_android_cts_verifier_os_FileUtils_getGroupName  },
};

int register_com_android_cts_verifier_os_FileUtils(JNIEnv* env)
{
    jclass clazz = env->FindClass("com/android/cts/verifier/os/FileUtils");

<<<<<<< HEAD
    jclass fileStatusClass = env->FindClass("com/android/cts/verifier/os/FileUtils$FileStatus");
    gFileStatusDevFieldID = env->GetFieldID(fileStatusClass, "dev", "I");
    gFileStatusInoFieldID = env->GetFieldID(fileStatusClass, "ino", "I");
    gFileStatusModeFieldID = env->GetFieldID(fileStatusClass, "mode", "I");
    gFileStatusNlinkFieldID = env->GetFieldID(fileStatusClass, "nlink", "I");
    gFileStatusUidFieldID = env->GetFieldID(fileStatusClass, "uid", "I");
    gFileStatusGidFieldID = env->GetFieldID(fileStatusClass, "gid", "I");
    gFileStatusSizeFieldID = env->GetFieldID(fileStatusClass, "size", "J");
    gFileStatusBlksizeFieldID = env->GetFieldID(fileStatusClass, "blksize", "I");
    gFileStatusBlocksFieldID = env->GetFieldID(fileStatusClass, "blocks", "J");
    gFileStatusAtimeFieldID = env->GetFieldID(fileStatusClass, "atime", "J");
    gFileStatusMtimeFieldID = env->GetFieldID(fileStatusClass, "mtime", "J");
    gFileStatusCtimeFieldID = env->GetFieldID(fileStatusClass, "ctime", "J");
=======
    gFileStatusClass = env->FindClass("com/android/cts/verifier/os/FileUtils$FileStatus");
    gFileStatusDevFieldID = env->GetFieldID(gFileStatusClass, "dev", "I");
    gFileStatusInoFieldID = env->GetFieldID(gFileStatusClass, "ino", "I");
    gFileStatusModeFieldID = env->GetFieldID(gFileStatusClass, "mode", "I");
    gFileStatusNlinkFieldID = env->GetFieldID(gFileStatusClass, "nlink", "I");
    gFileStatusUidFieldID = env->GetFieldID(gFileStatusClass, "uid", "I");
    gFileStatusGidFieldID = env->GetFieldID(gFileStatusClass, "gid", "I");
    gFileStatusSizeFieldID = env->GetFieldID(gFileStatusClass, "size", "J");
    gFileStatusBlksizeFieldID = env->GetFieldID(gFileStatusClass, "blksize", "I");
    gFileStatusBlocksFieldID = env->GetFieldID(gFileStatusClass, "blocks", "J");
    gFileStatusAtimeFieldID = env->GetFieldID(gFileStatusClass, "atime", "J");
    gFileStatusMtimeFieldID = env->GetFieldID(gFileStatusClass, "mtime", "J");
    gFileStatusCtimeFieldID = env->GetFieldID(gFileStatusClass, "ctime", "J");
    gFileStatusExecutableID = env->GetFieldID(gFileStatusClass, "executable", "Z");
>>>>>>> 197580fc

    return env->RegisterNatives(clazz, gMethods, 
            sizeof(gMethods) / sizeof(JNINativeMethod)); 
}<|MERGE_RESOLUTION|>--- conflicted
+++ resolved
@@ -101,7 +101,6 @@
 {
     jclass clazz = env->FindClass("com/android/cts/verifier/os/FileUtils");
 
-<<<<<<< HEAD
     jclass fileStatusClass = env->FindClass("com/android/cts/verifier/os/FileUtils$FileStatus");
     gFileStatusDevFieldID = env->GetFieldID(fileStatusClass, "dev", "I");
     gFileStatusInoFieldID = env->GetFieldID(fileStatusClass, "ino", "I");
@@ -115,22 +114,7 @@
     gFileStatusAtimeFieldID = env->GetFieldID(fileStatusClass, "atime", "J");
     gFileStatusMtimeFieldID = env->GetFieldID(fileStatusClass, "mtime", "J");
     gFileStatusCtimeFieldID = env->GetFieldID(fileStatusClass, "ctime", "J");
-=======
-    gFileStatusClass = env->FindClass("com/android/cts/verifier/os/FileUtils$FileStatus");
-    gFileStatusDevFieldID = env->GetFieldID(gFileStatusClass, "dev", "I");
-    gFileStatusInoFieldID = env->GetFieldID(gFileStatusClass, "ino", "I");
-    gFileStatusModeFieldID = env->GetFieldID(gFileStatusClass, "mode", "I");
-    gFileStatusNlinkFieldID = env->GetFieldID(gFileStatusClass, "nlink", "I");
-    gFileStatusUidFieldID = env->GetFieldID(gFileStatusClass, "uid", "I");
-    gFileStatusGidFieldID = env->GetFieldID(gFileStatusClass, "gid", "I");
-    gFileStatusSizeFieldID = env->GetFieldID(gFileStatusClass, "size", "J");
-    gFileStatusBlksizeFieldID = env->GetFieldID(gFileStatusClass, "blksize", "I");
-    gFileStatusBlocksFieldID = env->GetFieldID(gFileStatusClass, "blocks", "J");
-    gFileStatusAtimeFieldID = env->GetFieldID(gFileStatusClass, "atime", "J");
-    gFileStatusMtimeFieldID = env->GetFieldID(gFileStatusClass, "mtime", "J");
-    gFileStatusCtimeFieldID = env->GetFieldID(gFileStatusClass, "ctime", "J");
-    gFileStatusExecutableID = env->GetFieldID(gFileStatusClass, "executable", "Z");
->>>>>>> 197580fc
+    gFileStatusExecutableID = env->GetFieldID(fileStatusClass, "executable", "Z");
 
     return env->RegisterNatives(clazz, gMethods, 
             sizeof(gMethods) / sizeof(JNINativeMethod)); 
