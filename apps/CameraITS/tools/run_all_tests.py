--- conflicted
+++ resolved
@@ -21,6 +21,7 @@
 import sys
 import textwrap
 import its.device
+from its.device import ItsSession
 
 def main():
     """Run all the automated tests, saving intermediate files, and producing
@@ -62,10 +63,7 @@
         "sensor_fusion":[]
     }
 
-    # Get all the scene0 and scene1 tests, which can be run using the same
-    # physical setup.
-    scenes = ["scene0", "scene1", "scene2", "scene3", "scene4", "scene5",
-              "sensor_fusion"]
+    all_scenes = ["scene0", "scene1", "scene2", "scene3", "scene4", "scene5"]
 
     auto_scenes = ["scene0", "scene1", "scene2", "scene3", "scene4"]
 
@@ -152,12 +150,6 @@
     device_id_arg = "device=" + device_id
     print "Testing device " + device_id
 
-<<<<<<< HEAD
-    camera_ids = []
-    for s in sys.argv[1:]:
-        if s[:7] == "camera=" and len(s) > 7:
-            camera_ids.append(s[7:])
-=======
     #Sanity Check for devices
     device_bfp = its.device.get_device_fingerprint(device_id)
     assert device_bfp is not None
@@ -171,7 +163,6 @@
         assert device_bfp == result_device_bfp, \
             "Can not merge result to a different build, from %s to %s" \
              % (device_bfp, result_device_bfp)
->>>>>>> 60739569
 
     # user doesn't specify camera id, run through all cameras
     if not camera_ids:
@@ -186,7 +177,7 @@
             for line in f:
                 camera_ids.append(line.replace('\n', ''))
 
-    print "Running ITS on the following cameras:", camera_ids
+    print "Running ITS on camera: %s, scene %s" % (camera_ids, scenes)
 
     if auto_scene_switch:
         # merge_result only supports run_parallel_tests
@@ -210,17 +201,18 @@
         for d in scenes:
             os.mkdir(os.path.join(topdir, camera_id, d))
 
-        print "Start running ITS on camera: ", camera_id
-        # Run each test, capturing stdout and stderr.
-        summary = "ITS test result summary for camera " + camera_id + "\n"
-        numpass = 0
-        numskip = 0
-        numnotmandatedfail = 0
-        numfail = 0
-
-        prev_scene = ""
-        for (scene,testname,testpath) in tests:
-            if scene != prev_scene and scene_req[scene] != None:
+        for scene in scenes:
+            tests = [(s[:-3],os.path.join("tests", scene, s))
+                     for s in os.listdir(os.path.join("tests",scene))
+                     if s[-3:] == ".py" and s[:4] == "test"]
+            tests.sort()
+
+            summary = "Cam" + camera_id + " " + scene + "\n"
+            numpass = 0
+            numskip = 0
+            num_not_mandated_fail = 0
+            numfail = 0
+            if scene_req[scene] != None:
                 out_path = os.path.join(topdir, camera_id, scene+".jpg")
                 out_arg = "out=" + out_path
                 cmd = None
@@ -295,51 +287,36 @@
                 skipstr = ", %d test%s skipped" % (
                         numskip, "s" if numskip > 1 else "")
             else:
-                retstr = "FAIL "
-                numfail += 1
-
-            msg = "%s %s/%s [%.1fs]" % (retstr, scene, testname, t1-t0)
-            print msg
-            summary += msg + "\n"
-            if retcode != 0 and retcode != SKIP_RET_CODE:
-                # Dump the stderr if the test fails
-                with open (errpath, "r") as error_file:
-                    errors = error_file.read()
-                    summary += errors + "\n"
-
-        if numskip > 0:
-            skipstr = ", %d test%s skipped" % (numskip, "s" if numskip > 1 else "")
-        else:
-            skipstr = ""
-
-        test_result = "\n%d / %d tests passed (%.1f%%)%s" % (
-                numpass + numnotmandatedfail, len(tests) - numskip,
-                100.0 * float(numpass + numnotmandatedfail) / (len(tests) - numskip)
-                    if len(tests) != numskip else 100.0,
-                skipstr)
-        print test_result
-        summary += test_result + "\n"
-
-        if numnotmandatedfail > 0:
-            msg = "(*) tests are not yet mandated"
-            print msg
-            summary += msg + "\n"
-
-        result = numfail == 0
+                skipstr = ""
+
+            test_result = "\n%d / %d tests passed (%.1f%%)%s" % (
+                    numpass + num_not_mandated_fail, len(tests) - numskip,
+                    100.0 * float(numpass + num_not_mandated_fail) /
+                            (len(tests) - numskip)
+                            if len(tests) != numskip else 100.0,
+                    skipstr)
+            print test_result
+
+            if num_not_mandated_fail > 0:
+                msg = "(*) tests are not yet mandated"
+                print msg
+
+            summary_path = os.path.join(topdir, camera_id, scene, "summary.txt")
+            with open(summary_path, "w") as f:
+                f.write(summary)
+
+            passed = numfail == 0
+            results[scene][result_key] = (ItsSession.RESULT_PASS if passed
+                    else ItsSession.RESULT_FAIL)
+            results[scene][ItsSession.SUMMARY_KEY] = summary_path
+
         print "Reporting ITS result to CtsVerifier"
-<<<<<<< HEAD
-        summary_path = os.path.join(topdir, camera_id, "summary.txt")
-        with open(summary_path, "w") as f:
-            f.write(summary)
-        its.device.report_result(device_id, camera_id, result, summary_path)
-=======
         if merge_result_switch:
             # results are modified by report_result
             results_backup = copy.deepcopy(results)
             its.device.report_result(result_device_id, camera_id, results_backup)
 
         its.device.report_result(device_id, camera_id, results)
->>>>>>> 60739569
 
     if auto_scene_switch:
         if merge_result_switch:
