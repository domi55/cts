--- conflicted
+++ resolved
@@ -123,7 +123,6 @@
         "android.tonemap.mode": 1,
         }
 
-<<<<<<< HEAD
 def fastest_auto_capture_request(props):
     """Return an auto capture request for the fastest capture.
 
@@ -140,9 +139,6 @@
     return req
 
 def get_available_output_sizes(fmt, props, max_size=None, match_ar_size=None):
-=======
-def get_available_output_sizes(fmt, props):
->>>>>>> 8372e3cd
     """Return a sorted list of available output sizes for a given format.
 
     Args:
@@ -192,7 +188,6 @@
         elif 1 in props[available_modes]:
             req[filter] = 1
 
-<<<<<<< HEAD
 def turn_slow_filters_off(props, req):
     """Turn filters that may slow FPS down to OFF or FAST in input request.
 
@@ -228,8 +223,6 @@
             "android.edge.availableEdgeModes",
             "android.edge.mode")
 
-=======
->>>>>>> 8372e3cd
 def get_fastest_manual_capture_settings(props):
     """Return a capture request and format spec for the fastest capture.
 
