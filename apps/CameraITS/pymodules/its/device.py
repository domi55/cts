# Copyright 2013 The Android Open Source Project
#
# Licensed under the Apache License, Version 2.0 (the "License");
# you may not use this file except in compliance with the License.
# You may obtain a copy of the License at
#
#      http://www.apache.org/licenses/LICENSE-2.0
#
# Unless required by applicable law or agreed to in writing, software
# distributed under the License is distributed on an "AS IS" BASIS,
# WITHOUT WARRANTIES OR CONDITIONS OF ANY KIND, either express or implied.
# See the License for the specific language governing permissions and
# limitations under the License.

import its.error
import os
import os.path
import sys
import re
import json
import time
import unittest
import socket
import subprocess
import hashlib
import numpy
import string

class ItsSession(object):
    """Controls a device over adb to run ITS scripts.

    The script importing this module (on the host machine) prepares JSON
    objects encoding CaptureRequests, specifying sets of parameters to use
    when capturing an image using the Camera2 APIs. This class encapsulates
    sending the requests to the device, monitoring the device's progress, and
    copying the resultant captures back to the host machine when done. TCP
    forwarded over adb is the transport mechanism used.

    The device must have CtsVerifier.apk installed.

    Attributes:
        sock: The open socket.
    """

    # Open a connection to localhost:<host_port>, forwarded to port 6000 on the
    # device. <host_port> is determined at run-time to support multiple
    # connected devices.
    IPADDR = '127.0.0.1'
    REMOTE_PORT = 6000
    BUFFER_SIZE = 4096

    # LOCK_PORT is used as a mutex lock to protect the list of forwarded ports
    # among all processes. The script assumes LOCK_PORT is available and will
    # try to use ports between CLIENT_PORT_START and
    # CLIENT_PORT_START+MAX_NUM_PORTS-1 on host for ITS sessions.
    CLIENT_PORT_START = 6000
    MAX_NUM_PORTS = 100
    LOCK_PORT = CLIENT_PORT_START + MAX_NUM_PORTS

    # Seconds timeout on each socket operation.
    SOCK_TIMEOUT = 20.0
    # Additional timeout in seconds when ITS service is doing more complicated
    # operations, for example: issuing warmup requests before actual capture.
    EXTRA_SOCK_TIMEOUT = 5.0

    SEC_TO_NSEC = 1000*1000*1000.0

    PACKAGE = 'com.android.cts.verifier.camera.its'
    INTENT_START = 'com.android.cts.verifier.camera.its.START'
    ACTION_ITS_RESULT = 'com.android.cts.verifier.camera.its.ACTION_ITS_RESULT'
    EXTRA_VERSION = 'camera.its.extra.VERSION'
    CURRENT_ITS_VERSION = '1.0' # version number to sync with CtsVerifier
    EXTRA_CAMERA_ID = 'camera.its.extra.CAMERA_ID'
    EXTRA_RESULTS = 'camera.its.extra.RESULTS'
<<<<<<< HEAD
=======
    ITS_TEST_ACTIVITY = 'com.android.cts.verifier/.camera.its.ItsTestActivity'
>>>>>>> efe56f25

    RESULT_PASS = 'PASS'
    RESULT_FAIL = 'FAIL'
    RESULT_NOT_EXECUTED = 'NOT_EXECUTED'
    RESULT_VALUES = {RESULT_PASS, RESULT_FAIL, RESULT_NOT_EXECUTED}
    RESULT_KEY = 'result'
    SUMMARY_KEY = 'summary'

    adb = "adb -d"
    device_id = ""

    # Definitions for some of the common output format options for do_capture().
    # Each gets images of full resolution for each requested format.
    CAP_RAW = {"format":"raw"}
    CAP_DNG = {"format":"dng"}
    CAP_YUV = {"format":"yuv"}
    CAP_JPEG = {"format":"jpeg"}
    CAP_RAW_YUV = [{"format":"raw"}, {"format":"yuv"}]
    CAP_DNG_YUV = [{"format":"dng"}, {"format":"yuv"}]
    CAP_RAW_JPEG = [{"format":"raw"}, {"format":"jpeg"}]
    CAP_DNG_JPEG = [{"format":"dng"}, {"format":"jpeg"}]
    CAP_YUV_JPEG = [{"format":"yuv"}, {"format":"jpeg"}]
    CAP_RAW_YUV_JPEG = [{"format":"raw"}, {"format":"yuv"}, {"format":"jpeg"}]
    CAP_DNG_YUV_JPEG = [{"format":"dng"}, {"format":"yuv"}, {"format":"jpeg"}]

    # Predefine camera props. Save props extracted from the function,
    # "get_camera_properties".
    props = None

    # Initialize the socket port for the host to forward requests to the device.
    # This method assumes localhost's LOCK_PORT is available and will try to
    # use ports between CLIENT_PORT_START and CLIENT_PORT_START+MAX_NUM_PORTS-1
    def __init_socket_port(self):
        NUM_RETRIES = 100
        RETRY_WAIT_TIME_SEC = 0.05

        # Bind a socket to use as mutex lock
        socket_lock = socket.socket(socket.AF_INET, socket.SOCK_STREAM)
        for i in range(NUM_RETRIES):
            try:
                socket_lock.bind((ItsSession.IPADDR, ItsSession.LOCK_PORT))
                break
            except socket.error:
                if i == NUM_RETRIES - 1:
                    raise its.error.Error(self.device_id,
                                          "acquiring socket lock timed out")
                else:
                    time.sleep(RETRY_WAIT_TIME_SEC)

        # Check if a port is already assigned to the device.
        command = "adb forward --list"
        proc = subprocess.Popen(command.split(), stdout=subprocess.PIPE)
        output, error = proc.communicate()

        port = None
        used_ports = []
        for line in output.split(os.linesep):
            # each line should be formatted as:
            # "<device_id> tcp:<host_port> tcp:<remote_port>"
            forward_info = line.split()
            if len(forward_info) >= 3 and \
               len(forward_info[1]) > 4 and forward_info[1][:4] == "tcp:" and \
               len(forward_info[2]) > 4 and forward_info[2][:4] == "tcp:":
                local_p = int(forward_info[1][4:])
                remote_p = int(forward_info[2][4:])
                if forward_info[0] == self.device_id and \
                   remote_p == ItsSession.REMOTE_PORT:
                    port = local_p
                    break;
                else:
                    used_ports.append(local_p)

        # Find the first available port if no port is assigned to the device.
        if port is None:
            for p in range(ItsSession.CLIENT_PORT_START,
                           ItsSession.CLIENT_PORT_START +
                           ItsSession.MAX_NUM_PORTS):
                if p not in used_ports:
                    # Try to run "adb forward" with the port
                    command = "%s forward tcp:%d tcp:%d" % \
                              (self.adb, p, self.REMOTE_PORT)
                    proc = subprocess.Popen(command.split(),
                                            stdout=subprocess.PIPE,
                                            stderr=subprocess.PIPE)
                    output, error = proc.communicate()

                    # Check if there is no error
                    if error is None or error.find("error") < 0:
                        port = p
                        break

        if port is None:
            raise its.error.Error(self.device_id, " cannot find an available " +
                                  "port")

        # Release the socket as mutex unlock
        socket_lock.close()

        # Connect to the socket
        self.sock = socket.socket(socket.AF_INET, socket.SOCK_STREAM)
        self.sock.connect((self.IPADDR, port))
        self.sock.settimeout(self.SOCK_TIMEOUT)

    # Reboot the device if needed and wait for the service to be ready for
    # connection.
    def __wait_for_service(self):
        # This also includes the optional reboot handling: if the user
        # provides a "reboot" or "reboot=N" arg, then reboot the device,
        # waiting for N seconds (default 30) before returning.
        for s in sys.argv[1:]:
            if s[:6] == "reboot":
                duration = 30
                if len(s) > 7 and s[6] == "=":
                    duration = int(s[7:])
                print "Rebooting device"
                _run("%s reboot" % (self.adb))
                _run("%s wait-for-device" % (self.adb))
                time.sleep(duration)
                print "Reboot complete"

        # Flush logcat so following code won't be misled by previous
        # 'ItsService ready' log.
        _run('%s logcat -c' % (self.adb))
        time.sleep(1)

        # TODO: Figure out why "--user 0" is needed, and fix the problem.
        _run('%s shell am force-stop --user 0 %s' % (self.adb, self.PACKAGE))
        _run(('%s shell am startservice --user 0 -t text/plain '
              '-a %s') % (self.adb, self.INTENT_START))

        # Wait until the socket is ready to accept a connection.
        proc = subprocess.Popen(
                self.adb.split() + ["logcat"],
                stdout=subprocess.PIPE)
        logcat = proc.stdout
        while True:
            line = logcat.readline().strip()
            if line.find('ItsService ready') >= 0:
                break
        proc.kill()

    def __init__(self):
        # Initialize device id and adb command.
        self.device_id = get_device_id()
        self.adb = "adb -s " + self.device_id

        self.__wait_for_service()
        self.__init_socket_port()

        self.__close_camera()
        self.__open_camera()

    def __del__(self):
        if hasattr(self, 'sock') and self.sock:
            self.__close_camera()
            self.sock.close()

    def __enter__(self):
        return self

    def __exit__(self, type, value, traceback):
        return False

    def __read_response_from_socket(self):
        # Read a line (newline-terminated) string serialization of JSON object.
        chars = []
        while len(chars) == 0 or chars[-1] != '\n':
            ch = self.sock.recv(1)
            if len(ch) == 0:
                # Socket was probably closed; otherwise don't get empty strings
                raise its.error.Error('Problem with socket on device side')
            chars.append(ch)
        line = ''.join(chars)
        jobj = json.loads(line)
        # Optionally read a binary buffer of a fixed size.
        buf = None
        if jobj.has_key("bufValueSize"):
            n = jobj["bufValueSize"]
            buf = bytearray(n)
            view = memoryview(buf)
            while n > 0:
                nbytes = self.sock.recv_into(view, n)
                view = view[nbytes:]
                n -= nbytes
            buf = numpy.frombuffer(buf, dtype=numpy.uint8)
        return jobj, buf

    def __open_camera(self):
        # Get the camera ID to open as an argument.
        camera_id = 0
        for s in sys.argv[1:]:
            if s[:7] == "camera=" and len(s) > 7:
                camera_id = int(s[7:])
        cmd = {"cmdName":"open", "cameraId":camera_id}
        self.sock.send(json.dumps(cmd) + "\n")
        data,_ = self.__read_response_from_socket()
        if data['tag'] != 'cameraOpened':
            raise its.error.Error('Invalid command response')

    def __close_camera(self):
        cmd = {"cmdName":"close"}
        self.sock.send(json.dumps(cmd) + "\n")
        data,_ = self.__read_response_from_socket()
        if data['tag'] != 'cameraClosed':
            raise its.error.Error('Invalid command response')

    def do_vibrate(self, pattern):
        """Cause the device to vibrate to a specific pattern.

        Args:
            pattern: Durations (ms) for which to turn on or off the vibrator.
                The first value indicates the number of milliseconds to wait
                before turning the vibrator on. The next value indicates the
                number of milliseconds for which to keep the vibrator on
                before turning it off. Subsequent values alternate between
                durations in milliseconds to turn the vibrator off or to turn
                the vibrator on.

        Returns:
            Nothing.
        """
        cmd = {}
        cmd["cmdName"] = "doVibrate"
        cmd["pattern"] = pattern
        self.sock.send(json.dumps(cmd) + "\n")
        data,_ = self.__read_response_from_socket()
        if data['tag'] != 'vibrationStarted':
            raise its.error.Error('Invalid command response')

    def start_sensor_events(self):
        """Start collecting sensor events on the device.

        See get_sensor_events for more info.

        Returns:
            Nothing.
        """
        cmd = {}
        cmd["cmdName"] = "startSensorEvents"
        self.sock.send(json.dumps(cmd) + "\n")
        data,_ = self.__read_response_from_socket()
        if data['tag'] != 'sensorEventsStarted':
            raise its.error.Error('Invalid command response')

    def get_sensor_events(self):
        """Get a trace of all sensor events on the device.

        The trace starts when the start_sensor_events function is called. If
        the test runs for a long time after this call, then the device's
        internal memory can fill up. Calling get_sensor_events gets all events
        from the device, and then stops the device from collecting events and
        clears the internal buffer; to start again, the start_sensor_events
        call must be used again.

        Events from the accelerometer, compass, and gyro are returned; each
        has a timestamp and x,y,z values.

        Note that sensor events are only produced if the device isn't in its
        standby mode (i.e.) if the screen is on.

        Returns:
            A Python dictionary with three keys ("accel", "mag", "gyro") each
            of which maps to a list of objects containing "time","x","y","z"
            keys.
        """
        cmd = {}
        cmd["cmdName"] = "getSensorEvents"
        self.sock.send(json.dumps(cmd) + "\n")
        timeout = self.SOCK_TIMEOUT + self.EXTRA_SOCK_TIMEOUT
        self.sock.settimeout(timeout)
        data,_ = self.__read_response_from_socket()
        if data['tag'] != 'sensorEvents':
            raise its.error.Error('Invalid command response')
        self.sock.settimeout(self.SOCK_TIMEOUT)
        return data['objValue']

    def get_camera_ids(self):
        """Get a list of camera device Ids that can be opened.

        Returns:
            a list of camera ID string
        """
        cmd = {}
        cmd["cmdName"] = "getCameraIds"
        self.sock.send(json.dumps(cmd) + "\n")
        data,_ = self.__read_response_from_socket()
        if data['tag'] != 'cameraIds':
            raise its.error.Error('Invalid command response')
        return data['objValue']['cameraIdArray']

    def get_camera_properties(self):
        """Get the camera properties object for the device.

        Returns:
            The Python dictionary object for the CameraProperties object.
        """
        cmd = {}
        cmd["cmdName"] = "getCameraProperties"
        self.sock.send(json.dumps(cmd) + "\n")
        data,_ = self.__read_response_from_socket()
        if data['tag'] != 'cameraProperties':
            raise its.error.Error('Invalid command response')
        self.props = data['objValue']['cameraProperties']
        return data['objValue']['cameraProperties']

    def do_3a(self, regions_ae=[[0,0,1,1,1]],
                    regions_awb=[[0,0,1,1,1]],
                    regions_af=[[0,0,1,1,1]],
                    do_ae=True, do_awb=True, do_af=True,
                    lock_ae=False, lock_awb=False,
                    get_results=False,
                    ev_comp=0):
        """Perform a 3A operation on the device.

        Triggers some or all of AE, AWB, and AF, and returns once they have
        converged. Uses the vendor 3A that is implemented inside the HAL.

        Throws an assertion if 3A fails to converge.

        Args:
            regions_ae: List of weighted AE regions.
            regions_awb: List of weighted AWB regions.
            regions_af: List of weighted AF regions.
            do_ae: Trigger AE and wait for it to converge.
            do_awb: Wait for AWB to converge.
            do_af: Trigger AF and wait for it to converge.
            lock_ae: Request AE lock after convergence, and wait for it.
            lock_awb: Request AWB lock after convergence, and wait for it.
            get_results: Return the 3A results from this function.
            ev_comp: An EV compensation value to use when running AE.

        Region format in args:
            Arguments are lists of weighted regions; each weighted region is a
            list of 5 values, [x,y,w,h, wgt], and each argument is a list of
            these 5-value lists. The coordinates are given as normalized
            rectangles (x,y,w,h) specifying the region. For example:
                [[0.0, 0.0, 1.0, 0.5, 5], [0.0, 0.5, 1.0, 0.5, 10]].
            Weights are non-negative integers.

        Returns:
            Five values are returned if get_results is true::
            * AE sensitivity; None if do_ae is False
            * AE exposure time; None if do_ae is False
            * AWB gains (list); None if do_awb is False
            * AWB transform (list); None if do_awb is false
            * AF focus position; None if do_af is false
            Otherwise, it returns five None values.
        """
        print "Running vendor 3A on device"
        cmd = {}
        cmd["cmdName"] = "do3A"
        cmd["regions"] = {"ae": sum(regions_ae, []),
                          "awb": sum(regions_awb, []),
                          "af": sum(regions_af, [])}
        cmd["triggers"] = {"ae": do_ae, "af": do_af}
        if lock_ae:
            cmd["aeLock"] = True
        if lock_awb:
            cmd["awbLock"] = True
        if ev_comp != 0:
            cmd["evComp"] = ev_comp
        self.sock.send(json.dumps(cmd) + "\n")

        # Wait for each specified 3A to converge.
        ae_sens = None
        ae_exp = None
        awb_gains = None
        awb_transform = None
        af_dist = None
        converged = False
        while True:
            data,_ = self.__read_response_from_socket()
            vals = data['strValue'].split()
            if data['tag'] == 'aeResult':
                ae_sens, ae_exp = [int(i) for i in vals]
            elif data['tag'] == 'afResult':
                af_dist = float(vals[0])
            elif data['tag'] == 'awbResult':
                awb_gains = [float(f) for f in vals[:4]]
                awb_transform = [float(f) for f in vals[4:]]
            elif data['tag'] == '3aConverged':
                converged = True
            elif data['tag'] == '3aDone':
                break
            else:
                raise its.error.Error('Invalid command response')
        if converged and not get_results:
            return None,None,None,None,None
        if (do_ae and ae_sens == None or do_awb and awb_gains == None
                or do_af and af_dist == None or not converged):
            raise its.error.Error('3A failed to converge')
        return ae_sens, ae_exp, awb_gains, awb_transform, af_dist

    def do_capture(self, cap_request,
            out_surfaces=None, reprocess_format=None, repeat_request=None):
        """Issue capture request(s), and read back the image(s) and metadata.

        The main top-level function for capturing one or more images using the
        device. Captures a single image if cap_request is a single object, and
        captures a burst if it is a list of objects.

        The optional repeat_request field can be used to assign a repeating
        request list ran in background for 3 seconds to warm up the capturing
        pipeline before start capturing. The repeat_requests will be ran on a
        640x480 YUV surface without sending any data back. The caller needs to
        make sure the stream configuration defined by out_surfaces and
        repeat_request are valid or do_capture may fail because device does not
        support such stream configuration.

        The out_surfaces field can specify the width(s), height(s), and
        format(s) of the captured image. The formats may be "yuv", "jpeg",
        "dng", "raw", "raw10", "raw12", or "rawStats". The default is a YUV420
        frame ("yuv") corresponding to a full sensor frame.

        Note that one or more surfaces can be specified, allowing a capture to
        request images back in multiple formats (e.g.) raw+yuv, raw+jpeg,
        yuv+jpeg, raw+yuv+jpeg. If the size is omitted for a surface, the
        default is the largest resolution available for the format of that
        surface. At most one output surface can be specified for a given format,
        and raw+dng, raw10+dng, and raw+raw10 are not supported as combinations.

        If reprocess_format is not None, for each request, an intermediate
        buffer of the given reprocess_format will be captured from camera and
        the intermediate buffer will be reprocessed to the output surfaces. The
        following settings will be turned off when capturing the intermediate
        buffer and will be applied when reprocessing the intermediate buffer.
            1. android.noiseReduction.mode
            2. android.edge.mode
            3. android.reprocess.effectiveExposureFactor

        Supported reprocess format are "yuv" and "private". Supported output
        surface formats when reprocessing is enabled are "yuv" and "jpeg".

        Example of a single capture request:

            {
                "android.sensor.exposureTime": 100*1000*1000,
                "android.sensor.sensitivity": 100
            }

        Example of a list of capture requests:

            [
                {
                    "android.sensor.exposureTime": 100*1000*1000,
                    "android.sensor.sensitivity": 100
                },
                {
                    "android.sensor.exposureTime": 100*1000*1000,
                    "android.sensor.sensitivity": 200
                }
            ]

        Examples of output surface specifications:

            {
                "width": 640,
                "height": 480,
                "format": "yuv"
            }

            [
                {
                    "format": "jpeg"
                },
                {
                    "format": "raw"
                }
            ]

        The following variables defined in this class are shortcuts for
        specifying one or more formats where each output is the full size for
        that format; they can be used as values for the out_surfaces arguments:

            CAP_RAW
            CAP_DNG
            CAP_YUV
            CAP_JPEG
            CAP_RAW_YUV
            CAP_DNG_YUV
            CAP_RAW_JPEG
            CAP_DNG_JPEG
            CAP_YUV_JPEG
            CAP_RAW_YUV_JPEG
            CAP_DNG_YUV_JPEG

        If multiple formats are specified, then this function returns multiple
        capture objects, one for each requested format. If multiple formats and
        multiple captures (i.e. a burst) are specified, then this function
        returns multiple lists of capture objects. In both cases, the order of
        the returned objects matches the order of the requested formats in the
        out_surfaces parameter. For example:

            yuv_cap            = do_capture( req1                           )
            yuv_cap            = do_capture( req1,        yuv_fmt           )
            yuv_cap,  raw_cap  = do_capture( req1,        [yuv_fmt,raw_fmt] )
            yuv_caps           = do_capture( [req1,req2], yuv_fmt           )
            yuv_caps, raw_caps = do_capture( [req1,req2], [yuv_fmt,raw_fmt] )

        The "rawStats" format processes the raw image and returns a new image
        of statistics from the raw image. The format takes additional keys,
        "gridWidth" and "gridHeight" which are size of grid cells in a 2D grid
        of the raw image. For each grid cell, the mean and variance of each raw
        channel is computed, and the do_capture call returns two 4-element float
        images of dimensions (rawWidth / gridWidth, rawHeight / gridHeight),
        concatenated back-to-back, where the first iamge contains the 4-channel
        means and the second contains the 4-channel variances.

        For the rawStats format, if the gridWidth is not provided then the raw
        image width is used as the default, and similarly for gridHeight. With
        this, the following is an example of a output description that computes
        the mean and variance across each image row:

            {
                "gridHeight": 1,
                "format": "rawStats"
            }

        Args:
            cap_request: The Python dict/list specifying the capture(s), which
                will be converted to JSON and sent to the device.
            out_surfaces: (Optional) specifications of the output image formats
                and sizes to use for each capture.
            reprocess_format: (Optional) The reprocessing format. If not None,
                reprocessing will be enabled.

        Returns:
            An object, list of objects, or list of lists of objects, where each
            object contains the following fields:
            * data: the image data as a numpy array of bytes.
            * width: the width of the captured image.
            * height: the height of the captured image.
            * format: image the format, in [
                        "yuv","jpeg","raw","raw10","raw12","rawStats","dng"].
            * metadata: the capture result object (Python dictionary).
        """
        cmd = {}
        if reprocess_format != None:
            cmd["cmdName"] = "doReprocessCapture"
            cmd["reprocessFormat"] = reprocess_format
        else:
            cmd["cmdName"] = "doCapture"

        if repeat_request is not None and reprocess_format is not None:
            raise its.error.Error('repeating request + reprocessing is not supported')

        if repeat_request is None:
            cmd["repeatRequests"] = []
        elif not isinstance(repeat_request, list):
            cmd["repeatRequests"] = [repeat_request]
        else:
            cmd["repeatRequests"] = repeat_request

        if not isinstance(cap_request, list):
            cmd["captureRequests"] = [cap_request]
        else:
            cmd["captureRequests"] = cap_request
        if out_surfaces is not None:
            if not isinstance(out_surfaces, list):
                cmd["outputSurfaces"] = [out_surfaces]
            else:
                cmd["outputSurfaces"] = out_surfaces
            formats = [c["format"] if "format" in c else "yuv"
                       for c in cmd["outputSurfaces"]]
            formats = [s if s != "jpg" else "jpeg" for s in formats]
        else:
            max_yuv_size = its.objects.get_available_output_sizes(
                    "yuv", self.props)[0]
            formats = ['yuv']
            cmd["outputSurfaces"] = [{"format": "yuv",
                                      "width" : max_yuv_size[0],
                                      "height": max_yuv_size[1]}]
        ncap = len(cmd["captureRequests"])
        nsurf = 1 if out_surfaces is None else len(cmd["outputSurfaces"])
        # Only allow yuv output to multiple targets
        yuv_surfaces = [s for s in cmd["outputSurfaces"] if s["format"]=="yuv"]
        n_yuv = len(yuv_surfaces)
        # Compute the buffer size of YUV targets
        yuv_maxsize_1d = 0
        for s in yuv_surfaces:
            if not ("width" in s and "height" in s):
                if self.props is None:
                    raise its.error.Error('Camera props are unavailable')
                yuv_maxsize_2d = its.objects.get_available_output_sizes(
                    "yuv", self.props)[0]
                yuv_maxsize_1d = yuv_maxsize_2d[0] * yuv_maxsize_2d[1] * 3 / 2
                break
        yuv_sizes = [c["width"]*c["height"]*3/2
                     if "width" in c and "height" in c
                     else yuv_maxsize_1d
                     for c in yuv_surfaces]
        # Currently we don't pass enough metadta from ItsService to distinguish
        # different yuv stream of same buffer size
        if len(yuv_sizes) != len(set(yuv_sizes)):
            raise its.error.Error(
                    'ITS does not support yuv outputs of same buffer size')
        if len(formats) > len(set(formats)):
            if n_yuv != len(formats) - len(set(formats)) + 1:
                raise its.error.Error('Duplicate format requested')

        raw_formats = 0;
        raw_formats += 1 if "dng" in formats else 0
        raw_formats += 1 if "raw" in formats else 0
        raw_formats += 1 if "raw10" in formats else 0
        raw_formats += 1 if "raw12" in formats else 0
        raw_formats += 1 if "rawStats" in formats else 0
        if raw_formats > 1:
            raise its.error.Error('Different raw formats not supported')

        # Detect long exposure time and set timeout accordingly
        longest_exp_time = 0
        for req in cmd["captureRequests"]:
            if "android.sensor.exposureTime" in req and \
                    req["android.sensor.exposureTime"] > longest_exp_time:
                longest_exp_time = req["android.sensor.exposureTime"]

        extended_timeout = longest_exp_time / self.SEC_TO_NSEC + \
                self.SOCK_TIMEOUT
        if repeat_request:
            extended_timeout += self.EXTRA_SOCK_TIMEOUT
        self.sock.settimeout(extended_timeout)

        print "Capturing %d frame%s with %d format%s [%s]" % (
                  ncap, "s" if ncap>1 else "", nsurf, "s" if nsurf>1 else "",
                  ",".join(formats))
        self.sock.send(json.dumps(cmd) + "\n")

        # Wait for ncap*nsurf images and ncap metadata responses.
        # Assume that captures come out in the same order as requested in
        # the burst, however individual images of different formats can come
        # out in any order for that capture.
        nbufs = 0
        bufs = {"raw":[], "raw10":[], "raw12":[],
                "rawStats":[], "dng":[], "jpeg":[]}
        yuv_bufs = {size:[] for size in yuv_sizes}
        mds = []
        widths = None
        heights = None
        while nbufs < ncap*nsurf or len(mds) < ncap:
            jsonObj,buf = self.__read_response_from_socket()
            if jsonObj['tag'] in ['jpegImage', 'rawImage', \
                    'raw10Image', 'raw12Image', 'rawStatsImage', 'dngImage'] \
                    and buf is not None:
                fmt = jsonObj['tag'][:-5]
                bufs[fmt].append(buf)
                nbufs += 1
            elif jsonObj['tag'] == 'yuvImage':
                buf_size = numpy.product(buf.shape)
                yuv_bufs[buf_size].append(buf)
                nbufs += 1
            elif jsonObj['tag'] == 'captureResults':
                mds.append(jsonObj['objValue']['captureResult'])
                outputs = jsonObj['objValue']['outputs']
                widths = [out['width'] for out in outputs]
                heights = [out['height'] for out in outputs]
            else:
                # Just ignore other tags
                None
        rets = []
        for j,fmt in enumerate(formats):
            objs = []
            for i in range(ncap):
                obj = {}
                obj["width"] = widths[j]
                obj["height"] = heights[j]
                obj["format"] = fmt
                obj["metadata"] = mds[i]
                if fmt == 'yuv':
                    buf_size = widths[j] * heights[j] * 3 / 2
                    obj["data"] = yuv_bufs[buf_size][i]
                else:
                    obj["data"] = bufs[fmt][i]
                objs.append(obj)
            rets.append(objs if ncap>1 else objs[0])
        self.sock.settimeout(self.SOCK_TIMEOUT)
        return rets if len(rets)>1 else rets[0]

def get_device_id():
    """ Return the ID of the device that the test is running on.

    Return the device ID provided in the command line if it's connected. If no
    device ID is provided in the command line and there is only one device
    connected, return the device ID by parsing the result of "adb devices".
    Also, if the environment variable ANDROID_SERIAL is set, use it as device
    id. When both ANDROID_SERIAL and device argument present, device argument
    takes priority.

    Raise an exception if no device is connected; or the device ID provided in
    the command line is not connected; or no device ID is provided in the
    command line or environment variable and there are more than 1 device
    connected.

    Returns:
        Device ID string.
    """
    device_id = None

    # Check if device id is set in env
    if "ANDROID_SERIAL" in os.environ:
        device_id = os.environ["ANDROID_SERIAL"]

    for s in sys.argv[1:]:
        if s[:7] == "device=" and len(s) > 7:
            device_id = str(s[7:])

    # Get a list of connected devices
    devices = []
    command = "adb devices"
    proc = subprocess.Popen(command.split(), stdout=subprocess.PIPE)
    output, error = proc.communicate()
    for line in output.split(os.linesep):
        device_info = line.split()
        if len(device_info) == 2 and device_info[1] == "device":
            devices.append(device_info[0])

    if len(devices) == 0:
        raise its.error.Error("No device is connected!")
    elif device_id is not None and device_id not in devices:
        raise its.error.Error(device_id + " is not connected!")
    elif device_id is None and len(devices) >= 2:
        raise its.error.Error("More than 1 device are connected. " +
                "Use device=<device_id> to specify a device to test.")
    elif len(devices) == 1:
        device_id = devices[0]

    return device_id

def report_result(device_id, camera_id, results):
    """Send a pass/fail result to the device, via an intent.

    Args:
        device_id: The ID string of the device to report the results to.
        camera_id: The ID string of the camera for which to report pass/fail.
        results: a dictionary contains all ITS scenes as key and result/summary
                 of current ITS run. See test_report_result unit test for
                 an example.
    Returns:
        Nothing.
    """
    adb = "adb -s " + device_id
<<<<<<< HEAD
=======

    # Start ItsTestActivity to prevent flaky
    cmd = "%s shell am start %s --activity-brought-to-front" % (adb, ItsSession.ITS_TEST_ACTIVITY)
    _run(cmd)

>>>>>>> efe56f25
    # Validate/process results argument
    for scene in results:
        result_key = ItsSession.RESULT_KEY
        summary_key = ItsSession.SUMMARY_KEY
        if result_key not in results[scene]:
            raise its.error.Error('ITS result not found for ' + scene)
        if results[scene][result_key] not in ItsSession.RESULT_VALUES:
            raise its.error.Error('Unknown ITS result for %s: %s' % (
                    scene, results[result_key]))
        if summary_key in results[scene]:
            device_summary_path = "/sdcard/its_camera%s_%s.txt" % (
                    camera_id, scene)
            _run("%s push %s %s" % (
                    adb, results[scene][summary_key], device_summary_path))
            results[scene][summary_key] = device_summary_path
<<<<<<< HEAD
=======

>>>>>>> efe56f25
    json_results = json.dumps(results)
    cmd = "%s shell am broadcast -a %s --es %s %s --es %s %s --es %s \'%s\'" % (
            adb, ItsSession.ACTION_ITS_RESULT,
            ItsSession.EXTRA_VERSION, ItsSession.CURRENT_ITS_VERSION,
            ItsSession.EXTRA_CAMERA_ID, camera_id,
            ItsSession.EXTRA_RESULTS, json_results)
    if len(cmd) > 4095:
        print "ITS command string might be too long! len:", len(cmd)
    _run(cmd)
<<<<<<< HEAD
=======

def get_device_fingerprint(device_id):
    """ Return the Build FingerPrint of the device that the test is running on.

    Returns:
        Device Build Fingerprint string.
    """
    device_bfp = None

    # Get a list of connected devices

    com = ('adb -s %s shell getprop | grep ro.build.fingerprint' % device_id)
    proc = subprocess.Popen(com.split(), stdout=subprocess.PIPE)
    output, error = proc.communicate()
    assert error is None

    lst = string.split( \
            string.replace( \
            string.replace( \
            string.replace(output,
            '\n', ''), '[', ''), ']', ''), \
            ' ')

    if lst[0].find('ro.build.fingerprint') != -1:
        device_bfp = lst[1]

    return device_bfp
>>>>>>> efe56f25

def _run(cmd):
    """Replacement for os.system, with hiding of stdout+stderr messages.
    """
    with open(os.devnull, 'wb') as devnull:
        subprocess.check_call(
                cmd.split(), stdout=devnull, stderr=subprocess.STDOUT)

class __UnitTest(unittest.TestCase):
    """Run a suite of unit tests on this module.
    """

    """
    # TODO: this test currently needs connected device to pass
    #       Need to remove that dependency before enabling the test
    def test_report_result(self):
        device_id = get_device_id()
        camera_id = "1"
        result_key = ItsSession.RESULT_KEY
        results = {"scene0":{result_key:"PASS"},
                   "scene1":{result_key:"PASS"},
                   "scene2":{result_key:"PASS"},
                   "scene3":{result_key:"PASS"},
                   "sceneNotExist":{result_key:"FAIL"}}
        report_result(device_id, camera_id, results)
    """

if __name__ == '__main__':
    unittest.main()
<|MERGE_RESOLUTION|>--- conflicted
+++ resolved
@@ -72,10 +72,7 @@
     CURRENT_ITS_VERSION = '1.0' # version number to sync with CtsVerifier
     EXTRA_CAMERA_ID = 'camera.its.extra.CAMERA_ID'
     EXTRA_RESULTS = 'camera.its.extra.RESULTS'
-<<<<<<< HEAD
-=======
     ITS_TEST_ACTIVITY = 'com.android.cts.verifier/.camera.its.ItsTestActivity'
->>>>>>> efe56f25
 
     RESULT_PASS = 'PASS'
     RESULT_FAIL = 'FAIL'
@@ -816,14 +813,11 @@
         Nothing.
     """
     adb = "adb -s " + device_id
-<<<<<<< HEAD
-=======
 
     # Start ItsTestActivity to prevent flaky
     cmd = "%s shell am start %s --activity-brought-to-front" % (adb, ItsSession.ITS_TEST_ACTIVITY)
     _run(cmd)
 
->>>>>>> efe56f25
     # Validate/process results argument
     for scene in results:
         result_key = ItsSession.RESULT_KEY
@@ -839,10 +833,7 @@
             _run("%s push %s %s" % (
                     adb, results[scene][summary_key], device_summary_path))
             results[scene][summary_key] = device_summary_path
-<<<<<<< HEAD
-=======
-
->>>>>>> efe56f25
+
     json_results = json.dumps(results)
     cmd = "%s shell am broadcast -a %s --es %s %s --es %s %s --es %s \'%s\'" % (
             adb, ItsSession.ACTION_ITS_RESULT,
@@ -852,8 +843,6 @@
     if len(cmd) > 4095:
         print "ITS command string might be too long! len:", len(cmd)
     _run(cmd)
-<<<<<<< HEAD
-=======
 
 def get_device_fingerprint(device_id):
     """ Return the Build FingerPrint of the device that the test is running on.
@@ -881,7 +870,6 @@
         device_bfp = lst[1]
 
     return device_bfp
->>>>>>> efe56f25
 
 def _run(cmd):
     """Replacement for os.system, with hiding of stdout+stderr messages.
