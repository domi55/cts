--- conflicted
+++ resolved
@@ -17,12 +17,7 @@
 # and that the unit tests for the modules passed (indicating that the setup
 # is correct).
 
-<<<<<<< HEAD
-CAMERA_ITS_TOP=$PWD
-export CAMERA_ITS_TOP="$CAMERA_ITS_TOP"
-=======
 export CAMERA_ITS_TOP=$PWD
->>>>>>> f0ac7ae0
 
 [[ "${BASH_SOURCE[0]}" != "${0}" ]] || \
     { echo ">> Script must be sourced with 'source $0'" >&2; exit 1; }
