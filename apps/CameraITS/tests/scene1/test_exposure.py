--- conflicted
+++ resolved
@@ -59,14 +59,11 @@
         m = 1.0
         while s*m < sens_range[1] and e/m > expt_range[0]:
             mults.append(m)
-<<<<<<< HEAD
             s_test = round(s*m)
             e_test = s_e_product / s_test
             print "Testsing s:", s_test, "e:", e_test
-            req = its.objects.manual_capture_request(s_test, e_test)
-=======
-            req = its.objects.manual_capture_request(s*m, e/m, True, props)
->>>>>>> 5b7bef06
+            req = its.objects.manual_capture_request(
+                    s_test, e_test, True, props)
             cap = cam.do_capture(req)
             s_res = cap["metadata"]["android.sensor.sensitivity"]
             e_res = cap["metadata"]["android.sensor.exposureTime"]
