--- conflicted
+++ resolved
@@ -35,13 +35,8 @@
     """
     NAME = os.path.basename(__file__).split(".")[0]
 
-<<<<<<< HEAD
     RELATIVE_ERROR_TOLERANCE = 0.1
-
-    # List of variances for Y,U,V.
-=======
     # List of variances for R,G,B.
->>>>>>> 8b83aa97
     variances = [[],[],[]]
 
     # Reference (baseline) variance for each of R,G,B.
@@ -68,7 +63,7 @@
         ref_variance = its.image.compute_image_variances(rgb_tile)
         print "Ref variances:", ref_variance
 
-<<<<<<< HEAD
+        e, s = its.target.get_target_exposure_combos(cam)["maxSensitivity"]
         # NR modes 0, 1, 2, 3, 4 with high gain
         for mode in range(5):
             # Skip unavailable modes
@@ -78,12 +73,6 @@
                     variances[channel].append(0)
                 continue;
 
-            e, s = its.target.get_target_exposure_combos(cam)["maxSensitivity"]
-=======
-        e, s = its.target.get_target_exposure_combos(cam)["maxSensitivity"]
-        for i in range(3):
-            # NR modes 0, 1, 2 with high gain
->>>>>>> 8b83aa97
             req = its.objects.manual_capture_request(s, e)
             req["android.noiseReduction.mode"] = mode
             cap = cam.do_capture(req)
@@ -91,19 +80,8 @@
             nr_modes_reported.append(
                     cap["metadata"]["android.noiseReduction.mode"])
             its.image.write_image(
-<<<<<<< HEAD
-                    its.image.convert_capture_to_rgb_image(cap),
+                    rgb_image,
                     "%s_high_gain_nr=%d.jpg" % (NAME, mode))
-            planes = its.image.convert_capture_to_planes(cap)
-            for j in range(3):
-                img = planes[j]
-                tile = its.image.get_image_patch(img, 0.45, 0.45, 0.1, 0.1)
-                variance = its.image.compute_image_variances(tile)[0]
-                variances[j].append(variance / ref_variance[j])
-        print "Variances with NR mode [0,1,2,3,4]:", variances
-=======
-                    rgb_image,
-                    "%s_high_gain_nr=%d.jpg" % (NAME, i))
             rgb_tile = its.image.get_image_patch(
                     rgb_image, 0.45, 0.45, 0.1, 0.1)
             rgb_vars = its.image.compute_image_variances(rgb_tile)
@@ -111,7 +89,6 @@
                 variance = rgb_vars[chan]
                 variances[chan].append(variance / ref_variance[chan])
         print "Variances with NR mode [0,1,2]:", variances
->>>>>>> 8b83aa97
 
     # Draw a plot.
     for j in range(3):
